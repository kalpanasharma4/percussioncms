--- conflicted
+++ resolved
@@ -35,10 +35,7 @@
         <relativePath>../../pom.xml</relativePath>
     </parent>
     <artifactId>rxutils</artifactId>
-<<<<<<< HEAD
-=======
   <version>8.0.3-SNAPSHOT</version>
->>>>>>> 4b09c626
     <packaging>jar</packaging>
     <properties>
         <skipTests>false</skipTests>
