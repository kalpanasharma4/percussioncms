--- conflicted
+++ resolved
@@ -23,7 +23,13 @@
  */
 package com.percussion.services.publisher.data;
 
-import java.util.Date;
+import com.percussion.services.publisher.IPSPubItemStatus;
+import com.percussion.services.publisher.IPSSiteItem.Operation;
+import com.percussion.services.publisher.IPSSiteItem.Status;
+import org.hibernate.annotations.Cache;
+import org.hibernate.annotations.CacheConcurrencyStrategy;
+import org.hibernate.annotations.NamedQueries;
+import org.hibernate.annotations.NamedQuery;
 
 import javax.persistence.Basic;
 import javax.persistence.Column;
@@ -32,15 +38,7 @@
 import javax.persistence.Id;
 import javax.persistence.Lob;
 import javax.persistence.Table;
-
-import org.hibernate.annotations.Cache;
-import org.hibernate.annotations.CacheConcurrencyStrategy;
-import org.hibernate.annotations.NamedQueries;
-import org.hibernate.annotations.NamedQuery;
-
-import com.percussion.services.publisher.IPSPubItemStatus;
-import com.percussion.services.publisher.IPSSiteItem.Operation;
-import com.percussion.services.publisher.IPSSiteItem.Status;
+import java.util.Date;
 
 /**
  * This class represents a single publishing event. It may contain messages
@@ -90,11 +88,7 @@
         @NamedQuery(name = "getPostDate", query =
                 "select min(item.date) from PSPubItem item "
                         + "where item.contentId = :contentId ")
-<<<<<<< HEAD
-
-=======
             
->>>>>>> e1bbde15
 })
 public class PSPubItem implements java.io.Serializable, IPSPubItemStatus
 {
