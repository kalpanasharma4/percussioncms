--- conflicted
+++ resolved
@@ -98,26 +98,15 @@
 import org.apache.commons.lang.StringUtils;
 import org.apache.logging.log4j.LogManager;
 import org.apache.logging.log4j.Logger;
-<<<<<<< HEAD
-import org.hibernate.HibernateException;
-import org.hibernate.Query;
-=======
->>>>>>> 33425473
 import org.hibernate.Session;
 import org.hibernate.SessionFactory;
 import org.hibernate.boot.model.naming.ImplicitNamingStrategyLegacyHbmImpl;
 import org.hibernate.cfg.Configuration;
-<<<<<<< HEAD
-import org.hibernate.transform.Transformers;
-import org.springframework.beans.factory.annotation.Autowired;
-import org.springframework.beans.factory.annotation.Qualifier;
-=======
 import org.hibernate.query.Query;
 import org.hibernate.transform.Transformers;
 import org.springframework.beans.factory.annotation.Autowired;
 import org.springframework.beans.factory.annotation.Qualifier;
 import org.springframework.transaction.annotation.Propagation;
->>>>>>> 33425473
 import org.springframework.transaction.annotation.Transactional;
 
 import javax.annotation.PreDestroy;
@@ -180,11 +169,7 @@
  * @author dougrand
  */
 @PSBaseBean("sys_legacyContentRepository")
-<<<<<<< HEAD
-@Transactional
-=======
 @Transactional(propagation = Propagation.REQUIRED)
->>>>>>> 33425473
 public class PSContentRepository
         implements
         IPSContentRepository,
@@ -224,11 +209,7 @@
     /**
      * Eponymously named
      */
-<<<<<<< HEAD
-    static final int FOLDER_CONTENT_TYPE = 101;
-=======
     public static final int FOLDER_CONTENT_TYPE = 101;
->>>>>>> 33425473
     //@TODO: replace cglib with ByteBuddy
     static final String COLUMN_PREFIX_CGLIB=""; //empty prefix set by -Dcglib.propFieldPrefix= in defaults/startd/jvm.ini - requires percussion snapshot version of cglib
 
@@ -640,10 +621,7 @@
                 ? cconfig.getOptions()
                 : new HashSet<>();
         Session session = getSession();
-<<<<<<< HEAD
-=======
         session.flush();
->>>>>>> 33425473
         List<Node> rval = new ArrayList<>();
         try
         {
@@ -2280,16 +2258,8 @@
         {
             rowcomparator.setLocale(new Locale(locale));
         }
-<<<<<<< HEAD
-        PSQueryResult rval = new PSQueryResult(columns, rowcomparator);
-        Session s = getSession();
-        List<Long> collectionIds = Collections.emptyList();
-        try
-        {
-=======
          rval = new PSQueryResult(columns, rowcomparator);
 
->>>>>>> 33425473
             s.enableFilter("relationshipConfigFilter");
             PSPair<IPSQueryNode, List<Long>> pair = getWhereClause(query, s, params, collectionIds);
             if (pair == null)
@@ -2300,25 +2270,6 @@
 
             for (Long typeid : typeids)
             {
-<<<<<<< HEAD
-                try {
-                    Query q = prepareQuery(psquery, typeid, s, internalwhere, maxresults, params);
-                    if (q == null)
-                        continue;
-
-                    PSStopwatch sw = new PSStopwatch();
-                    sw.start();
-                    List<Map> results = (!collectionIds.isEmpty()) ? (List) executeQuery(q) : q.list();
-                    sw.stop();
-
-                    if (ms_log.isDebugEnabled())
-                        ms_log.debug("HQL Query execution on content type {}:{}", typeid, sw);
-
-                    gatherQueryResults(results, rval);
-                }catch(HibernateException e){
-                    ms_log.error(PSExceptionUtils.getMessageForLog(e));
-                }
-=======
 
                     Query q = prepareQuery(psquery, typeid, s, internalwhere, maxresults, params);
                     if (q == null)
@@ -2340,7 +2291,6 @@
 
                     gatherQueryResults(results, rval);
 
->>>>>>> 33425473
             }
 
             // Limit results?
@@ -2487,11 +2437,7 @@
                         " where sys_contentid = :cid " +
                         "and sys_revision = :rev and sys_sysid = :child";
 
-<<<<<<< HEAD
-                List children = getSession().createQuery(
-=======
                 List<?> children = getSession().createQuery(
->>>>>>> 33425473
                                 query).setParameter("cid", pg.getContentId())
                         .setParameter("rev", pg.getRevision())
                         .setParameter("child", lg.getContentId()).list();
