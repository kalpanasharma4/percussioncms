--- conflicted
+++ resolved
@@ -28,18 +28,6 @@
 import com.percussion.security.TLSSocketFactory;
 import com.percussion.server.PSServer;
 import com.percussion.services.integrations.IPSIntegrationProviderService;
-<<<<<<< HEAD
-
-import java.io.IOException;
-import java.security.KeyManagementException;
-import java.security.KeyStoreException;
-import java.security.NoSuchAlgorithmException;
-import java.util.Map;
-import java.util.concurrent.ExecutorService;
-import java.util.concurrent.Executors;
-
-=======
->>>>>>> e1bbde15
 import com.percussion.util.PSURLEncoder;
 import org.apache.commons.httpclient.Header;
 import org.apache.commons.httpclient.HttpClient;
@@ -105,10 +93,7 @@
        logger.error("Error initilizing SSL Engine: {}" , PSExceptionUtils.getMessageForLog(e));
        return "";
     }
-<<<<<<< HEAD
-=======
-
->>>>>>> e1bbde15
+
       String SITEIMPROVE_TOKEN_QUERY_PARAM = PSURLEncoder.encodeQuery(PERCUSSION_CM1_VERSION);
       GetMethod getMethod = new GetMethod(SITEIMPROVE_TOKEN_URL + SITEIMPROVE_TOKEN_QUERY_PARAM);
       try
