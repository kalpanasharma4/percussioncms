--- conflicted
+++ resolved
@@ -57,11 +57,7 @@
  * @author dougrand
  * 
  */
-<<<<<<< HEAD
-@Transactional()
-=======
 @Transactional
->>>>>>> 33425473
 @PSBaseBean("sys_filtermanager")
 public class PSFilterManager
       implements
