/*
 *     Percussion CMS
 *     Copyright (C) 1999-2020 Percussion Software, Inc.
 *
 *     This program is free software: you can redistribute it and/or modify
 *     it under the terms of the GNU Affero General Public License as published by the Free Software Foundation, either version 3 of the License, or (at your option) any later version.
 *
 *     This program is distributed in the hope that it will be useful,
 *     but WITHOUT ANY WARRANTY; without even the implied warranty of
 *     MERCHANTABILITY or FITNESS FOR A PARTICULAR PURPOSE.  See the
 *     GNU Affero General Public License for more details.
 *
 *     Mailing Address:
 *
 *      Percussion Software, Inc.
 *      PO Box 767
 *      Burlington, MA 01803, USA
 *      +01-781-438-9900
 *      support@percussion.com
 *      https://www.percusssion.com
 *
 *     You should have received a copy of the GNU Affero General Public License along with this program.  If not, see <https://www.gnu.org/licenses/>
 */

package com.percussion.server;

import com.percussion.cms.objectstore.PSCmsObject;
import com.percussion.cms.objectstore.PSFolder;
import com.percussion.cms.objectstore.PSInvalidContentTypeException;
import com.percussion.cms.objectstore.PSItemDefinition;
import com.percussion.cms.objectstore.server.PSFieldRetriever;
import com.percussion.cms.objectstore.server.PSItemDefManager;
import com.percussion.conn.PSServerException;
import com.percussion.data.IPSInternalRequestHandler;
import com.percussion.data.PSCachedStylesheet;
import com.percussion.data.PSDataExtractionException;
import com.percussion.data.PSInternalRequestCallException;
import com.percussion.data.PSMetaDataCache;
import com.percussion.data.PSTableMetaData;
import com.percussion.debug.PSDebugManager;
import com.percussion.design.objectstore.IPSJavaPluginConfig;
import com.percussion.design.objectstore.IPSObjectStoreErrors;
import com.percussion.design.objectstore.PSAclEntry;
import com.percussion.design.objectstore.PSApplication;
import com.percussion.design.objectstore.PSAttribute;
import com.percussion.design.objectstore.PSContentEditor;
import com.percussion.design.objectstore.PSContentEditorSharedDef;
import com.percussion.design.objectstore.PSContentEditorSystemDef;
import com.percussion.design.objectstore.PSDataSet;
import com.percussion.design.objectstore.PSErrorWebPages;
import com.percussion.design.objectstore.PSLogger;
import com.percussion.design.objectstore.PSMacroDefinition;
import com.percussion.design.objectstore.PSMacroDefinitionSet;
import com.percussion.design.objectstore.PSNotFoundException;
import com.percussion.design.objectstore.PSNotifier;
import com.percussion.design.objectstore.PSSearchConfig;
import com.percussion.design.objectstore.PSServerCacheSettings;
import com.percussion.design.objectstore.PSServerConfiguration;
import com.percussion.design.objectstore.PSUnknownNodeTypeException;
import com.percussion.design.objectstore.PSValidationException;
import com.percussion.design.objectstore.server.IPSApplicationListener;
import com.percussion.design.objectstore.server.IPSObjectStoreHandler;
import com.percussion.design.objectstore.server.IPSServerConfigurationListener;
import com.percussion.design.objectstore.server.PSApplicationSummary;
import com.percussion.design.objectstore.server.PSObjectStoreStatistics;
import com.percussion.design.objectstore.server.PSServerXmlObjectStore;
import com.percussion.design.objectstore.server.PSValidatorAdapter;
import com.percussion.design.objectstore.server.PSXmlObjectStoreHandler;
import com.percussion.design.server.PSDesignerConnectionHandler;
import com.percussion.error.PSErrorHandler;
import com.percussion.error.PSErrorManager;
import com.percussion.error.PSInternalError;
import com.percussion.error.PSRuntimeException;
import com.percussion.extension.IPSExtensionHandler;
import com.percussion.extension.IPSExtensionManager;
import com.percussion.extension.PSDatabaseFunctionManager;
import com.percussion.extension.PSExtensionManager;
import com.percussion.i18n.PSTmxResourceBundle;
import com.percussion.install.InstallUtil;
import com.percussion.log.PSLogHandler;
import com.percussion.log.PSLogManager;
import com.percussion.log.PSLogServerStop;
import com.percussion.log.PSLogServerWarning;
import com.percussion.process.IPSShutdownListener;
import com.percussion.search.IPSSearchErrors;
import com.percussion.search.PSAdminLockedException;
import com.percussion.search.PSSearchAdmin;
import com.percussion.search.PSSearchEngine;
import com.percussion.search.PSSearchException;
import com.percussion.search.PSSearchIndexEventQueue;
import com.percussion.security.PSAclHandler;
import com.percussion.security.PSAuthenticationFailedException;
import com.percussion.security.PSAuthenticationRequiredException;
import com.percussion.security.PSAuthorizationException;
import com.percussion.security.PSEntry;
import com.percussion.security.PSRoleManager;
import com.percussion.security.PSSecurityProvider;
import com.percussion.security.PSSecurityProviderPool;
import com.percussion.security.PSSecurityToken;
import com.percussion.security.PSThreadRequestUtils;
<<<<<<< HEAD
import com.percussion.security.PSEncryptionException;
import com.percussion.security.PSEncryptor;
import com.percussion.security.IPSDecryptor;
import com.percussion.security.IPSKey;
import com.percussion.security.IPSSecretKey;
import com.percussion.security.PSEncryptionKeyFactory;
=======
import com.percussion.utils.security.PSEncryptionException;
import com.percussion.utils.security.PSEncryptor;
import com.percussion.utils.security.IPSDecryptor;
import com.percussion.utils.security.IPSKey;
import com.percussion.utils.security.IPSSecretKey;
import com.percussion.utils.security.PSEncryptionKeyFactory;
>>>>>>> 856e091f
import com.percussion.server.cache.PSCacheException;
import com.percussion.server.cache.PSCacheManager;
import com.percussion.server.content.PSFormContentParser;
import com.percussion.services.PSBaseServiceLocator;
import com.percussion.services.legacy.IPSCmsObjectMgr;
import com.percussion.services.legacy.PSCmsObjectMgrLocator;
import com.percussion.services.locking.IPSObjectLockService;
import com.percussion.services.locking.PSObjectLockServiceLocator;
import com.percussion.services.locking.data.PSObjectLock;
import com.percussion.services.notification.PSNotificationHelper;
import com.percussion.services.utils.jexl.PSServiceJexlEvaluatorBase;
import com.percussion.util.IPSHtmlParameters;
import com.percussion.util.PSCharSets;
import com.percussion.util.PSCollection;
import com.percussion.util.PSFormatVersion;
import com.percussion.util.PSProperties;
import com.percussion.util.PSServerShutdownHelper;
import com.percussion.util.PSSqlHelper;
import com.percussion.utils.container.IPSConnector;
import com.percussion.utils.container.IPSContainerUtils;
import com.percussion.utils.container.PSContainerUtilsFactory;
import com.percussion.utils.io.PathUtils;
import com.percussion.utils.jdbc.PSConnectionDetail;
import com.percussion.utils.jdbc.PSConnectionHelper;
import com.percussion.utils.security.deprecated.PSLegacyEncrypter;
import com.percussion.utils.types.PSPair;
import com.percussion.xml.PSXmlDocumentBuilder;
import com.percussion.xml.serialization.PSObjectSerializer;
import org.apache.commons.lang.StringUtils;
import org.apache.commons.logging.Log;
import org.apache.commons.logging.LogFactory;
import org.apache.log4j.Level;
import org.w3c.dom.Document;
import org.w3c.dom.Element;
import org.xml.sax.SAXException;
import org.xml.sax.SAXParseException;

import javax.naming.NamingException;
import javax.servlet.ServletConfig;
import javax.servlet.http.HttpServletRequest;
import java.io.ByteArrayInputStream;
import java.io.ByteArrayOutputStream;
import java.io.File;
import java.io.FileInputStream;
import java.io.FileNotFoundException;
import java.io.FileOutputStream;
import java.io.IOException;
import java.io.OutputStream;
import java.io.PrintWriter;
import java.io.RandomAccessFile;
import java.io.StringWriter;
import java.lang.reflect.Constructor;
import java.net.InetAddress;
import java.net.MalformedURLException;
import java.net.URL;
import java.net.UnknownHostException;
import java.nio.channels.FileChannel;
import java.nio.channels.FileLock;
import java.sql.Connection;
import java.sql.SQLException;
import java.text.MessageFormat;
import java.util.ArrayList;
import java.util.Arrays;
import java.util.Collection;
import java.util.Collections;
import java.util.Comparator;
import java.util.Enumeration;
import java.util.HashMap;
import java.util.HashSet;
import java.util.Hashtable;
import java.util.Iterator;
import java.util.List;
import java.util.Map;
import java.util.Properties;
import java.util.ResourceBundle;
import java.util.Set;
import java.util.StringTokenizer;
import java.util.concurrent.ConcurrentHashMap;
import java.util.concurrent.ExecutorService;
import java.util.concurrent.Executors;

import static org.apache.commons.lang.Validate.notNull;
/**
 * The PSServer class is the main E2 server application. The server,
 * when started, performs the following tasks:
 * <ul>
 * <li>loads server configuration settings</li>
 * <li>initializes the log mananger
 *     ({@link com.percussion.log.PSLogManager PSLogManager})</li>
 * <li>initializes the error mananger
 *     ({@link com.percussion.error.PSErrorManager PSErrorManager})</li>
 * <li>loads all applications from the object store</li>
 * <li>registers the object store listener
 *     ({@link com.percussion.server.PSObjectStoreListener
 *             PSObjectStoreListener})</li>
 * <li>creates all application handlers</li>
 * <li>starts the request listener threads</li>
 * <li> ??? </li>
 * </ul>
 *
 * @author     Tas Giakouminakis
 * @version    1.0
 * @since      1.0
 */
public class PSServer {


   /**
    * The property to define the broken link logic on publishing managed links
    * to be configurable based on a server property
    * brokenManagedLinkBehavior=
    *
    * deadLink - Broken links will be replaced by #
    *
    * removeLink - Broken links will be removed completely
    *
    * leaveLink - Link will be left broken
    */
   final static String BROKEN_MANAGED_LINK_BEHAVIOR = "brokenManagedLinkBehavior";

   //Three options defined for above Property
   public final static String BROKEN_MANAGED_LINK_BEHAVIOR_DEADLINK = "deadLink";
   public final static String BROKEN_MANAGED_LINK_BEHAVIOR_REMOVELINK = "removeLink";
   public final static String BROKEN_MANAGED_LINK_BEHAVIOR_LEAVELINK = "leaveLink";

   /**
    * No external construction of this allowed.
    */
   private PSServer()
   {
      super();
   }

   /**
    * Returns a complete version string, such as Version 1.2  Build 20001012 (257)
    *
    * @return the version string including build; never <code>null</code>;
    *         will be empty if the server hasn't initialized the version yet
    */
   public static String getVersionString()
   {
      if (ms_version != null)
         return ms_version.getVersionString();
      else
         return "";
   }

   /**
    * Returns the version in the format major.minor (1.0, 2.4, ...)
    *
    * @return the version string; never <code>null</code>; will be empty
    *         if the server hasn't initialized the version yet
    */
   public static String getVersion()
   {
      if (ms_version != null)
         return ms_version.getVersion();
      else
         return "";
   }

   /**
    * Get the root directory to use when looking up files and directories
    * with server configuration and applications.
    * Default value returned by this method is a directory specified
    * by "rxdeploydir" system property. If this property
    * does not exist, contains invalid value or points to inexistent directory
    * then this method returns current directory.
    * Initialization from system property was created to specify Rhythmyx
    * root directory during unit tests.
    * @return the current root dir, never <code>null</code> and will never
    * change after initialization
    */
   public static File getRxDir()
   {
      return PathUtils.getRxDir(null);
      }

   /**
    * If the passed url is a file url and is "relative" to the root, then
    * resolve it to be relative to the real filesystem root. Add the JSESSIONID
    * cookie by rewriting the URL for http connections that are coming back to
    * this application.
    *
    * @param url url to check, must never be <code>null</code>
    * @return either the original URL for absolute paths or non-file protocols,
    * or a new URL with the path fixed up.
    * @throws IOException if there's a problem transforming the url
    */
   public static URL getResolvedURL(URL url) throws IOException
   {
      if (url.getProtocol().equals("file") && url.getFile().startsWith("/") == false)
      {
         File absFile = new File(getRxDir(), url.getFile());
         if (absFile.exists() == false)
         {
            throw new IOException("File not found for URL: " + absFile);
         }
         return new URL("file", url.getHost(), absFile.getAbsolutePath());
      }
      else if (url.getProtocol().startsWith("http"))
      {
         String host = url.getHost();
         int port = url.getPort();
         String path = url.getPath();

         boolean isloopback =
                 (host.equals("localhost") || host.equals("127.0.0.1") ||
                         host.equals(getHostName()) || host.equals(getHostAddress())) &&
                         (port == getSslListenerPort() || port == getListenerPort()) &&
                         path.startsWith(getRequestRoot());

         // String sessionid = (String) PSRequestInfo
         //       .getRequestInfo(PSRequestInfo.KEY_JSESSIONID);
         String sessionid = "";
         if (isloopback)
         {
            path = path + ";jsessionid=" + sessionid;
         }
         if (! StringUtils.isEmpty(url.getQuery()))
         {
            path = path + "?" + url.getQuery();
         }
         String scheme = PSServer.getProperty("proxyScheme");
         if(PSServer.isRequestBehindProxy(null) &&  !(host.equals("localhost") || host.equals("127.0.0.1"))){
            int ports  = Integer.valueOf(PSServer.getProperty("proxyPort"));
            String domainName = PSServer.getProperty("publicCmsHostname");
            return new URL(scheme, domainName, ports, path);
         }else{
            return new URL(url.getProtocol(), host, port, path);
         }
      }
      else
      {
         return url;
      }
   } // new

   /**
    * Get the configuration directory
    * @return the configuration directory relative to the root directory,
    * never <code>null</code>
    */
   public static String getRxConfigDir()
   {
      return getRxFile(SERVER_DIR);
   }

   /**
    * Get the directory that contains all other configuration directories.
    * 
    * @return the directory relative to the root directory, never
    * <code>null</code>. If it doesn't exist, an IllegalArgumentException is
    * thrown.
    */
   public static String getBaseConfigDir()
   {
      return getRxFile(BASE_CONFIG_DIR);
   }
   
   /**
    * Return the string path to a file or directory that is relative to the
    * rhythmyx root
    * 
    * @param path Input path, never <code>null</code> or empty
    * @return a fully qualified path to the file or directory desired. If it
    * doesn't exist, an IllegalArgumentException is thrown.
    */
   public static String getRxFile(String path)
   {
      if (path == null)
      {
         throw new IllegalArgumentException("path may not be null");
      }
      File item = new File(getRxDir(), path);
      if (item.exists() == false)
      {
         throw new IllegalArgumentException("file does not exist: " + item.getAbsolutePath());
      }
      return item.getAbsolutePath();
   }

   /**
    * Gets the extension manager. Meant for use only by the object store handler
    * so that it may install extensions.  Now extended to allow external
    * server objects to interact with the manager (using <code>null</code> as
    * the parameter.
    */
   public static IPSExtensionManager getExtensionManager(IPSObjectStoreHandler osHandler)
   {
      if ((osHandler == ms_objectStore) || (osHandler == null))
         return ms_extensionMgr;
      else
         throw new IllegalArgumentException("unknown objectstore handler");
   }

   /**
    * Set the extension manager for use in unit tests only!
    * 
    * @param manager the manager, never <code>null</code>.
    */
   public static void setExtensionManager(IPSExtensionManager manager)
   {
      if (manager == null)
      {
         throw new IllegalArgumentException("manager may not be null");
      }
      ms_extensionMgr = manager;
   }
   
   /**
    * Initializes the server, starting all required services, listeners, and
    * handlers.
    *
    * @param config The servlet configuration for the front-end servlet.
    *
    * @param args The arguments passed into the <code>main</code> method, in
    * case any of them are needed here.  May be not be <code>null</code>, may
    * be empty.
    *
    * @param toInit A set of flags to indicate what should be initialized.  Each
    * of the <code>INITED_xxx</code> flags are Or'd against this to determine
    * which services should be initialized.
    *
    * @return <code>true</code> if the server is successfully initialized,
    * <code>false</code> otherwise.
    */
   @SuppressWarnings(value="unchecked")
   public static boolean init(ServletConfig config, String[] args, int toInit)
   {
      
      if (args == null)
         throw new IllegalArgumentException("args may not be null");

      PSItemDefManager itemDefManager = PSItemDefManager.getInstance();
      try
      {
         try {
         itemDefManager.deferUpdateNotifications();

         ResourceBundle serverBundle =
          ResourceBundle.getBundle("com.percussion.server.PSStringResources");

         /*
          * We use the log4j logger built into the application server
          */
         //print copyright messages
         PSConsole.printMsg("Server",
            serverBundle.getString("copyright"), null, Level.OFF);
         PSConsole.printMsg("Server",
            serverBundle.getString("thirdPartyCopyright"), null, Level.OFF);

         PSConsole.printInfoMsg("Server",
            IPSServerErrors.SERVER_INIT_START, null, Level.OFF);

         initVersion();
         PSConsole.printMsg("Server", getVersionString(), null, Level.OFF);

         initResourceMap();
         
         /* load server configuration settings */
         if (!loadConfig())
            return false;

         // set up the server name
         try
         {
            ms_hostName = InetAddress.getLocalHost().getHostName();
            String firstBindAddress = getFirstBindAddress();
            if (firstBindAddress == null)
            {
               ms_serverName = InetAddress.getLocalHost().getHostName();
               ms_hostAddress = InetAddress.getLocalHost().getHostAddress();
            }
            else
            {
               ms_serverName = firstBindAddress;
               ms_hostAddress = firstBindAddress;
            }
         }
         catch (Throwable e)
         {
            // not a critical error
            ms_serverName = "localhost";
            ms_hostName = ms_serverName;
            ms_hostAddress = "127.0.0.1";
         }
         
         
         // Initialize the singleton with the class registry from this package
         PSObjectSerializer.getInstance().registerBeanClasses(PSServer.class);
         
         /*
          * get singleton of lock manager early on since anyone might start to
          * use it
          */
         PSServerLockManager.createInstance();

         // setup server port(s)
         loadListenerInfo();

         // load macro definitions
         initMacros();

         /* we need the objectstore handler to initialize the datasource
          * resolver
          */
         if (!initObjectStoreHandler())
            return false;

         /* initialize the datasource resolver. this must be done before
          * initializing the log
          */
         if (0 != (toInit & INITED_DB_POOL))
         {
            PSMetaDataCache.getInstance();
            ms_WhatsUp |= INITED_DB_POOL;
         }

         checkDatabaseCompatibility();
         if (0 != (toInit & INITED_LOG))
         {
            if (!initLogHandling())
               return false;
         }

         /* now we can log the server's starting */
         com.percussion.log.PSLogServerStart msg = new
            com.percussion.log.PSLogServerStart(ms_serverName);
         ms_serverLogHandler.write(msg);

         /* initialize the error manager / handler */
         if (0 != (toInit & INITED_ERROR))
            initErrorHandling();

         /* Only install mgr if the flag is set, otherwise we run w/ no
            security. */
         if ( ms_srvConfig.getUseSandboxSecurity())
            System.setSecurityManager( new SecurityManager());

         if (0 != (toInit & INITED_EXTENSION))
         {
            Properties extProps = new Properties();
            extProps.put( IPSExtensionHandler.INIT_PARAM_CONFIG_FILENAME,
               IPSExtensionHandler.DEFAULT_CONFIG_FILENAME);

            ms_extensionMgr = new PSExtensionManager();
            
            // Register global listener for PSServiceJexlEvaluatorBase. The 
            // null passed ref indicates a global listener
            PSServiceJexlEvaluatorBase globalExtListener =
               new PSServiceJexlEvaluatorBase(false);
            ms_extensionMgr.registerListener(null, globalExtListener);
            
            String extStr = IPSExtensionHandler.EXTENSIONS_SUBDIR
                  + File.separator;
            File extDir = new File(PSServer.getRxFile(extStr));
            extDir.mkdir();
            ms_extensionMgr.init(extDir, extProps, true);
            ms_WhatsUp |= INITED_EXTENSION;
         }

         if (0 != (toInit & INITED_DATABASE_FUNCTION))
         {
            Properties dbFuncProps = new Properties();
            dbFuncProps.put(
               PSDatabaseFunctionManager.SYS_DB_FUNCTIONS_FILE,
               PSDatabaseFunctionManager.DEFAULT_SYS_DB_FUNCTIONS_FILE);
            dbFuncProps.put(
               PSDatabaseFunctionManager.USER_DB_FUNCTIONS_FILE,
               PSDatabaseFunctionManager.DEFAULT_USER_DB_FUNCTIONS_FILE);

            PSDatabaseFunctionManager.createInstance(dbFuncProps);
            ms_WhatsUp |= INITED_DATABASE_FUNCTION;
         }

         /* initialize security check and security provider pool */
         if (0 != (toInit & INITED_SECURITY))
         {
            initSecurity();
            ms_WhatsUp |= INITED_SECURITY;
         }

         // initialize the system control manager
         ms_sysCtrlMgr = PSSystemControlManager.createInstance(new File(getRxDir(), "sys_resources"));
         
         /* initialize the custom control manager */
         ms_customCtrlMgr = PSCustomControlManager.getInstance();
         ms_customCtrlMgr.init(getRxDir());
                
         /* JS: moved this to after initializing security so we can create
          * AclHandlers for each app as we create the app summaries in the
          * init of the PSXmlObjectStoreHandler instead of doing it lazily
          * when the summaries are requested by the designer.
          */
         PSApplication[] apps = null;
         /* initialize the object store (also inits request handlers) */
         if (0 != (toInit & INITED_OBJECT_STORE))
            apps = initObjectStore();

         /* initialize the user session mananger */
         PSUserSessionManager.init(ms_srvConfig, ms_objectStore);

         PSThreadRequestUtils.initServerThreadRequest();
         
         /* once the db pool and security pool is up, we can load the
          * runnable applications from the object store
          */
         if (0 != (toInit & INITED_REQ_HANDLERS))
            initRequestHandlers(apps);
         
         } finally {
               itemDefManager.commitUpdateNotifications();
         }
         // once the request handlers have started, we can start search services
         
         /*
          * Fix for search queue starting up too soon:
          * http://bugs/browse/CML-4793
          */
         
         
       
         if (!isCaseSensitiveURL())
            PSConsole.printInfoMsg("Server",
               IPSServerErrors.SERVER_INIT_CASE_INSENSITIVE_URLS, null);

        
         
         // create the lock file to indicate the server is running
         createServerStartupFileLock(SERVER_FILE_LOCK);

          // can package manager run without cachemanager started?
          ms_cacheManager.start();


          // Send message to Configuration Service:
         //     -Server Initialization complete, install the Packages.
         if (0 != (toInit & INITED_PACKAGE_INSTALL))
         {
            PSNotificationHelper.notifyServerInitComplete(getRxDir());
            ms_WhatsUp |= INITED_PACKAGE_INSTALL;
         }


         try
         {
            initSearch(ms_allApps);
         }
         catch (PSSearchException e)
         {
            throw new RuntimeException(e);
         }
         
         //free up memory
         ms_allApps = null;
         
         PSConsole.printInfoMsg("Server",
               IPSServerErrors.SERVER_INIT_END, null, Level.OFF);

        
         return true;
      }
      catch (Throwable e)
      {
         
         /* trap for unforeseen exceptions, allowing us to log the failure */
         Object[] params = { stackToString(e) };
         PSServerLogHandler.handleTerminalError(
            IPSServerErrors.EXCEPTION_NOT_CAUGHT, params);
         return false;
      }
      finally
      {
         itemDefManager.commitUpdateNotifications();
      }
   }

   public static String stackToString(Throwable t)
   {
      StringWriter sw = new StringWriter();
      PrintWriter pw = new PrintWriter(sw);
      t.printStackTrace(pw);
      String sStackTrace = t.getMessage() + " Stack=:/n"+sw.toString(); // stack trace as a string
      return sStackTrace;
   }

   /**
    * A file lock created after server init. When this lock is acquired
    * it means the server is running. Must be called only once and that must be
    * at the startup time. A destroy method will release the lock
    * See {@link #destroyStartupFileLock(FileLock)}
    * @param  name the file to lock, never <code>null</code> or empty. This will
    * be a hidden file
    * @return  FileLock on successfully locking the resource file, else return
    * <code>null</code>
    */
   public static FileLock createServerStartupFileLock(String name)
   {
      if ( StringUtils.isBlank(name))
         throw new IllegalArgumentException("lock file name may not be null");
         
      String lockFile = getRxDir() + File.separator + name;
      
      FileLock lock = null;
      try
      {
         RandomAccessFile lockF = new RandomAccessFile(lockFile, "rw");
         FileChannel channel = lockF.getChannel();

         lock = channel.tryLock(0, 1, false);
         if (lock == null)
         {
            PSConsole.printWarnMsg("Server",
                  IPSServerErrors.RUNNING_SERVER_LOCK_NOT_ACQUIRED,
                  new String[]
                  {"Already locked"});
         }
      }
      catch (FileNotFoundException e)
      {
         PSConsole.printWarnMsg("Server",
               IPSServerErrors.RUNNING_SERVER_LOCK_NOT_ACQUIRED, new String[] {e
                     .getLocalizedMessage()});
      }
      catch (Throwable e)
      {
         PSConsole.printWarnMsg("Server",
               IPSServerErrors.RUNNING_SERVER_LOCK_NOT_ACQUIRED, new String[] {e
                     .getLocalizedMessage()});
      }
      ms_serverStartupLock = lock;
      return lock;
   }
   
   /**
    * Check if the file lock exists and release it. Must be called during
    * shutdown of the server. If the server is killed abruptly without handling
    * the shutdown hooks, even then this lock will be released by the system. 
    * 
    * @param lf the filelock to test and release may be <code>null</code>
    *
    */
   public static void destroyStartupFileLock(FileLock lf)
   {
      if ( lf == null )
         return;
      try
      {
         lf.release();
         lf.channel().close();
      }
      catch (Throwable e)
      {
         PSConsole.printMsg("Server",
               "Could not release lock on the running server");
      }
   }

   /**
    * Check that the database is compatible with Rhythmyx. This currently
    * checks that the database supports unicode. See
    * {@link PSServer#checkDatabaseCompatibility()} for details.
    */
   private static void checkDatabaseCompatibility()
   {
      /*
       * Check the database for Unicode compatibility
       */
      Connection conn = null;
      PSConnectionDetail connDetail= null;
      Log logger = LogFactory.getLog(PSServer.class);
      logger.info("Check database compatibility with unicode");
      try
      {
         // Use default connection
         conn = PSConnectionHelper.getDbConnection();
         connDetail = PSConnectionHelper.getConnectionDetail();
         
         boolean unicode = PSSqlHelper.supportsUnicode(conn, connDetail);
         if (!unicode)
         {
            logger.warn("!!!Database does not support unicode!!!");
         }
      }
      catch(Throwable e)
      {
         logger.error("Problem trying to discover if db supports unicode", e);
      }
      finally
      {
         if (conn != null)
         {
            try
            {
               conn.close();
            }
            catch (SQLException e)
            {
               logger.error("Problem closing connection", e);
            }
         }
      }
   }


   /**
    * Gets the container's JMX server mbean and looks up the http and https
    * listener ports.
    */
   private static void loadListenerInfo()
   {
      ms_listenerPort = -1;
      ms_sslListenerPort = 0;
      IPSContainerUtils containerUtils = PSContainerUtilsFactory.getInstance();
      ms_listenerPort = containerUtils.getConnectorInfo().getHttpConnector().map(IPSConnector::getPort).orElse(9992);

      ms_sslListenerPort =  containerUtils.getConnectorInfo().getHttpsConnector().map(IPSConnector::getPort).orElse(8443);
      
      // must at least get one listener port
      if (ms_listenerPort == -1 && ms_sslListenerPort == 0)
         throw new RuntimeException(
            "Failed to locate http listener port via JMX lookup");


         PSConsole.printMsg("Server", "Listening for HTTP requests on port: " +
                 ms_listenerPort);


         PSConsole.printMsg("Server", "Listening for HTTPS requests on port: " +
                 ms_sslListenerPort);

   }


   /**
    * Sets up the version field by reading com.percussion.util properties file
    */
   private static void initVersion()
   {

      ms_version = new PSFormatVersion(PSServer.class, "/com/percussion/util/Version.properties");
   }

   /**
    * Get the server's log handler. Logging through the server's log handler
    * should only be done when an application context does not exist.
    */
   public static PSLogHandler getLogHandler()
   {
      return ms_serverLogHandler;
   }

   /**
    * Get the server's error handler. Error handling through the server's
    * error handler should only be done when an application context does
    * not exist.
    */
   public static PSErrorHandler getErrorHandler()
   {
      return ms_serverErrorHandler;
   }

   /**
    * Check the server access level for the user's security token and throw
    * an exception if access is denied.
    *
    * @param tok The user's security token.
    * @param level The desired access level.
    *
    * @throws PSAuthorizationException if the user does not have the desired
    * access level.
    * @throws PSAuthenticationRequiredException if we have not yet tried to
    * authenticate the user.
    */
   public static void checkAccessLevel(PSSecurityToken tok, int level)
      throws PSAuthorizationException, PSAuthenticationRequiredException
   {
      if ((INITED_SECURITY & ms_WhatsUp) == 0)
      {
         // we have not initialized security yet
         throw new PSAuthorizationException(
            com.percussion.security.IPSSecurityErrors.SECURITY_NOT_INITIALIZED,
               null);
      }

      /* verify the user has the appropriate access for what they
       * are trying to do
       */
      int accessLevel = ms_AclHandler.getUserAccessLevel(tok);
      if ((accessLevel & level) != level)
      {
         throw new PSAuthorizationException(tok.getResourceType(),
            tok.getResourceName(), tok.getUserSessionId());
      }
   }

   /**
    * Check the server access level for the specified request and throw
    * an exception if access is denied.
    *
    * @param   request     the request object to check
    *
    * @param   level       the desired access level
    */
   public static void checkAccessLevel(PSRequest request, int level)
      throws PSAuthorizationException, PSAuthenticationRequiredException,
         PSAuthenticationFailedException
   {
      if ((INITED_SECURITY & ms_WhatsUp) == 0)
      {
         // we have not initialized security yet
         throw new PSAuthorizationException(
            com.percussion.security.IPSSecurityErrors.SECURITY_NOT_INITIALIZED, null);
      }

      if (!PSUserSessionManager.doesSessionExist(request))
      {
         IPSRequestHandler rh = getRequestHandler(request);
         if (rh != null && rh instanceof IPSValidateSession)
            throw new PSAuthenticationRequiredException("Designer Connection", null);
      }

      if (level == PSAclEntry.SACE_ADMINISTER_SERVER) {
         // first see if this is a local console command since it's an admin
         // request
         if (PSConsole.isConsoleUser(request))
            return;
      }

      /* These three string-type variables are added in by Jian Huang, on 04/25/1999*/
      String resourceType = request.getAppName();
      String resourceName = request.getRequestPage();
      String sessionId    = request.getUserSessionId();

      /* verify the user has the appropriate access for what they
       * are trying to do
       */
      int accessLevel = ms_AclHandler.getUserAccessLevel(request);
      if ((accessLevel & level) != level) {
         throw new PSAuthorizationException(resourceType, resourceName, sessionId);
      }
   }

   /**
    * Gets the server configuration object for this server.
    */
   public static PSServerConfiguration getServerConfiguration()
   {
      return ms_srvConfig;
   }

   /**
    * Gets the internal request object used to execute a request against the
    * specified resource.  The internal request object will have its own
    * request context seeded with the values of, but independent from, this
    * request context.  (Changes made to the request context during the
    * internal request will not be reflected in the original request context.)
    * Any parameters specified in a query string as part of
    * <code>resource</code> or included <code>extraParams</code> will be added
    * to the internal request's context.
    *
    * @param path specifies the application and page of the dataset to make
    * an internal request of.  May optionally include a "query string" --
    * name/value pairs, separated by equals, delimited by ampersand, and
    * identified as the portion of the path following a question mark.  May be
    * as little as "<code>appName/pageName</code>" or as much as
    * "<code>http://127.0.0.1:9992/Rhythmyx/AppTest/nov.xml?alpha=bravo&test=5
    * </code>".  Not <code>null</code> or empty.
    *
    * @param request the current request.  Will be cloned to provide the
    * inital state for the internal request.  Not <code>null</code>.
    *
    * @param extraParams an optional group of parameters to be added to the
    * internal request's context.  Skipped if <code>null</code>.
    *
    * @param inheritParams If <code>true</code>, the internal request
    * context will contain copies of all of the parameters in the current
    * request in addition to any parameters from the query string in
    * <code>path</code> and <code>extraParams</code>.
    * <p>
    * If <code>false</code>, the internal request context will only
    * have those parameters supplied by the query string in
    * <code>path</code> and <code>extraParams</code>.
    *
    * @param inputDoc If not <code>null</code>, it is set as the input doc
    *    on the cloned request object before it is passed to the resource.
    *
    * @return a new <code>IPSInternalRequest</code>, or <code>null</code> if
    * no handler could be found for the specified path
    *
    * @throws IllegalArgumentException if the specified path is
    * <code>null</code>, empty, or not in the correct format; or if
    * <code>request</code> is <code>null</code>.
    */
   public static PSInternalRequest getInternalRequest(String path,
                                                      PSRequest request,
                                                      Map extraParams,
                                                      boolean inheritParams,
                                                      Document inputDoc)
   {
      if ( path == null || path.trim().length() == 0)
         throw new IllegalArgumentException( "Path may not be null or empty" );
      if ( request == null)
         throw new IllegalArgumentException( "Request may not be null" );

      final String QUERY_STRING_MARKER = "?";

      // make copy of provided request, as we will be mutating the parameters
      PSRequest clonedRequest = request.cloneRequest();

      if (!inheritParams)
         clonedRequest.setParameters( new HashMap() );
      if (extraParams != null)
         clonedRequest.putAllParameters( extraParams );
      if ( null != inputDoc)
         clonedRequest.setInputDocument(inputDoc);

      // see if this request has query parameters
      int paramPos = path.indexOf( QUERY_STRING_MARKER );
      String queryParams = null;
      if (paramPos != -1) {
         queryParams = path.substring(paramPos+1);
      }

      // skip over query params
      int endPos = ( paramPos != -1 ? paramPos : path.length() );

      // search backwards to find page name (includes the extension, if any)
      int pagePos = path.lastIndexOf( "/", endPos );
      if (-1 == pagePos) // path contained no slashes
         throw new IllegalArgumentException(
            "Invalid internal request string (missing application name)");
      if (pagePos + 1 == endPos)  // path has slash at last character
         throw new IllegalArgumentException(
            "Invalid internal request string (missing page name)");
      String pageName = path.substring( pagePos + 1, endPos );

      // search backwards to find the app name
      if (0 == pagePos) // path has only one slash, at first character
         throw new IllegalArgumentException(
            "Invalid internal request string (missing application name)");
      int appPos = path.lastIndexOf( "/", pagePos - 1 );
      // if not found, appPos == -1 so we'll take from beginning of string
      String appName = path.substring( appPos + 1, pagePos );

      if (isResourcePathTranslatable())
      {
         String pageRootName = pageName;
         int dotPosition = pageName.lastIndexOf('.');
         if (dotPosition > 0)
            pageRootName = pageName.substring(0, dotPosition);
         PSPair<String, String> p = getTranslatedTarget(appName, pageRootName);
         if (p != null)
         {
            appName = p.getFirst();
            pageName = p.getSecond();
         }
      }
      // buildRequestFileURL
      StringBuffer requestURL = new StringBuffer();
      requestURL.append( PSServer.makeRequestRoot(null) );
      requestURL.append( "/" );
      requestURL.append( appName );
      requestURL.append( "/" );
      requestURL.append( pageName );
      clonedRequest.setRequestFileURL( requestURL.toString() );

      // add params from query string
      if (queryParams != null) {
         try
         {
            HashMap params = new HashMap();
            PSFormContentParser.parseParameterString( params, queryParams );
            clonedRequest.putAllParameters( params );
         } catch (PSRequestParsingException e)
         {
            throw new IllegalArgumentException(
               "Invalid query params in internal request string: " +
               e.getLocalizedMessage() );
         }
      }

      PSApplicationHandler appHandler = getApplicationHandler( appName );
      if (appHandler != null)
      {
         clonedRequest.setApplicationHandler(appHandler);
         IPSInternalRequestHandler ih =
            appHandler.getInternalRequestHandler(clonedRequest);
         if (ih != null)
            return new PSInternalRequest(clonedRequest, ih);
      }
      return null;
   }


   /**
    * Convenience method just like
    * {@link #getInternalRequest(String,PSRequest,Map,boolean,Document)},
    * except it gets the request from the supplied context and calls the other
    * method.
    *
    * @param ctx the request context which cannot be <code>null</code> and
    *    must be an instance of <code>PSRequestContext</code>.
    */
   public static PSInternalRequest getInternalRequest(String path,
                                                      IPSRequestContext ctx,
                                                      Map extraParams,
                                                      boolean inheritParams,
                                                      Document inputDoc)
   {
      if (!(ctx instanceof PSRequestContext))
      {
         throw new IllegalArgumentException(
               "ctx cannot be null and must be of type PSRequestContext");
      }
      PSRequest req = ((PSRequestContext)ctx).getRequest();
      return getInternalRequest(path, req, extraParams, inheritParams,
            inputDoc);
   }

   /**
    * Gets the request from the given request context.
    * 
    * @param ctx the request context, never <code>null</code>.
    * 
    * @return the request that is contained in the request context, never
    * <code>null</code>.
    */
   public static PSRequest getRequest(IPSRequestContext ctx)
   {
      if (ctx == null)
         throw new IllegalArgumentException("ctx may not be null.");
      
      return ((PSRequestContext)ctx).getRequest();
   }

   /**
    * Convenience method that calls the other 5 parameter version as follows:
    * {@link #getInternalRequest(String,PSRequest,Map,boolean)
    * getInternalRequest(path, erquest, extraParams, inheritParams, null}.
    */
   public static PSInternalRequest getInternalRequest(String path,
                                                      PSRequest request,
                                                      Map extraParams,
                                                      boolean inheritParams)
   {
      return getInternalRequest(path, request, extraParams, inheritParams,
            null);
   }


   /**
    * Get the internal request handler capable of handling the specified
    *    request.
    *
    * @param   request  the request to analyze in the format
    *                   appName/resource, never <code>null</code>
    *
    * @return           the internal request handler, <code>null</code> if
    *                   no suitable handler was found
    *
    * @throws  IllegalArgumentException if the request string is invalid
    * <B>
    * <I>TODO:- Update this documentation when category support is
    * implemented</I>
    */
   public static IPSInternalRequestHandler getInternalRequestHandler(
      String request)
   {
      IPSInternalRequestHandler irh = null;

      if ((request == null) ||
          (request.indexOf("/") < 1) ||
          (request.indexOf("/") == (request.length() - 1)) )
      {
         throw new IllegalArgumentException("Invalid request string");
      }

      /* Get the app root (currently app name) */
      String appRoot = request.substring(0, request.indexOf("/"));
      String pageName = request.substring(request.indexOf("/") + 1);
      if (isResourcePathTranslatable())
      {
         PSPair<String, String> p = getTranslatedTarget(appRoot, pageName);
         if (p != null)
         {
            appRoot = p.getFirst();
            pageName = p.getSecond();
         }
      }
      
      PSApplicationHandler ah = getApplicationHandler(appRoot);

      if (ah != null)
      {
         irh = ah.getInternalRequestHandler(pageName);
      }

      return irh;
   }

   /**
    * Contains the mappings described by the
    * {@link #getTranslatedTarget(String, String)} method. 
    */
   private static Map<PSPair<String, String>, PSPair<String, String>> 
      ms_resourceMap = 
         new HashMap<PSPair<String, String>, PSPair<String, String>>();
   /**
    * Initialize the resource map
    */
   static void initResourceMap()
   {
      Exception ex = null;
      File f = null;
      try
      {
         f = new File(getRxConfigDir(), "resourceMap.properties");
         if (f.exists())
         {
            // each entry is like 
            // appname/resourceName=appname2/resourceName2
            // The server will then redirect every request that arrives for
            // appname/resourceName to appName2/resourceName2
            Properties map = new Properties();
            map.load(new FileInputStream(f));
            Enumeration e = map.propertyNames();
            while (e.hasMoreElements())
            {
               String key = e.nextElement().toString();
               String target = map.getProperty(key, "");
               if (StringUtils.isBlank(key) || StringUtils.isBlank(target)
                     || key.lastIndexOf('/') < 0 || target.lastIndexOf('/') < 0)
               {
                  String msg = 
                     "Skipping invalid entry in resource map file: {0}={1}";
                  PSConsole.printMsg("Server", MessageFormat.format(msg, key,
                        target));
                  continue;
               }
               String msg = "Adding resource map entry: {0}={1}";
               PSConsole.printMsg("Server", MessageFormat.format(msg, key,
                     target));
               
               int pos = key.lastIndexOf('/');
               String sourceAppName = key.substring(0, pos);
               String sourcePageName = key.substring(pos+1);
               
               pos = target.lastIndexOf('/');
               String targetAppName = target.substring(0, pos);
               String targetPageName = target.substring(pos+1);
               
               ms_resourceMap.put(
                     new PSPair<String, String>(
                           sourceAppName.toLowerCase(), 
                           sourcePageName.toLowerCase()),
                     new PSPair<String, String>(targetAppName, targetPageName));
               //also put just application with null for request page
               ms_resourceMap.put(
                     new PSPair<String, String>(
                           sourceAppName.toLowerCase(), 
                           null),
                     new PSPair<String, String>(targetAppName, null));
               
            }
         }
      }
      catch (FileNotFoundException e)
      {
         // should never happen because we check first
         ex = e;
      }
      catch (IOException e)
      {
         //just warn user
         ex = e;
      }
      catch (IllegalArgumentException e)
      {
         //ignore - config directory not found, maybe testing
      }
      
      if (ex != null)
      {
         PSConsole.printMsg("Server", ex,
               "Failed to load xml application resource map file: "
                     + (f == null ? "null" : f.getAbsolutePath()));
      }
   }

   /**
    * See {@link #getTranslatedTarget(String, String)}.
    * 
    * @return <code>true</code> if a translation could occur when the
    * referenced method was called, <code>false</code> otherwise.
    */
   private static boolean isResourcePathTranslatable()
   {
      return !ms_resourceMap.isEmpty();
   }

   public static boolean isRequestBehindProxy(HttpServletRequest request) {
       if(request == null){
           return Boolean.valueOf(PSServer.getProperty("requestBehindProxy", "false"));
       }else{
          try{
             String oldPath = request.getRequestURL().toString();
             URL requesturl = new URL(oldPath);
             if(requesturl.getHost().equalsIgnoreCase("localhost") ||  requesturl.getHost().equalsIgnoreCase("127.0.0.1")  ){
                return false;
             }else{
                return Boolean.valueOf(PSServer.getProperty("requestBehindProxy", "false"));
             }
          }catch (Exception e){
             return false;
          }

       }

   }
   
   /**
    * Server requests can be 'forwarded' by specifying a mapping in a file of
    * the form
    * <p>
    * appName/resourceName=appName2/resourceName2
    * </p>. This method does the lookup and either returns the translated value
    * or the supplied values if a mapping is not found.
    * <p>
    * To save a little time, call {@link #isResourcePathTranslatable()} first to
    * see if this method may perform a conversion.
    * <p>
    * The purpose of this is to provide backwards compatibility from 5.x to 6.x.
    * In 6.0, we moved content editors into their own application and needed
    * a way to redirect requests to the old resource to the new resource 
    * (mainly for Generic Word and any user created extensions that may be
    * calling the editor directly.). If no mapping is found with appName and
    * pageName, then tries to get the mapping with just appName by passing 
    * <code>null</code> for pageName. If found the pageName is added as second 
    * part. 
    * 
    * @param appName Assumed not <code>null</code> or empty.
    * @param pageName Assumed not <code>null</code> or empty.
    * @return <code>null</code> if no mapping is present. Otherwise, the first
    * entry is the translated app name and the 2nd entry is the translated
    * resource name. Both entries are non-empty strings.
    */
   private static PSPair<String, String> getTranslatedTarget(String appName,
         String pageName)
   {
      PSPair<String, String> key = new PSPair<String, String>(
            appName.toLowerCase(), pageName.toLowerCase());
      PSPair<String, String> p = ms_resourceMap.get(key);
      
      //If p is null try try to find the resource with just appname
      if(p == null)
      {
         p = ms_resourceMap.get(new PSPair<String, String>(
               appName.toLowerCase(), null));
         if(p!=null)
            p.setSecond(pageName);
      }
      
      //If p is not null print console message about the translation
      if (p != null)
      {
         String msg = "Translating application request {0}/{1} to {2}/{3}.";
         PSConsole.printMsg("Server", MessageFormat.format(msg, appName,
               pageName, p.getFirst(), p.getSecond()));
      }
      return p;
   }
   
   /**
    * Returns the internal request handler for the provided URL. The URL has
    * to be in one of the following formats:
    * <ul>
    * <li>
    *    http://host:port/serverRoot/appRoot/page.ext?...
    * </li>
    * <li>
    *    http://host/serverRoot/appRoot/page.ext?...
    * </li>
    * </ul>
    *
    * @param request the request URL we want the internal request handler for,
    *    may be <code>null</code>.
    * @return the internal request handler or <code>null</code> if not found.
    *
    * @deprecated This method does not consider page selection criteria or
    * supported mime types when selecting a page.  Use
    * {@link #getInternalRequest(String, PSRequest, Map, boolean)} instead.
    */
   @SuppressWarnings(value="unchecked")
   public static IPSInternalRequestHandler getInternalRequestHandler(
      URL request)
   {
      IPSInternalRequestHandler irh = null;
      if (request != null)
      {
         String path = request.getPath();
         String serverRoot = getRequestRoot();
         int pos = path.indexOf(serverRoot);
         if (pos >= 0)
            path = path.substring(pos+serverRoot.length()+1);

         String appRoot = path.substring(0, path.indexOf("/"));
         String requestPage = path.substring(path.indexOf("/") + 1);
         if (isResourcePathTranslatable())
         {
            PSPair<String, String> p = getTranslatedTarget(appRoot, requestPage);
            if (p != null)
            {
               appRoot = p.getFirst();
               requestPage = p.getSecond();
            }
         }

         PSApplicationHandler ah = getApplicationHandler(appRoot);
         if (ah != null)
         {
            pos = requestPage.indexOf('.');
            if (pos > 0)
               requestPage = requestPage.substring(0, pos);
            PSApplication app = ah.getApplicationDefinition();
            String resource = null;
            Iterator<PSDataSet> datasets = app.getDataSets().iterator();
            while (datasets.hasNext() && resource == null)
            {
               PSDataSet dataset = datasets.next();
               if (dataset.getRequestor().getRequestPage().equalsIgnoreCase(
                  requestPage))
                  resource = dataset.getName();
            }

            if (resource != null)
               irh = ah.getInternalRequestHandler(resource);
         }
      }

      return irh;
   }

   /**
    * Get the request handler capable of handling the specified request. If all
    * handlers have not been initialized yet, an error is reported to the
    * requestor and <code>null</code> is returned.
    *
    * @param req the request to analyze, may not be <code>null</code>.
    *
    * @return the request handler, may be <code>null</code> if a handler was not
    * found to handle the supplied request or if all handlers have not yet been
    * initialized.
    *
    * @throws IllegalArgumentException if <code>req</code> is <code>null</code>.
    */
   public static IPSRequestHandler getRequestHandler(PSRequest req)
   {
      if (req == null)
         throw new IllegalArgumentException("req may not be null");

      boolean requestsFinishedInit = isInited(INITED_REQ_HANDLERS);
      if (!requestsFinishedInit)
      {
         /* Respond that the server is still on its way up */
         PSResponse resp = req.getResponse();
         com.percussion.error.PSServerUnavailableError err = new
            com.percussion.error.PSServerUnavailableError(
               IPSServerErrors.SERVER_INITIALIZING_ERROR_MSG, null);

         PSServer.ms_serverErrorHandler.reportError(resp, err);
         return null;
      }

      IPSRequestHandler rh = null;

      if (isResourcePathTranslatable())
      {
         String reqPage = req.getRequestPage(false);
         String appName = req.getAppName();
         PSPair<String, String> p = getTranslatedTarget(appName, reqPage);
         if (p != null)
         {
            String reqRoot = req.getRequestRoot();
            reqRoot = reqRoot.substring(0, reqRoot.lastIndexOf('/') + 1)
                  + p.getFirst();
            
            req.setRequestFileURL(reqRoot + "/" + p.getSecond()
                  + req.getRequestPageExtension());
         }
      }
      
      String reqType = req.getCgiVariable(IPSCgiVariables.CGI_PS_REQUEST_TYPE);
      if (reqType != null)
      {
         /*
          * get the request type header field (PS-Request-Type) if this is not
          * specified, it's a data request
          */
         rh = ms_RequestHandlers.get(reqType);
         if (rh == null)
         {
            if (reqType.equalsIgnoreCase("data"))
            {
               rh = ms_RequestHandlers.get("data-"
                     + req.getCgiVariable(IPSCgiVariables.CGI_PS_APP_NAME, "")
                           .toLowerCase());
            }
            else if (reqType.toLowerCase().startsWith("design-objectstore-"))
            {
               rh = ms_RequestHandlers.get("design-objectstore-*");
            }
            else if (reqType.toLowerCase().startsWith("hook-"))
            {
               rh = ms_RequestHandlers.get("hook-*");
            }

         }
      }

      // check for a match using the request root amongst the rooted handlers
      if (rh == null)
      {
         String reqRoot = req.getRequestRoot();
         if (!isCaseSensitiveURL())
            reqRoot = reqRoot.toLowerCase();

         rh = ms_rootedRequestHandlers.get(reqRoot);

         if ((null == rh) && (ms_hasDefaultApp))
         {
            // use the default application if no application root specified
            // (ms_hasDefaultApp will not be true unless the default app is ready)
            if (reqRoot.endsWith("/"))
               reqRoot = reqRoot.substring(0,reqRoot.length()-1);
            if (reqRoot.equals(getRequestRoot()))
            {
               rh = ms_rootedRequestHandlers.get(getRequestRoot());
               req.setRequestFileURL(ms_requestRoot + "/" + ms_defaultAppName);
            }
         }
      }

      // make sure handler able to process this type of reqeuest method
      String reqMethod = req.getServletRequest().getMethod();
      if ( rh != null )
      {
         ArrayList methodList = (ArrayList)ms_requestHandlerTypes.get(rh);
         if (methodList == null || !methodList.contains(reqMethod.toUpperCase()))
         {
            // don't want to allow this to be used
            rh = null;
         }
      }

      return rh;
   }

   /**
    * Get the application handler for the specified application.
    *
    * @param   appName     the name of the app to locate
    *
    * @return              the application handler
    */
   public static PSApplicationHandler getApplicationHandler(String appName)
   {
      if (ms_RequestHandlers == null) return null; // Only for unit testing
      
      return (PSApplicationHandler)ms_RequestHandlers.get(
         "data-" + appName.toLowerCase());
   }

   public static PSApplicationSummary[] getApplicationSummaries(PSRequest req)
   {
      return ms_objectStore.getApplicationSummaryObjects(req);
   }

   /**
    * Determine whether the specified application is active on the
    *    server.
    *
    * @param         appName  The name of the application to check
    *
    * @return        whether the specified application is active
    */
   public static boolean isApplicationActive(String appName)
   {

      Object ah = ms_RequestHandlers.get("data-" +
         appName.toLowerCase());

      return (ah != null);
   }

   /**
    * Get the server statistics object. This is updated constantly by
    * the running applications. Any user of this object should minimize the
    * time spent in synchronized methods to avoid overall performance
    * degredation.
    *
    * @return        the server statistics
    */
   public static PSServerStatistics getStatistics()
   {
      return ms_Statistics;
   }

   /**
    * Get the object store statistics object. This is updated whenever an
    * action is performed against the object store. Any user of this object
    * should minimize the time spent in synchronized methods to avoid
    * overall performance degredation.
    *
    * @return        the object store statistics
    */
   public static PSObjectStoreStatistics getObjectStoreStatistics()
   {
      return ms_objectStore.getStatistics();
   }

   /**
    * Schedule a shut down of the application server, which will in turn cause
    * the rx servlet to shutdown. This is the method to use when trying to shut
    * down the server from within any server code. Method returns and the
    * shutdown is requested asynchronously from a separate thread.
    * 
    * @param downWhen the amount of time, in milliseconds, to wait before
    * shutting down the server, ignored if not > 0.
    */
   public static void scheduleShutdown(final long downWhen)
   {
      Thread thread = new Thread() {

         @Override
         public void run()
         {
            // sleep if requested
            if (downWhen > 0)
            {
               try
               {
                  Thread.sleep(downWhen);
               }
               catch (InterruptedException e)
               {
                  // oh well, keep going
               }
            }
            
            // now try to shutdown the app server
            try
            {
               System.exit(0);
            }
            catch (Throwable e)
            {
               PSConsole.printMsg("Server", e, 
                  "Failed to initiate server shutdown");
            }
         }};

      thread.setDaemon(true);
      thread.start();
   }


   /**
    * Loads the system definition for Content Editors. All fields are fixed
    * up for data type and mime type; and the backend columns for all fields
    * are fully defined.
    *
    * @return The content editor system def object.  May be <code>null</code>
    * if there was an error loading the def from the Xml, or one wasn't found.
    */
   public static PSContentEditorSystemDef getContentEditorSystemDef()
   {
      PSContentEditorSystemDef systemDef = null;
      try
      {
         systemDef = PSServerXmlObjectStore.getInstance()
               .getContentEditorSystemDef();
      }
      catch (RuntimeException e)
      {
         // let these propagate
         throw e;
      }
      catch (Throwable e)
      {
         /* Some IO or parsing exception probably - log it and return the
          * empty config - resource handler will deal with any missing data.
          */
         int msgCode = IPSServerErrors.CE_SYSTEM_DEF_LOAD;
         Object[] args = {e.toString()};
         PSLogManager.write(
            new PSLogServerWarning(
            msgCode, args, true, "Server"));
      }

      return systemDef;
   }

   /**
    * Gets the shared definition for Content Editors.  Delegates to
    * <code>PSServerXmlObjectStore</code>.
    *
    * @return The content editor shared def object. May be <code>null</code>
    *    if there was an error loading the def from the Xml. If none was found,
    *    an empty shared def will be returned.
    * @see PSServerXmlObjectStore#getContentEditorSharedDef()
    */
   public static PSContentEditorSharedDef getContentEditorSharedDef()
   {
      PSContentEditorSharedDef sharedDef = null;
      try
      {
         sharedDef =
            PSServerXmlObjectStore.getInstance().getContentEditorSharedDef();

         // create an empty shared def if there is none
         if (sharedDef == null)
            sharedDef = new PSContentEditorSharedDef();
      }
      catch (RuntimeException e)
      {
         // let these propagate
         throw e;
      }
      catch (Throwable e)
      {
         /* Some IO or parsing exception probably - log it and return the
          * empty config - resource handler will deal with any missing
          * data.
          */
         int msgCode = IPSServerErrors.CE_SHARED_DEF_LOAD;
         Object[] args = {"unknown", e.toString()};
         PSLogManager.write(
            new PSLogServerWarning( msgCode, args, true, "Server") );
      }

      return sharedDef;
   }

   /**
    * Gets the Acl entries matching the specified criteria from all active
    * applications and the server's Acl.
    *
    * @param type The type of Acl entry to locate.  Must be one of the
    * <code>PSAclEntry.ACE_TYPE_xxx</code> value.
    *
    * @return An Iterator over <code>0</code> or more <code>PSEntry</code>
    * objects.  The specific type of entry will be determined by the type of Acl
    * entry requested.  Never <code>null</code>. The list will not contain
    * duplicate entries based on name, providerType, and providerInstance.  The
    * access level of the entries returned will be undefined and should be
    * ignored.
    *
    * @throws IllegalArgumentException if <code>type</code> does not represent a
    * valid type.
    */
   @SuppressWarnings(value="unchecked")
   public static Iterator<PSEntry> getAclEntries(int type)
   {
      Map<String,PSEntry> entryMap = new HashMap<String,PSEntry>();

      // add app handler entries
      Iterator<IPSRequestHandler> handlers = 
         ms_RequestHandlers.values().iterator();
      while (handlers.hasNext())
      {
         IPSRequestHandler rh = handlers.next();
         if (rh instanceof PSApplicationHandler)
         {
            PSApplicationHandler ah = (PSApplicationHandler)rh;
            /* this will validate the type, don't want to duplicate that code
             * here
             */
            Iterator<PSEntry> entries = ah.getAclEntries(type);
            while (entries.hasNext())
            {
               PSEntry entry = entries.next();
               String key = entry.getName();
               entryMap.put(key, entry);
            }
         }
      }

      // add server entries
      Iterator<PSEntry> entries = ms_AclHandler.getAclEntries(type);
      while (entries.hasNext())
      {
         PSEntry entry = entries.next();
         String key = entry.getName();
         entryMap.put(key, entry);
      }

      return entryMap.values().iterator();
   }

   /**
    * Load the configuration files.
    * 
    * @return <code>true</code> if it is successfully loaded, <code>false</code>
    * if there were errors.
    */
   private static boolean loadConfig() 
   {
      PSConsole.printInfoMsg("Server",
            IPSServerErrors.LOADING_CONFIG, (Object[])null);

      /* load server configuration settings for:
       *    - Server (log, request queue, etc.)
       *    - ObjectStore
       */
      try 
      {
         // load the server properties file

         File propFile = PSProperties.getConfig(ENTRY_NAME, PROPS_SERVER,
               getRxConfigDir());

         ms_serverProps = new PSProperties(propFile.getPath());

         if (!ms_serverProps.isEmpty())
         {

           /* Determine whether to pause and wait for user input before exiting
             * ms_noPauseOnExit will be set to true once all initialization
             * is complete.
             */

            String noPauseOnExit =
                             ms_serverProps.getProperty(PROP_NO_PAUSE_ON_EXIT);
            if ( null != noPauseOnExit &&
                 noPauseOnExit.trim().equalsIgnoreCase("true"))
            {
               ms_noPauseOnExit  = true;
            }

            String isEncrypted = ms_serverProps.getProperty("pwEncrypted");
            if (isEncrypted != null &&
               isEncrypted.trim().equalsIgnoreCase("yes"))
            {
               // decrypt the password
               String password = "";
               try {
                  password = PSEncryptor.getInstance(
                          "AES",
                          PathUtils.getRxDir().getAbsolutePath().concat(PSEncryptor.SECURE_DIR)
                  ).decrypt(ms_serverProps.getProperty("loginPw"));
               }catch(PSEncryptionException | java.lang.IllegalArgumentException e) {
                  password = eatLasagna(ms_serverProps.getProperty("loginId"),
                          ms_serverProps.getProperty("loginPw"));
               }

               ms_serverProps.setProperty("loginPw", password);
            }

            // should we interpret URL's case sensitive
            String caseSensitiveUrl =
               ms_serverProps.getProperty("caseSensitiveUrl");
            if (caseSensitiveUrl != null)
               ms_caseSensitiveUrl =
                  caseSensitiveUrl.trim().equalsIgnoreCase("true");

            // must cms field and fieldset names be unique?
            String requireUniqueFields = ms_serverProps.getProperty(
               PROP_UNIQUE_FIELD_NAMES);
            if (requireUniqueFields != null)
               ms_requireUniqueFieldNames =
                  requireUniqueFields.trim().equalsIgnoreCase("true");

            // and load the object store props from the location
            // defined in the server props file
            ms_objectStoreProps  = new PSProperties(
                  getRxFile(ms_serverProps.getProperty(PROPS_OBJECT_STORE_VAR,
                  PROPS_OBJECT_STORE)));

         }
         
         return true;
      } 
      catch (Throwable e) 
      {
         /* this is thrown if one of our config files is missing, etc.
          * we really can't recover from this, so spit out an error.
          */
         Object[] params = { e.getMessage() };
         PSServerLogHandler.handleTerminalError(
                              IPSServerErrors.LOAD_CONFIG_FAILURE, params);
         return false;
      }
   }

   /**
    * Initialize the object store handler and load the server configuration.
    * @return <code>true</code> if it is successfully initialized, 
    * <code>false</code> if not.
    *
    * @throws PSServerException if the server is not responding.
    * @throws PSNotFoundException if the server configuation is not be found.
    */
   @SuppressWarnings(value="unchecked")
   private static boolean initObjectStoreHandler() throws PSServerException,
      PSNotFoundException
   {
      try
      {
         ms_objectStore = new PSXmlObjectStoreHandler(ms_objectStoreProps);
         PSServerXmlObjectStore.createInstance(
            (PSXmlObjectStoreHandler)ms_objectStore);
      }
      catch (Throwable e)
      {
         /* the objectDirectory setting is missing or points to an
          * invalid directory.
          * we really can't recover from this, so spit out an error.
          */
         Object[] params = { e.getMessage() };
         PSServerLogHandler.handleTerminalError(
                           IPSServerErrors.OBJECT_STORE_INIT_FAILED, params);
         
         return false;
      }

      /* load the server configuration object */
      ms_srvConfig = ms_objectStore.getServerConfigurationObject();
      if (ms_srvConfig != null)
      {
         updateServerRequestRoot(ms_srvConfig);

         String type = (ms_srvConfig.getServerType() == 
            PSServerConfiguration.SERVER_TYPE_PUBLISHING_HUB) ? PSServerConfiguration.XML_ATTR_TYPE_PUBLISHING_HUB
               : PSServerConfiguration.XML_ATTR_TYPE_SYSTEM_MASTER;
         PSConsole.printMsg("Server", "Server type: " + type);
      }
      
      return true;
   }

   /**
    * Initialize the object store by loading all the apps and registering
    * the change listener.
    *
    * @return  PSApplication[] All of the ENABLED application objects defined
    * in the object store.
    *
    * @throws  PSServerException
    * @throws  PSAuthorizationException
    */
   private static PSApplication[] initObjectStore()
      throws PSServerException, PSAuthorizationException
   {
      PSConsole.printInfoMsg("Server",
         IPSServerErrors.OBJECT_STORE_INIT, (Object[])null);

      PSApplication[] apps = ms_objectStore.init();
      ms_allApps = apps;
      ArrayList<PSApplication> appList = new ArrayList<PSApplication>(apps.length);
      for (int i = 0; i < apps.length; i++)
      {
         PSApplication app = apps[i];
         if (app.isEnabled())
            appList.add(app);
      }

      /* switch the log handler to use the logger defined in the cfg */
      PSLogger logger = ms_srvConfig.getLogger();
      if (logger != null) {
         // now do the switch
         ms_serverLogHandler = new PSLogHandler(logger);
      }

      int days = ms_srvConfig.getRunningLogDays();
      com.percussion.log.PSLogManager.setRunningLogDays(days);

      /* switch the error handler to use the handler defined in the cfg */
      PSErrorWebPages errWebPages = ms_srvConfig.getErrorWebPages();
      PSNotifier notifier = ms_srvConfig.getNotifier();
      ms_serverErrorHandler = new PSErrorHandler(errWebPages, notifier);

      /* register the object store listener (PSObjectStoreListener) */
      PSServer server = new PSServer();
      ms_objectStore.addServerListener(server.new PSServerConfigChangeListener());
      ms_objectStore.addApplicationListener(server.new PSServerAppChangeListener());

      ms_WhatsUp |= INITED_OBJECT_STORE;

      return appList.toArray(new PSApplication[appList.size()]);
   }

   /**
    * Returns the current server request root. If case sensitivity is disabled,
    * the request root is lower cased before returning it. The leading slash is
    * part of the root.
    *
    * @return the server request root as it is if case sensitivity is enabled,
    *    lower cased if case sensitivity is disabled.
    */
   public static String getRequestRoot()
   {
      return isCaseSensitiveURL() ? ms_requestRoot
            : ms_requestRoot.toLowerCase();
   }

   /**
    * Returns <code>true</code> if case sensitivity for the server and
    * application root is enabled, <code>false</code> otherwise.
    *
    * @return code>true</code> if case sensitivity for the server and
    * application root is enabled, <code>false</code> otherwise.
    */
   public static boolean isCaseSensitiveURL()
   {
      return ms_caseSensitiveUrl;
   }

   /**
    * Returns  BROKEN_MANAGED_LINK_BEHAVIOR
     *
    * @return BROKEN_MANAGED_LINK_BEHAVIOR Options defined in Server.properties
    */
   public static String getBrokenLinkBehavior()
   {
      return ms_serverProps.getProperty(BROKEN_MANAGED_LINK_BEHAVIOR);
   }

   /**
    * Determines if content editors are required to have unique names among all
    * fields and fieldsets. If value is <code>true</code>, then when content
    * editors are initialized, if duplicate names are found, the application
    * should fail to start.  If value is <code>false</code> or the property is
    * not defined, if there are duplicates a warning should be written to the
    * console and the log, but the application should be allowed to initialize.
    *
    * @return <code>true</code> if unique names are required, <code>false</code>
    * otherwise.
    */
   public static boolean requireUniqueFieldNames()
   {
      return ms_requireUniqueFieldNames;
   }

   static void updateServerRequestRoot(PSServerConfiguration cfg)
   {
      String serverRoot = cfg.getRequestRoot();
      if (serverRoot != null)  {
         if (serverRoot.startsWith("/"))
            ms_requestRoot = serverRoot;
         else
            ms_requestRoot = "/" + serverRoot;
      }
   }

   private static void initSecurity()
   {
      PSConsole.printInfoMsg("Server",
         IPSServerErrors.SEC_POOL_INIT, (Object[])null);

      /* initialize server security by:
       *    - initializing the security provider pool
       *    - loading the public roles
       *    - start ACL handler (must be done AFTER loading roles!!!)
       *    - load data encryptor settings
       */
      PSRoleManager.getInstance();

      // this loads security provider instances
      com.percussion.security.PSSecurityProviderPool.init(ms_srvConfig);

      // load the server ACL
      ms_AclHandler = new PSAclHandler(ms_srvConfig.getAcl());
   }

   public static String makeRequestRoot(String appRoot)
   {
      String reqRoot = ms_requestRoot;

      /* add the app request root */
      if ((appRoot != null) && (appRoot.length() > 0)) {
         if (reqRoot == null)
            reqRoot = "/" + appRoot;
         else
            reqRoot += "/" + appRoot;
      }

      return reqRoot;
   }

   public static void startApplication(String appName)
      throws PSNotFoundException, PSServerException, PSValidationException
   {
      startApplication(ms_objectStore.getApplicationObject(appName));
   }

   public static PSApplicationHandler startApplication(PSApplication app)
      throws PSNotFoundException, PSValidationException
   {
      PSValidatorAdapter validateContext = new PSValidatorAdapter(ms_objectStore);
      validateContext.throwOnErrors(true);

      /* If the app is hidden, it will not respond to any type of external
       * requests, will not be listed in the rooted request handlers, and
       * will not print a console message to the console on startup.
       */
      if (!app.isHidden())
      {
         PSConsole.printInfoMsg("Server", IPSServerErrors.APPLICATION_INIT,
            new Object[] { app.getName() } );
      }

      app.validate(validateContext);

      /* create the application handler */
      PSApplicationHandler ah = new PSApplicationHandler(app, ms_objectStore,
         ms_extensionMgr);
      ms_RequestHandlers.put("data-" + app.getName().toLowerCase(), ah);

      if (!app.isHidden())
      {
         ms_requestHandlerTypes.put(ah, getStdAppRequestMethods());

         String appRoot = app.getRequestRoot();
         int msgCode = 0;
         if (appRoot == null) {
            //this is not allowed!!
            msgCode = IPSObjectStoreErrors.APP_ROOT_REQD;
            Object[] args = { "application path not found", "server/startApplication" };
            throw new PSNotFoundException(msgCode, args);
         }

         // check if the application being started is the default application for the server
         if (app.getName().equalsIgnoreCase(ms_defaultAppName)){
            ms_rootedRequestHandlers.put(getRequestRoot(), ah);
            ms_hasDefaultApp = true;
         }

         /* and store the mapping from request root to app */
         String reqRoot = makeRequestRoot(appRoot);
         if (!isCaseSensitiveURL())
            reqRoot = reqRoot.toLowerCase();

         Object o = ms_rootedRequestHandlers.put(reqRoot, ah);
         if (o != null) {
            //warn that we've got one by this name already!!
            PSApplicationHandler appHandler = (PSApplicationHandler)o;
            msgCode = IPSObjectStoreErrors.APP_REQUEST_ROOTS_DUP;
            Object[] args = { appHandler.getName(), appHandler.getRequestRoot() };
            PSLogManager.write(
               new PSLogServerWarning(
               msgCode, args, true, "Server"));
         }

         fireAppHandlerStateChanged(ah, PSHandlerStateEvent.HANDLER_EVENT_STARTED);

         PSConsole.printInfoMsg("Server",
            IPSServerErrors.APPLICATION_INIT_COMPLETED,
            new Object[] { app.getName() } );
      }
      return ah;
   }

   /**
    * Get the status of all request handlers.
    *
    * @param doc the document for which to create the status element, not
    *    <code>null</code>.
    * @param full <code>true</code> to request a full status, <code>false</code>
    *    for a summary status only.
    * @return the element containing all request handlers status
    *    information, never <code>null</code>.
    * @throws IllegalArgumentException if the provided document is
    *    <code>null</code>.
    */
   @SuppressWarnings(value="unchecked")
   public static Element getRequestHandlersStatus(Document doc, boolean full)
   {
      if (doc == null)
         throw new IllegalArgumentException("the document cannot be null");

      Element requestHandlers = doc.createElement("Handlers");
      Iterator<String> rh = ms_RequestHandlers.keySet().iterator();
      while (rh.hasNext())
      {
         Element handler = doc.createElement("Handler");
         String name = rh.next();
         handler.setAttribute("name", name);

         IPSRequestHandler h = ms_RequestHandlers.get(name);
         handler.setAttribute("class", h.getClass().getName());

         List suppTypes = ms_requestHandlerTypes.get(h);
         Element types = doc.createElement("SupportedTypes");
         if (suppTypes != null)
            types.appendChild(
               doc.createTextNode(suppTypes.toString()));
         handler.appendChild(types);

         requestHandlers.appendChild(handler);
      }

      Element rootedHandlers = doc.createElement("RootedHandlers");
      Iterator<String> rrh = ms_rootedRequestHandlers.keySet().iterator();
      while (rrh.hasNext())
      {
         Element handler = doc.createElement("Handler");
         String name = rrh.next();
         handler.setAttribute("name", name);

         IPSRequestHandler h =
            ms_rootedRequestHandlers.get(name);
         handler.setAttribute("class", h.getClass().getName());

         if (full && h instanceof PSApplicationHandler)
         {
            PSApplicationHandler a = (PSApplicationHandler) h;
            Map cache = a.getStylesheetCache();
            if (cache != null)
            {
               Iterator<PSCachedStylesheet> stylesheets =
                  cache.values().iterator();
               while (stylesheets.hasNext())
               {
                  PSCachedStylesheet stylesheet = stylesheets.next();
                  handler.appendChild(
                     stylesheet.getStylesheetStatus(doc));
               }
            }
         }

         List suppTypes = ms_requestHandlerTypes.get(h);
         Element types = doc.createElement("SupportedTypes");
         if (suppTypes != null)
            types.appendChild(
               doc.createTextNode(suppTypes.toString()));
         handler.appendChild(types);

         rootedHandlers.appendChild(handler);
      }

      Element handlers = doc.createElement("RequestHandlers");
      handlers.setAttribute("size",
         new Integer(ms_RequestHandlers.size() +
            ms_rootedRequestHandlers.size()).toString());
      handlers.appendChild(requestHandlers);
      handlers.appendChild(rootedHandlers);

      return handlers;
   }

   /**
    * Initialize the internal and application data request handlers. A data
    * handler is started for each resource in each app in the supplied list.
    * The apps are started in priority order based on each apps start priority
    * property.
    *
    * @param apps All applications that need to be started. If an entry in
    *    the array is <code>null</code> it is skipped. If <code>null</code> is
    *    supplied, no app handlers will be started.
    */
   @SuppressWarnings(value="unchecked")
   private static void initRequestHandlers(PSApplication[] apps)
      throws PSNotFoundException, PSServerException, PSCacheException
   {
      PSConsole.printInfoMsg("Server",
            IPSServerErrors.REQ_HANDLER_INIT, (Object[])null);

      ms_RequestHandlers      = new Hashtable<String,IPSRequestHandler>();
      ms_rootedRequestHandlers      = new Hashtable<String,IPSRequestHandler>();
      ms_requestHandlerTypes = new Hashtable<IPSRequestHandler,List<String>>();
      IPSRequestHandler handler;

      if (ms_srvConfig != null)
         ms_defaultAppName = ms_srvConfig.getDefaultApplication();

      /* add the catalog request handlers */
      handler =
         new com.percussion.design.catalog.data.server.PSDataCatalogHandler();
      ms_RequestHandlers.put("design-catalog-data", handler);
      ms_requestHandlerTypes.put(handler, getStdHandlerRequestMethods());

      handler =
         new com.percussion.design.catalog.exit.server.PSExitCatalogHandler(
            ms_extensionMgr);
      ms_RequestHandlers.put("design-catalog-exit", handler);
      ms_requestHandlerTypes.put(handler, getStdHandlerRequestMethods());

      handler = new
         com.percussion.design.catalog.file.server.PSFileCatalogHandler();
      ms_RequestHandlers.put("design-catalog-file", handler);
      ms_requestHandlerTypes.put(handler, getStdHandlerRequestMethods());
   
      handler = new
         com.percussion.design.catalog.function.server.
         PSFunctionCatalogHandler();
      ms_RequestHandlers.put("design-catalog-function", handler);
      ms_requestHandlerTypes.put(handler, getStdHandlerRequestMethods());

      handler = new
         com.percussion.design.catalog.macro.server.PSCatalogHandler();
      ms_RequestHandlers.put("design-catalog-macro", handler);
      ms_requestHandlerTypes.put(handler, getStdHandlerRequestMethods());

      handler =
         new com.percussion.design.catalog.mail.server.PSMailCatalogHandler();
      ms_RequestHandlers.put("design-catalog-mail", handler);
      ms_requestHandlerTypes.put(handler, getStdHandlerRequestMethods());

      handler = new
         com.percussion.design.catalog.security.server.
         PSSecurityCatalogHandler();
      ms_RequestHandlers.put("design-catalog-security", handler);
      ms_requestHandlerTypes.put(handler, getStdHandlerRequestMethods());

      handler = new
         com.percussion.design.catalog.system.server.PSSystemCatalogHandler();
      ms_RequestHandlers.put("design-catalog-system", handler);
      ms_requestHandlerTypes.put(handler, getStdHandlerRequestMethods());
      
      handler =
         new com.percussion.design.catalog.xml.server.PSXmlCatalogHandler();
      ms_RequestHandlers.put("design-catalog-xml", handler);
      ms_requestHandlerTypes.put(handler, getStdHandlerRequestMethods());

      /* add the admin request (remote console) handler */
      handler = new PSRemoteConsoleHandler();
      ms_RequestHandlers.put("admin", handler);
      ms_requestHandlerTypes.put(handler, getStdHandlerRequestMethods());

      /* add the hook request handler */
      handler = new PSHookRequestHandler();
      ms_RequestHandlers.put("hook-*", handler);
      ms_requestHandlerTypes.put(handler,
         PSHookRequestHandler.getStdHookRequestMethods());

      /* add the object store request handlers */
      ms_RequestHandlers.put("design-objectstore-*", ms_objectStore);
      ms_requestHandlerTypes.put(ms_objectStore, getStdHandlerRequestMethods());

      /* add the login/logout handlers */
      PSDesignerConnectionHandler hDesCon = new PSDesignerConnectionHandler();
      ms_RequestHandlers.put("design-open", hDesCon);
      ms_RequestHandlers.put("design-close", hDesCon);
      ms_requestHandlerTypes.put(hDesCon, getStdHandlerRequestMethods());
      
      setEstimatedStatistics();
      
      /* init and add the loadable handlers */
      initLoadableRequestHandlers();

      // create the cache manager
      ms_cacheManager = PSCacheManager.getInstance();
      ms_cacheManager.init(getServerConfiguration().getServerCacheSettings());

      ms_handlerInitListeners.add(ms_cacheManager);

      // create the search index queue
      ms_searchIndexQueue = PSSearchIndexEventQueue.getInstance();
      ms_handlerInitListeners.add(ms_searchIndexQueue);

      /* now do all the application handlers */
      if (apps != null) {
         /* sort apps in start priorty order, then start each one */
         Comparator<PSApplication> c = new Comparator<PSApplication>() {
            /* This comparison is inconsistent with equals. It orders the
               list in order from highest startPriority to lowest. */
            public int compare(PSApplication x, PSApplication y)
            {
               int xPri = x.getStartPriority();
               int yPri = y.getStartPriority();
               return xPri < yPri ? 1 : (xPri > yPri ? -1 : 0);
            }
         };
         List<PSApplication> sortedApps = Arrays.asList(apps);
         Collections.sort(sortedApps, c);
         Iterator<PSApplication> iter = sortedApps.iterator();
         while (iter.hasNext())
         {
            PSApplication app = iter.next();
            try
            {
               startApplication(app);
            }
            catch (PSValidationException e)
            {
               PSConsole.printMsg("Server",
                  e.getErrorCode(), e.getErrorArguments());

               int appId = 0;
               if(app!=null)
                  appId = app.getId();
               
               PSServerLogHandler.handleValidationError(appId, e);
            }
         }
      }

      // now that all the app have started, start the cache
       // do package install first.
      //ms_cacheManager.start();

      ms_WhatsUp |= INITED_REQ_HANDLERS;
   }

   /**
    * Sets the estimate (table) statistics, which is specified by the the
    * server property {@link #PROP_ESTIMATE_STATS}. 
    * The value of the property is consisted of a set of table-name and row 
    * pairs with ';' (semicolon) delimiters between the pairs. Each pair is 
    * separated with a ',' (comma).
    *  
    * For example:   
    *    RXPUBDOCS,1000000;RXRELATEDCONTENT,1000000
    */
   private static void setEstimatedStatistics()
   {
      Log log = LogFactory.getLog(PSServer.class);
      String estStats = (String)ms_serverProps.get(PROP_ESTIMATE_STATS);
      log.debug("Server property '" + PROP_ESTIMATE_STATS + "' =" + estStats);
      if (estStats == null || estStats.trim().length() == 0)
         return;
      
      Map<String,Integer> estimateStats = new HashMap<String,Integer>();
      StringTokenizer st = new StringTokenizer(estStats, ";");
      Integer rows;
      // process each pair and ignore bad (unexpected) data
      while (st.hasMoreTokens()) 
      {
         String pairString = st.nextToken();
         String[] pair = pairString.split(",");
         if (pair.length == 2)
         {
            try
            {
               rows = new Integer(pair[1]);
            }
            catch (NumberFormatException e)
            {
               // ignore bad data
               log.warn("Discard bad Estimate Statistics: '" + pairString + "'");
               continue;
            }
            log.debug("add Estimate Statistics: (" + pair[0] + "," + rows + ")");
            estimateStats.put(pair[0], rows);
         }
         else
         {
            // ignore bad data
            log.warn("Discard bad Estimate Statistics: '" + pairString + "'");
         }
      }
      
      PSTableMetaData.setEstimateStatistics(estimateStats);
   }
   
   /**
    * Initializes all loadable request handlers, adding them to the request
    * handler map, and their request roots to the rooted handler map. Constructs
    * the loadable handler using the signature (IPSObjectStoreHandler,
    * IPSExtensionManager) if such a ctor is available.  Otherwise, constructs
    * with an empty ctor.
    *
    * @throws PSServerException for any errors.
    */
   @SuppressWarnings(value="unchecked")
   private static void initLoadableRequestHandlers() throws PSServerException
   {
      PSRequestHandlerConfiguration handlerConfig =
         new PSRequestHandlerConfiguration();
      Iterator<PSRequestHandlerDef> defs = handlerConfig.getHandlerDefs();
      while (defs.hasNext())
      {
         // create the handler
         PSRequestHandlerDef def = defs.next();
         IPSLoadableRequestHandler loadableHandler = null;
         try
         {
            /* Use a constructor with the signature (IPSObjectStoreHandler,
               IPSExtensionManager) if one exists.  Otherwise, use the empty
               contructor */
            Class handlerClass = Class.forName( def.getClassName() );
            try
            {
               Constructor handlerCtor = handlerClass.getConstructor( new Class[]
                  { IPSObjectStoreHandler.class, IPSExtensionManager.class }
               );
               loadableHandler = (IPSLoadableRequestHandler)
                  handlerCtor.newInstance( new Object[] {
                     ms_objectStore, ms_extensionMgr } );
            } catch (NoSuchMethodException e)
            {
               // that's ok, the parametered ctor is optional
               loadableHandler = (IPSLoadableRequestHandler)
                  handlerClass.newInstance();
            }
         }
         catch (Throwable e)
         {
            // catch any error here and rethrow
            Object[] args = {def.getClassName(), e.toString()};
            throw new PSServerException(
               IPSServerErrors.LOADABLE_REQUEST_HANDLER_CREATE_ERROR, args);
         }

         /* Add to master request handler list, using handler name, and
          * extdata as the root
          */
         ms_RequestHandlers.put("extdata-" + def.getHandlerName(),
            loadableHandler);

         // add each request root to the rooted handler list
         Iterator<String> roots = def.getRequestRoots();
         List<String> requestRoots = new ArrayList<String>();
         while (roots.hasNext())
         {
            String rootName = roots.next();
            String requestRoot = rootName;
            // add the server to the root
            requestRoot = makeRequestRoot(requestRoot);
            // handle case insensitivity
            if (!isCaseSensitiveURL())
               requestRoot = requestRoot.toLowerCase();

            requestRoots.add(requestRoot);

            /* Add it to the rooted handler list so requests can be identified
             * by the request root
             */
            ms_rootedRequestHandlers.put(requestRoot, loadableHandler);

            // for each root, add it's allowed reqeust methods
            Iterator<String> methods = def.getRequestMethods(rootName);
            while (methods.hasNext())
            {
               addRequestHandlerType(loadableHandler, methods.next());
            }
         }

         // initialize the handler
         File cfgFile = def.getConfigFile();
         FileInputStream in = null;
         if (cfgFile != null)
         {
            try
            {
               in = new FileInputStream(cfgFile);
            }
            catch(FileNotFoundException e)
            {
               throw new PSServerException(
                  IPSServerErrors.REQUEST_HANDLER_CONFIG_NOT_FOUND,
                     cfgFile.getPath());
            }
         }
         loadableHandler.init(requestRoots, in);
      }
   }

   /**
    * Get all defined macros for this server.
    *
    * @return the macro set defined in this server, never <code>null</code>,
    *    may be empty.
    */
   public static PSMacroDefinitionSet getMacros()
   {
      return ms_macros;
   }

   /**
    * Load all defind macro definitions from the server configuration directory.
    *
    * @throws IOException for file IO errors from the macro definition file.
    * @throws PSUnknownNodeTypeException for invalid XML macro definitions.
    * @throws SAXException for XML parsing exceptions.
    */
   @SuppressWarnings(value="unchecked")
   private static void initMacros() throws IOException,
      PSUnknownNodeTypeException, SAXException
   {
      PSConsole.printInfoMsg("Server",
         IPSServerErrors.MACROS_INIT, (Object[]) null);

      try
      {
         File systemMacrosFile = new File(getRxFile(SERVER_DIR) + "/sys_macros.xml");
         Document doc = PSXmlDocumentBuilder.createXmlDocument(
            new FileInputStream(systemMacrosFile), false);
         Element root = doc.getDocumentElement();

         PSMacroDefinitionSet systemMacros = new PSMacroDefinitionSet();
         if (root != null)
            systemMacros = new PSMacroDefinitionSet(root);

         PSMacroDefinitionSet userMacros = new PSMacroDefinitionSet();
         File userMacrosFile = new File(getRxFile(SERVER_DIR) + "/rx_macros.xml");
         if (userMacrosFile.exists())
         {
            try
            {
               doc = PSXmlDocumentBuilder.createXmlDocument(
                  new FileInputStream(userMacrosFile), false);
               root = doc.getDocumentElement();
               if (root != null)
                  userMacros = new PSMacroDefinitionSet(doc.getDocumentElement());
            }
            catch (SAXParseException e)
            {
               Object[] args =
               {
                  userMacrosFile.toString(),
                  e.getLocalizedMessage(),
               };
               PSConsole.printMsg("Server",
                  IPSServerErrors.INVALID_USER_MACROS, args);
            }
         }

         ms_macros = new PSMacroDefinitionSet();
         ms_macros.addAll(systemMacros);

         for (int i=0; i<userMacros.size(); i++)
         {
            PSMacroDefinition userMacro = (PSMacroDefinition) userMacros.get(i);
            if (systemMacros.getMacroDefinition(userMacro.getName()) == null)
               ms_macros.add(userMacro);
            else
               ms_macros.set(i, userMacro);
         }
      }
      catch (FileNotFoundException e)
      {
         // no macros specified
         ms_macros = new PSMacroDefinitionSet();
      }
   }

   /**
    * Initialize the server's log handler.
    * @return <code>true</code> if it is successfully initialized, 
    * <code>false</code> otherwise.
    */
   @SuppressWarnings(value="unchecked")
   private static boolean initLogHandling()
   {
      PSConsole.printInfoMsg("Server", IPSServerErrors.LOG_MGR_INIT,
         (Object[]) null);

      boolean didInit = false;
      try
      { 
         /* all logging exceptions are non-recoverable! */
         PSLogManager.init(ms_serverProps);
         didInit = true;
      }
      catch (IllegalArgumentException e)
      { /* bad config file */
         Object[] params =
         {e.getMessage()};
         PSServerLogHandler.handleTerminalError(
            IPSServerErrors.LOG_INIT_BAD_CONFIG, params);
      }
      catch (IOException e)
      { /* file logging problem */
         Object[] params =
         {e.getMessage()};
         PSServerLogHandler.handleTerminalError(
            IPSServerErrors.LOG_INIT_FILE_ERROR, params);
      }
      catch (java.sql.SQLException e)
      { /* SQL logging problem */
         Object[] params =
         {e.getMessage()};
         PSServerLogHandler.handleTerminalError(
            IPSServerErrors.LOG_INIT_SQL_ERROR, params);
      }
      catch (ClassNotFoundException e)
      { /* JDBC driver not found */
         Object[] params =
         {e.getMessage()};
         PSServerLogHandler.handleTerminalError(
            IPSServerErrors.LOG_INIT_DRIVER_ERROR, params);
      }
      catch (SAXException e)
      { /* JDBC driver not found */
         Object[] params =
         {e.getMessage()};
         PSServerLogHandler.handleTerminalError(
            IPSServerErrors.LOG_INIT_XML_FILE_ERROR, params);
      }
      catch (NamingException e)
      { /* bad configuration? */
         Object[] params =
         {e.getMessage()};
         PSServerLogHandler.handleTerminalError(
            IPSServerErrors.LOG_INIT_BAD_CONFIG, params);
      }
      
      if (!didInit)
         return false;
      
      /* if the object store's not up yet, we create a default log handler.
       * once the object store is activated, a real log handler will be
       * created as well.
       */
      PSLogger logger = null;
      if (ms_srvConfig != null)  // use the server's logger if available
         logger = ms_srvConfig.getLogger();

      if (logger == null) {
         /* The object store must not be up yet.
          * We'll enable all logging by default.
          */
         logger = new PSLogger();

         /* we're defaulting to everything on */
         logger.setErrorLoggingEnabled(true);
         logger.setServerStartStopLoggingEnabled(true);
         logger.setAppStartStopLoggingEnabled(true);
         logger.setAppStatisticsLoggingEnabled(true);
         logger.setBasicUserActivityLoggingEnabled(true);
         logger.setDetailedUserActivityLoggingEnabled(true);
         logger.setMultipleHandlerLoggingEnabled(true);
      }

      ms_serverLogHandler = new PSLogHandler(logger);
      PSDebugManager.getDebugManager();
      ms_WhatsUp |= INITED_LOG;
      
      return true;
   }
   
   private static void initErrorHandling() {
      PSConsole.printInfoMsg("Server",
            IPSServerErrors.ERROR_MGR_INIT, (Object[])null);

      PSErrorManager.init();

      /* we'll use default error page and notifier for the error handler
       * constructor until we start the object store. initObjectStore
       * will then create the real object.
       */
      com.percussion.util.PSMapClassToObject errorPages =
         new com.percussion.util.PSMapClassToObject();
      PSNotifier notifier = null;

      ms_serverErrorHandler = new PSErrorHandler(errorPages, true, notifier);

      ms_WhatsUp |= INITED_ERROR;
   }

   /**
    * Get the first bind address. The bind address is the value of
    * "bindAddress" property, which is defined in server.properties.
    *
    * @return The retrieved value. It may be <code>null</code> if the value of
    *    "bindAddress" property is empty or undefined.
    */
   private static String getFirstBindAddress()
   {
      String addresses = (String)ms_serverProps.get(PROP_REQLISTENER_HOST);

      if (addresses == null || addresses.trim().length() == 0)
      {
         return null;
      }
      else
      {
         StringTokenizer tok = new StringTokenizer(addresses, ";");
         String address = null;
         if (tok.hasMoreTokens())
            address = tok.nextToken().trim();

         if (address == null || address.trim().length() == 0)
            return null;
         else
            return address;
      }
   }

   private static boolean isInited(int initType) {
      return ((ms_WhatsUp & initType) == initType);
   }

   /**
    * Determines whether the server has completed initialization
    *
    * @return <code>true</code> if the server has completed initialization;
    *    <code>false</code> otherwise.
    */
   public static boolean isInitialized()
   {
      return isInited(INITED_ALL);
   }


   /**
    * Shutdown the specified application.
    *
    * @param   appName     the name of the app to shut down
    *
    * @return              <code>true</code> if the app was located and shut
    *                      down; <code>false</code> otherwise
    */
   public static boolean shutdownApplication(String appName)
   {
      String appKey = "data-" + appName.toLowerCase();

      // if this app exists, it must be in the master hash
      PSApplicationHandler rh =
         (PSApplicationHandler)ms_RequestHandlers.get(appKey);
      if (rh == null)
         return false;

      // we can shut the handler down now
      rh.shutdown();

      // check if the application being shut down is the default application for the server
      if (appName.equalsIgnoreCase(ms_defaultAppName))
         ms_rootedRequestHandlers.remove(getRequestRoot());

      // delete this from the request handler hash (key = data-<appname>)
      if (ms_RequestHandlers != null)
         ms_RequestHandlers.remove(appKey);

      // and from the rooted apps (we only support rooted apps at this time)
      String fullReqRoot = rh.getFullRequestRoot();
      if (!isCaseSensitiveURL())
         fullReqRoot = fullReqRoot.toLowerCase();

      ms_rootedRequestHandlers.remove(fullReqRoot);

      // remove from request types
      ms_requestHandlerTypes.remove(rh);

      fireAppHandlerStateChanged(rh, PSHandlerStateEvent.HANDLER_EVENT_STOPPED);

      return true;
   }

   /**
    * Register handler state listener with the server.
    * @param listener handler state event lister to register with the server,
    * must not be <code>null</code>.
    * @param handlerName unique name of the handler, must not be
    * <code>null</code> or empty. If a handler with this name already
    * registered previously, the state events will be merged or ORed.
    * @param events One or more state events {@link PSHandlerStateEvent#
    * HANDLER_EVENT_STARTED HANDLER_EVENT_XXX} ORed together. No validation
    * is done on the event flags.
    * @see IPSHandlerStateListener
    * @see PSHandlerStateEvent
    */
   @SuppressWarnings(value="unchecked")
   static public void addHandlerStateListener(
      IPSHandlerStateListener listener,
      String handlerName,
      int events)
   {
      if (listener == null)
      {
         throw new IllegalArgumentException("listener must not be null");
      }
      if (handlerName == null || handlerName.length()<1)
      {
         throw new IllegalArgumentException(
            "handlerName must not be null or empty");
      }

      Map listenerEventMap = (Map) ms_handlerStateListenerMap.get(handlerName);
      if (listenerEventMap == null)
         listenerEventMap = new HashMap();

      int flags = events;
      Integer eventsObj = (Integer) listenerEventMap.get(listener);
      if (eventsObj != null)
         flags = eventsObj.intValue() | events;
      listenerEventMap.put(listener, new Integer(flags));

      ms_handlerStateListenerMap.put(handlerName, listenerEventMap);
   }

   /**
    * Fire the state changed event for all listeners registered  for the event.
    * @param ah handler whose state has changed and to be notified to the
    * listeners, never <code>null</code>. The call is synchronous and hence
    * it is the listener's responsibilty to deal with any processes that take
    * long time to finish.
    * @param stateEvent a valid state event, one of the
    * {@link PSHandlerStateEvent#HANDLER_EVENT_STARTED HANDLER_EVENT_XXX}
    * flags.
    */
   @SuppressWarnings(value="unchecked")
   static private void fireAppHandlerStateChanged(
      PSApplicationHandler ah,
      int stateEvent)
   {
      String handlerName = ah.getName();
      if (!ms_handlerStateListenerMap.containsKey(handlerName))
      {
         //No listeners have been registered for the application
         return;
      }
      Map listenerEvents = (Map) ms_handlerStateListenerMap.get(handlerName);
      //Get iterator of all registered listeners for the application handler
      Iterator listeners = listenerEvents.keySet().iterator();
      while (listeners.hasNext())
      {
         IPSHandlerStateListener listener =
            (IPSHandlerStateListener) listeners.next();
         Integer eventsObj = (Integer) listenerEvents.get(listener);
         int flags = eventsObj.intValue();
         if (stateEvent != (flags & stateEvent))
            continue;
         //Notify the listener
         listener.stateChanged(
            new PSHandlerStateEvent(handlerName, stateEvent));
      }
   }

   private static void shutdownRequestHandlers()
   {
      // we're not synchronizing on this as the shutdown method is the
      // only one that calls us, and it guarantees no overlap

      /* now go through the handlers and shut each one down.  May be dupes in
       * in this list, so keep track of who's been shut down so we don't call
       * shutdown more than once.  Also create and loop through a local copy
       * of the handlers as each shutdown may modify the actual table which
       * could result in a failure (CML-3019).
       */
      if (ms_RequestHandlers != null) {
         Set<IPSRequestHandler> stoppedHandlers =
            new HashSet<IPSRequestHandler>();
         Hashtable<String, IPSRequestHandler> reqHandlers = 
            new Hashtable<String, IPSRequestHandler>();
         reqHandlers.putAll(ms_RequestHandlers);
         for (Enumeration<IPSRequestHandler> e = reqHandlers.elements();
            e.hasMoreElements(); )
         {
            IPSRequestHandler rh = e.nextElement();
            if (!stoppedHandlers.contains(rh))
            {
               rh.shutdown();
               stoppedHandlers.add(rh);
            }
         }
         ms_RequestHandlers = null;
         stoppedHandlers = null;
      }

      ms_cacheManager.shutdown();

      // no longer need this
      ms_rootedRequestHandlers = null;

      // no longer need this
      ms_requestHandlerTypes = null;

      // no longer need this
      ms_handlerInitListeners = null;
   }

   /**
    * Get a collection of the rooted app handlers
    *
    */
   static Collection getRootedAppHandlers()
   {
      return ms_rootedRequestHandlers.values();
   }

   /**
    * Get the list of listeners to be notified of request handler
    * initialization.
    *
    * @return An iterator over zero or more {@link IPSHandlerInitListener}
    * objects, never <code>null</code>;
    */
   static Iterator getHandlerInitListeners()
   {
      return ms_handlerInitListeners.iterator();
   }

   /**
    * Add a listener to the list. These listeners are called whenever there
    * is a change to the applications. Such listeners can then add further
    * listeners to the specific applications being started or shutdown.
    *
    * @param listener the listener, never <code>null</code>
    */
   public static void addInitListener(IPSHandlerInitListener listener)
   {
      if (listener == null)
      {
         throw new IllegalArgumentException("listener may not be null");
      }
      ms_handlerInitListeners.add(listener);
   }


   /**
    * Notifies all registered {@link IPSHandlerInitListener} of an init event
    * passing the supplied request handler
    *
    * @param rh The request handler being initialized, may not be
    * <code>null</code>.
    */
   @SuppressWarnings(value="unchecked")
   public static void notifyHandlerInitListeners(IPSRequestHandler rh)
   {
      if (rh == null)
         throw new IllegalArgumentException("rh may not be null");

      Iterator<IPSHandlerInitListener> listeners =
         PSServer.getHandlerInitListeners();
      while (listeners.hasNext())
      {
         IPSHandlerInitListener listener = listeners.next();
         listener.initHandler(rh);
      }
   }

   /**
    * Notifies all registered {@link IPSHandlerInitListener} of a shutdown event
    * passing the supplied request handler
    *
    * @param rh The request handler being shutdown, may not be
    * <code>null</code>.
    */
   @SuppressWarnings(value="unchecked")
   public static void notifyHandlerShutdownListeners(IPSRequestHandler rh)
   {
      if (rh == null)
         throw new IllegalArgumentException("rh may not be null");

      Iterator<IPSHandlerInitListener> listeners =
         PSServer.getHandlerInitListeners();
      while (listeners.hasNext())
      {
         IPSHandlerInitListener listener = listeners.next();
         listener.shutdownHandler(rh);
      }
   }

   /**
    * Query if the server is shutting down. 
    * @return <code>true</code> if the server is shutting down
    */
   public static boolean isShuttingDown()
   {
      return ms_shuttingDown;
   }
   
   /**
    * Shut down the server.  This method should only be called from the destroy
    * method of the servlet.  Use {@link #scheduleShutdown(long)} if you need
    * to shut the server down from elsewhere in the server code.
    */
   public static void shutdown()
   {
      synchronized (PSServer.class)
      {
         if (ms_shuttingDown) /* are we already in the shutdown?! */
         {
            return;
         }
         ms_shuttingDown = true;
      }
      
      // stop if never initialized at all
      if (ms_WhatsUp == INITED_NONE)
         return;

      /*
       * Remove expired design object locks. This may only be done on a normal
       * server shutdown to make sure the no expired locks are removed after
       * a server crash.
       */
      IPSObjectLockService service = 
         PSObjectLockServiceLocator.getLockingService();
      List<PSObjectLock> expiredLocks = service.findExpiredLocks();
      if (expiredLocks != null && !expiredLocks.isEmpty())
         service.releaseLocks(expiredLocks);
      
      PSConsole.printInfoMsg("Server",
         IPSServerErrors.SERVER_TERM_START, null, Level.OFF);

      // shutdown the error page cache
      PSPageCache.shutdown();

      /* shut down the db pool */
      if (isInited(INITED_DB_POOL)) {
         PSConsole.printInfoMsg("Server",
            IPSServerErrors.DB_POOL_TERM, (Object[])null);

         ms_WhatsUp ^= INITED_DB_POOL;
      }

      /* TODO: shut down the object store */
      // if (ms_WhatsUp & INITED_OBJECT_STORE)

      /*
       * shut down search before request handlers as search may be using
       * applications
       */
      try
      {
         // TODO - ignore for now
         shutdownQueues();
         ms_delayedInitExecutor.shutdownNow();
      }
      catch (Throwable e)
      {
         Object[] args = { e.getLocalizedMessage() };
         PSServerLogHandler.logMessage(new PSInternalError(
            IPSServerErrors.EXCEPTION_NOT_CAUGHT, args));
      }

      // Prevent update notifications during shutdown
      PSItemDefManager itemDefManager = PSItemDefManager.getInstance();
      itemDefManager.clearListeners();

      /* shut down the request handlers */
      if (isInited(INITED_REQ_HANDLERS)) {
         PSConsole.printInfoMsg("Server",
            IPSServerErrors.REQ_HANDLER_TERM, (Object[])null);

         try { /* catch all exceptions so we can continue processing */
            shutdownRequestHandlers();
         } catch (Throwable t) {
            Object[] args = { t.toString() };
            PSServerLogHandler.logMessage(new PSInternalError(
               IPSServerErrors.REQ_HANDLER_TERM_EXCEPTION, args));
         }

         ms_WhatsUp ^= INITED_REQ_HANDLERS;
      }

      // shut down the extension manager
      if (isInited(INITED_EXTENSION))
      {
         try
         {
            ms_extensionMgr.shutdown();
         }
         catch (Throwable t)
         {
            Object[] args = { t.toString() };
            PSServerLogHandler.logMessage(new PSInternalError(
               IPSServerErrors.EXTENSION_MGR_TERM_EXCEPTION, args));
         }

         ms_WhatsUp ^= INITED_REQ_HANDLERS;
      }

      //Shutdown the session manager before the tmx since uses it the tmx bundle.
      PSUserSessionManager.shutdown();
      //Make sure to call terminte() of the TMS resource object.
      PSTmxResourceBundle.getInstance().terminate();

      /* shut down the log/error facilities */
      if (isInited(INITED_ERROR)) {
         PSConsole.printInfoMsg("Server",
            IPSServerErrors.ERROR_MGR_TERM, (Object[])null);

         try
         { /* catch all exceptions so we can continue processing */
            PSErrorManager.close();
         } catch (Throwable t) {
            Object[] args = { t.toString() };
            PSServerLogHandler.logMessage(new PSInternalError(
               IPSServerErrors.ERROR_MGR_TERM_EXCEPTION, args));
         }

         try
         {
            ms_serverErrorHandler.shutdown();
         } catch (Throwable e)
         {
            /* shutdown throws no errors; this block ignores runtime errors
               so we can continue the shutdown process */
         }

         ms_WhatsUp ^= INITED_ERROR;
      }


       //ShutDown Derby
       InstallUtil.shutDownDerby();

      if (isInited(INITED_LOG)) {
         /* log the server's shutdown before we kill the log */
         PSLogServerStop msg = new PSLogServerStop(ms_serverName);
         ms_serverLogHandler.write(msg);

         PSConsole.printInfoMsg("Server", IPSServerErrors.LOG_MGR_TERM, null);

         try { /* catch all exceptions so we can continue processing */
            PSLogManager.close();
         } catch (Throwable t) {
            Object[] args = { t.toString() };
            PSConsole.printMsg("Server", IPSServerErrors.LOG_MGR_TERM_EXCEPTION,
                                                                         args);
         }

         ms_WhatsUp ^= INITED_LOG;
      }
      
      // Destroy spring configuration
      PSBaseServiceLocator.destroy();

      // Destroy any server lockfile
      destroyStartupFileLock(ms_serverStartupLock);

      
      PSConsole.printInfoMsg("Server",
         IPSServerErrors.SERVER_TERM_END, null, Level.OFF);
   }

   /**
     * Inform user of a terminal error and that the server is shutting down.
     *
     * @param waitIndefinitely If <code>true</code>, pause the system and then
     * wait forever.  If <code>false</code> and server has not completed
     * intializing, give the user 10 seconds to press [Enter] and cause the
     * system to pause until they press [Enter] again. Should return after 10
     * seconds if there is no user input possible.  If <code>false</code> and
     * system has completed initializing, then this method will simply return.
     */
   private static void pauseOnExitForUser(boolean waitIndefinitely)
   {
      if (ms_noPauseOnExit && !waitIndefinitely)
      {
         return;
      }
      else
      {
         // need to set this to true in case we throw an exception from in this
         // method and then come back since the <code>main</code> method calls
         // this in its finally block so we don't try to pause again.
         ms_noPauseOnExit = true;
      }

      // only prompt user if not waiting indefinitely.
      if (!waitIndefinitely)
      {
         PSConsole.printMsg("Server", "Fatal server error - shutting down",
            new String[] {"Press [Enter] in the next 10 seconds to pause -"});


         /* Wait a total of 10 seconds to allow user to respond.
          * Check for a response every .5 seconds
          * If they respond, issue a message and wait for them to Press [Enter].
          * Otherwise return. We use this 2 step process to avoid waiting
          * forever in case the user does not have access to the input, but
          * the input stream is not null (this is the case with the Rhythmyx
          * Daemon at the point of this implementation.)
          */
         int totalWaitTimeMillis = 10000;
         int pollingIntervalMillis = 500;

         try
         {
            for (int elapsedTime = 0;
                 elapsedTime <= totalWaitTimeMillis;
                 elapsedTime += pollingIntervalMillis )
            {
            // getUserInput(true) means don't wait for user response
            // getUserInput(false) means wait for user response
               if (null != PSConsole.getUserInput(true))
               {
                  PSConsole.printMsg("Server", "Waiting for your input",
                     new String[] {"Press [Enter] to continue -"});
                  PSConsole.getUserInput(false);
                  return;
               }

               Thread.sleep(pollingIntervalMillis);
            }
         }
         catch (InterruptedException inte)
         {
            return;
         }
         catch (Throwable evt)
         {
            return;
         }
         PSConsole.printMsg("Server", "No user response - Exiting");
      }
      else if (!ms_noInputConsole)  // make sure we can get console input
      {
         // just wait till we get a response
         PSConsole.printMsg("Server", "Waiting for your input",
            new String[] {"Press [Enter] to continue -"});
         PSConsole.getUserInput(false);
      }

   }

   /**
    * Get the ODBC_HOME variable for DSN resolution.
    *
    * @return  the ODBC_HOME property value, or <code>null</code>
    *          if none has been specified or server properties is absent.
    */
   public static String getOdbcIniFile()
   {
      if (ms_serverProps == null)
         return null;
      else
         return ms_serverProps.getProperty("ODBCINI");
   }

   /**
    * Get the server properties.
    *
    * @return  the server properties as java <code>Properties</code>
    * Object loaded during server initialization, may be <code>null</code>
    */
   public static Properties getServerProps()
   {
         return ms_serverProps;
   }
   
   /**
    * Gets the specified server property.
    * @param key the key of the property, not <code>null</code>.
    * @return the value of the property, it may be <code>null</code> if not exist.
    */
   public static String getProperty(String key)
   {
      notNull(key);
      
      if (ms_serverProps == null)
         return null;
      
      return ms_serverProps.getProperty(key);
   }

   public static String getProperty(String key, String defaultValue)
   {
      notNull(key);
      if (ms_serverProps == null)
         return null;
      return ms_serverProps.getProperty(key) == null ? defaultValue : ms_serverProps.getProperty(key);
   }

   public static String getProxyURL(HttpServletRequest httpReq, boolean withoutParam) {
      try{
         String oldPath = httpReq.getRequestURL().toString();
         int port  = Integer.valueOf(PSServer.getProperty("proxyPort",""+getListenerPort()));
         String scheme = PSServer.getProperty("proxyScheme", "http");
         String domainName = PSServer.getProperty("publicCmsHostname", "localhost");
         oldPath += httpReq.getQueryString() == null? "" : "?" + httpReq.getQueryString();
         URL oldUrl = new URL(oldPath);
         if( domainName.equalsIgnoreCase(oldUrl.getHost()) ){
            if(withoutParam){
               String proxyURL= "";
               if(port==443 || port ==80){
                  proxyURL = proxyURL+scheme+"://"+domainName;
               }else{
                  proxyURL = proxyURL+scheme+"://"+domainName+":"+port;
               }
               return proxyURL;
            }else{
               URL newUrl = new URL(scheme, domainName, (port == 80 || port == 443) ? -1 :port , oldUrl.getFile());
               return newUrl.toExternalForm();
            }

         }
      }catch (MalformedURLException ex){
         return "";
      }
      return "";
   }


   
   /**
    * Get the default server character set to use when dealing with
    * escaped values sent in an HttpRequest.  When this is set in the
    * server's properties file, it is recommended to use the IANA
    * mime-preferred name for the character set or the Java canonical name
    * (preferred).
    *
    * @return The default server character set, never <code>null</code>
    * or empty.  Returns {@link PSCharSets#rxJavaEnc()} if no entry exists in
    * server.properties. This is the default character set for the Rhythmyx
    * server.
    */
   public static String getDefaultServerHttpCharset()
   {
      String charset = null;

      if (ms_serverProps != null)
         charset = ms_serverProps.getProperty(SERVER_DEFAULT_HTTP_CHARSET);

      if ((charset == null) || (charset.length() == 0))
      {
         return PSCharSets.rxJavaEnc();
      }

      return charset;
   }

   /**
    * Get the default server character set to use when dealing with
    * uploaded files.  When this is set in the server's properties file, it is
    * recommended to use the IANA mime-preferred name for the character set or
    * the Java canonical name (preferred).
    *
    * @return The default server character set, if <code>null</code>,
    * it indicates to use the default methods when handling file streams
    * (the methods which take no character set encoding names).  Never empty.
    */
   public static String getDefaultServerFileCharset()
   {
      String charset = null;

      if (ms_serverProps != null)
         charset = ms_serverProps.getProperty(SERVER_DEFAULT_FILE_CHARSET);

      if ((charset == null) || (charset.length() == 0))
      {
         /* The default is the system file encoding default */
         return null;
      }

      return charset;
   }

   /**
    * Returns the listener port that the server is listening for requests
    * on.
    *
    * @return  The port we are listening on (for example: 8888)
    */
   static public int getListenerPort()
   {
      return ms_listenerPort;
   }

   public static int getListenerPort(HttpServletRequest request){
       int ret = ms_listenerPort;
       if(request.getServerPort()!=ms_listenerPort){
           ret = request.getServerPort();
       }
       return ret;
   }

   /**
    * Returns the SSL listener port that the server is listening for secure
    * requests on.
    *
    * @return the SSL port the server is listening for secure requests, 0 if
    *    SSL is not enabled.
    */
   static public int getSslListenerPort()
   {
      return ms_sslListenerPort;
   }

    /***
     * Returns the SSL listener port but takes into account
     * requests made by a reverse proxy server.
     * @param request The servlet request
     * @return
     */
   public static int getSslListenerPort(HttpServletRequest request){

       int ret = ms_sslListenerPort;

       if(request.getServerPort()!=ret){
           ret = request.getServerPort();
       }
       return ret;
   }

   /**
    * Returns the host address of this machine. This is determined by
    * calling <code>InetAddress.getLocalHost().getHostAddress()</code> when
    * the server starts up.
    * <p>
    * However, the bind address will be returned if there is one defined in the
    * "bindAddress" property.
    *
    * @return The first address that is defined in the "bindAddress" property
    *    if the value of the property is not empty; otherwise it is the address
    *    of the machine in a %d.%d.%d.%d format, <code>127.0.0.1</code> if the
    *    IP address cannot be determined. Never <code>null</code> or empty.
    */
   static public String getHostAddress()
   {
      return ms_hostAddress;
   }

   /**
    * Returns the host name of this machine.  This is determined by
    * calling <code>InetAddress.getLocalHost().getHostName()</code> when
    * the server starts up.
    *
    * @return the returned value from
    *    <code>InetAddress.getLocalHost().getHostName()</code>;  otherwise it
    *    is the <code>localhost</code> if the name cannot be determined,
    *    never <code>null</code> or empty.
    */
   static public String getHostName()
   {
      return ms_hostName;
   }

   /**
    * Returns the host name of this machine.  This is determined by
    * calling <code>InetAddress.getLocalHost().getHostName()</code> or
    * the first entry in the "bindAddress" (if it is not empty) when the server
    * starts up.
    *
    * @return The first address that is defined in the "bindAddress" property
    *    if the value of the property is not empty; otherwise it is the
    *    <code>localhost</code> if the name cannot be determined, never
    *    <code>null</code> or empty.
    */
   static public String getServerName()
   {
      return ms_serverName;
   }

    /**
     * Returns the servername but takes into account the scenario when behind a reverse proxy.
     * @param request A valid http request
     * @return
     */
   public static String getServerName(HttpServletRequest request){
       String ret = ms_serverName;
       if(!ms_serverName.equals(request.getServerName())){
           ret = request.getServerName();
       }
       return ret;
   }

   /**
    * Returns the fully qualified host name (e.g. foo.company.com). This is
    * normally determined by calling
    * <code>InetAddress.getByName(getHostAddress()).getHostName()</code>. The
    * documentation on this method is not very specific, therefore we keep a
    * backdoor open in case we run into a problem. To use the backdoor,
    * specify an entry <code>domain=company.com</code>. If this property is
    * found, the fully qualified host name returned is the simple
    * host name (got through <code>getHostName()</code>) with the specified
    * domain appended. The domain can be specified with or without a leading
    * dot. Returns the simple host name if the fully qualified name could not
    * be determined and prints a warning to the server console.
    * <p>
    * However, the bind address will be returned if there is one defined in the
    * "bindAddress" property.
    *
    * @return the fully qualified host name if the "bindAddress" property is
    *    undefined; otherwise it is the first address that is defined in the
    *    "bindAddress" property, never <code>null</code> or empty.
    */
   static public String getFullyQualifiedHostName()
   {
      String bindAddress = getFirstBindAddress();
      if (bindAddress != null)
      {
         return bindAddress;
      }
         String domain = getServerProps().getProperty("domain");
         if (domain != null)
         {
            String separator = ".";
            if (domain.startsWith(separator))
               return getHostName() + domain;
            else
               return getHostName() + separator + domain;
         }

         String hostName = getHostName();
         try
         {
            hostName = InetAddress.getByName(getHostAddress()).getHostName();
         }
         catch (UnknownHostException e)
         {
            // this should not happen but if it does we like to know
            Object[] args =
            {
               hostName
            };

            PSConsole.printMsg("Server", IPSServerErrors.UNKNOWN_HOST, args);
         }

         return hostName;
      }

   /**
    * Get the resource bundle for all non-error string resources used in the
    * server.
    *
    * @return the resource bundle, never <code>null</code>.
    */
   public static ResourceBundle getRes()
   {
      return ms_bundle;
   }

   /**
    * Returns the key value to use as part one with the Rhythmyx encyrption
    * algorithm.
    *
    * @return The key, never <code>null</code> or empty.
    */
   @Deprecated
   public static String getPartOneKey()
   {
      // get the encrypted constant and decrypt.
      return PSLegacyEncrypter.getInstance(PathUtils.getRxDir().getAbsolutePath().concat(PSEncryptor.SECURE_DIR)).getPartOneKey();
   }

   /**
    * Returns the key value to use as part two with the Rhythmyx encyrption
    * algorithm.
    *
    * @return The key, never <code>null</code> or empty.
    */
   @Deprecated
   public static String getPartTwoKey()
   {
      // get the encrypted constant and decrypt.
      return PSLegacyEncrypter.getInstance(PathUtils.getRxDir().getAbsolutePath().concat(PSEncryptor.SECURE_DIR)).getPartTwoKey();
   }



   /**
    * Get a specified system object, which is an entry in the object table
    *
    * @param typeId The object type id, which is the primary key of the
    *    object table.
    *
    * @return The requested object. It may be <code>null</code> if cannot
    *    found one.
    */
   public static PSCmsObject getCmsObject(int typeId)
   {
      if (m_cmsObjectMap == null)  // do lazy query
      {
         synchronized (PSServer.class)
         {
            if (m_cmsObjectMap == null)  // do lazy query
            {
               Map<Integer, PSCmsObject> m = new ConcurrentHashMap<Integer,PSCmsObject>(8, 0.9f, 1);

         IPSCmsObjectMgr cmsMgr = PSCmsObjectMgrLocator.getObjectManager();
         List<PSCmsObject> cmsObjects = cmsMgr.findAllCmsObjects();

         for (PSCmsObject obj : cmsObjects)
         {
            m.put(new Integer(obj.getTypeId()), obj);
         }
         m_cmsObjectMap = m;
      }
         }
      }

      return m_cmsObjectMap.get(new Integer(typeId));
   }

   /**
    * The same as {@link #getCmsObject(int) getCmsObject}, except this method
    * will only throw RuntimeException if an error occurs. This should only
    * be called if the caller does not know what to do with the exceptions
    * which may throw from this method.
    * 
    * @return maybe null so be careful, if its null this is bad.
    */
   public static PSCmsObject getCmsObjectRequired(int typeId)
   {
      try
      {
         PSCmsObject o = getCmsObject(typeId);
         if (o == null)
            PSConsole.printMsg("Server", "Failed to load cms object type: " + typeId);
         return o;
      }
      catch (Throwable e) // this may not possible, otherwise fatal error
      {
         PSConsole.printMsg("Server", "Failed to load cms object type: " + typeId);
         throw new RuntimeException(
            "Failed to get cms object for object type of: " + typeId);
      }
   }

   /**
    * Version of {@link #verifyCommunity(PSRequest)} that takes the request
    * context.  This is temporarily implemented to support the
    * sys_commAuthenticateUser exit until that exit is deprecated completely.
    * At that time this method will be removed, and so should be considered
    * deprecated.
    *
    * @param ctx the request context which cannot be <code>null</code> and
    *    must be an instance of <code>PSRequestContext</code>.
    *
    * @throws IllegalArgumentException if <code>ctx</code> is invalid.
    * @throws PSServerException if there are any other errors.
    *
    * @see #verifyCommunity(PSRequest)
    */
   public static void verifyCommunity(IPSRequestContext ctx)
      throws PSServerException
   {
      if (!(ctx instanceof PSRequestContext))
         throw new IllegalArgumentException(
               "ctx cannot be null and must be of type PSRequestContext");

      PSRequest req = ((PSRequestContext)ctx).getRequest();
      verifyCommunity(req);
   }

   /**
    * Determines the user's current community and verifies it is valid.  Checks
    * the user's session, a cookie, the override parameter, or the subject
    * attributes of the user in that order for the current community.  The
    * result is then tested to be sure the user belongs to that community.  The
    * result if successful is then set in the user's session private object.
    *
    * @param request The current request, may not be <code>null</code>.
    *
    * @throws PSServerException If the user's community is not valid or
    * if there is an error trying to verify it.
    */
   public static void verifyCommunity(PSRequest request)
      throws PSServerException
   {
      if (request == null)
         throw new IllegalArgumentException("request may not be null");

      String userCommunity = null;
      PSUserSession sess = request.getUserSession();
      List list = null;
      try
      {
         /* if communities is disabled the community value is "0" which is the
          * default.
          */
         if(!"yes".equals(ms_serverProps.getProperty("communities_enabled",
            "no")))
         {
            sess.setPrivateObject(IPSHtmlParameters.SYS_COMMUNITY, "10");
            return;
         }

         PSRequestContext ctx = new PSRequestContext(request);

         /*
          * Internal user is not in a community.
          */
         if (PSSecurityProvider.isInternalUser(ctx))
         {
            return;
         }

         // check if user is authenticated, if not, use system community for now
         String realUser = sess.getRealAuthenticatedUserEntry();
         if (realUser == null)
         {
            request.getUserSession().setPrivateObject(
               IPSHtmlParameters.SYS_COMMUNITY, SYSTEM_COMMUNITY);
            return;
         }

         // get community from session objects
         Object commid = sess.getPrivateObject(IPSHtmlParameters.SYS_COMMUNITY);

         // if community does not exist as session object
         if (null == commid || commid.toString().length() < 1)
         {
            //get from cookies
            userCommunity = request.getCookie(
               IPSHtmlParameters.SYS_COMMUNITY, null);
         }
         else
         {
            userCommunity = commid.toString();
         }

         // see if trying to override with html param
         String test = request.getParameter(
            IPSHtmlParameters.SYS_OVERRIDE_COMMUNITYID);
         if (test != null && test.trim().length() != 0)
            userCommunity = test;

         //Try to get the default community for the user from the server
         if(null == userCommunity || userCommunity.trim().length() < 1)
            userCommunity = getUserDefaultCommunity(request);

         if(null == userCommunity || userCommunity.trim().length() < 1)
         {
            //user has no community, he gets a system community value
            //of SYSTEM_COMMUNITY
            userCommunity = SYSTEM_COMMUNITY;
         }

         // if system community, then no need to validate
         if(!(userCommunity.equals(SYSTEM_COMMUNITY)))
         {
            if (list == null)
               list = request.getUserSession().getUserCommunities(request);

            if (null == list || !list.contains(userCommunity))
            {
               String override =
                  request.getParameter(
                     IPSHtmlParameters.SYS_OVERRIDE_COMMUNITYID);
               String fallback =
                  request.getParameter(
                     IPSHtmlParameters.SYS_FALLBACK_COMMUNITYID);
               if (list == null
                  || override == null
                  || (override != null
                     && (fallback == null || fallback.equals("true") == false)))
               {
                  //user is not member of his role-communities, user fails
                  //authentication
                  Object[] args = { realUser, userCommunity };
                  userCommunity = null;
                  throw new PSServerException(
                     IPSServerErrors
                        .COMMUNITIES_AUTHENTICATION_FAILED_INVALID_COMMUNITY,
                     args);
               }
               else
               {
                  // Default the user community
                  userCommunity = getUserDefaultCommunity(request);
                  // If there isn't one then throw an exception anyway
                  if (userCommunity == null || userCommunity.trim().length() == 0)
                  {
                     Object[] args = { realUser, "" };
                     userCommunity = null;
                     throw new PSServerException(
                        IPSServerErrors
                           .COMMUNITIES_AUTHENTICATION_FAILED_INVALID_COMMUNITY,
                        args);
                  }
               }
            }
         }

         // now save the result
         sess.setPrivateObject(IPSHtmlParameters.SYS_COMMUNITY, userCommunity);
      }
      catch(PSDataExtractionException e)
      {
         Object[] args = {e.toString()};
         throw new PSServerException(
            IPSServerErrors.COMMUNITIES_AUTHENTICATION_FAILED_ERROR, args);
      }
      catch(PSInternalRequestCallException e)
      {
         Object[] args = {e.toString()};
         throw new PSServerException(
            IPSServerErrors.COMMUNITIES_AUTHENTICATION_FAILED_ERROR, args);
      }
   }

   /**
    * This method retrieves the default community from the first role that
    * belongs to the user. If user belongs to multiple roles, the first
    * non-empty value is considered.
    *
    * @return community id of the default community
    *
    * @throws PSInternalRequestCallException if there is an error retrieving
    * the default community
    */
   private static String getUserDefaultCommunity(PSRequest request)
      throws PSInternalRequestCallException
   {
      return request.getUserSession().getCommunityId(request,
             getUserRoleAttribute(request, SYS_DEFAULTCOMMUNITY));
   }

   /**
    * This method retrieves the value of the given attribute for the user role.
    * If user happens to be in multiple roles the first non empty value is
    * considered
    *
    * @param req The current request, assumed not <code>null</code>.
    * @param srcAttrName Name of the role attribute to retrieve, assumed not
    * <code>null</code> or empty.
    *
    * @return value of the given attribute, may be <code>null</code>, never
    * empty.
    */
   @SuppressWarnings(value="unchecked")
   private static String getUserRoleAttribute(PSRequest req, String srcAttrName)
   {
      String attrValue = null;

      // user request context as it provides convenience methods.
      PSRequestContext request = new PSRequestContext(req);
      List roles = request.getSubjectRoles();
      Object role = null;
      List roleAttribs = null;
      PSAttribute attr = null;
      List attrList = null;
      String attrName = null;
      boolean found = false;
      for(int i=0; roles != null && i<roles.size() && !found; i++)
      {
         role = roles.get(i);
         if(role == null)
            continue;
         roleAttribs = request.getRoleAttributes(role.toString().trim());
         for(int j=0; roleAttribs != null && j<roleAttribs.size() && !found;
            j++)
         {
            attr = (PSAttribute)roleAttribs.get(j);
            if(attr == null)
               continue;
            attrName = attr.getName();
            if(attrName.equals(srcAttrName))
            {
               attrList = attr.getValues();
               if(attrList != null && attrList.size() > 0)
               {
                  // we take only the first attribute
                  attrValue = (String)attrList.get(0);
               }
            }
            if(attrValue != null && attrValue.length() > 0)
               found = true;
         }
      }

      return attrValue;
   }


   /**
    * This is used to cache the object table (PSX_OBJECTS). It is set by
    * <code>getCmsObject</code> once, never <code>null</code> after that.
    */
   private volatile static Map<Integer,PSCmsObject> m_cmsObjectMap = null;


   /**
    * Adds a handler to the request type list, with the appropriate type.
    * Handler may have already been added to the list with a different type.
    * Types are uppercased before adding them.
    *
    * @param handler The request handler
    * @param type The type of request (i.e. "GET" or "POST")
    * @throws IllegalArgumentException if handler or type is <code>null</code>.
    */
   private static void addRequestHandlerType(IPSRequestHandler handler,
      String type)
   {
      if (handler == null)
         throw new IllegalArgumentException("handler may not be null");

      if (type == null)
         throw new IllegalArgumentException("type may not be null");

      List<String> typeList = ms_requestHandlerTypes.get(handler);
      if (typeList == null)
         typeList = new ArrayList<String>();

      typeList.add(type.toUpperCase());

      ms_requestHandlerTypes.put(handler, typeList);
   }

   /**
    * Returns list of request methods used by applications.  Currently
    * includes the "POST", "GET" and "HEAD" types.
    *
    * @return The ArrayList, never <code>null</code>.
    */
   private static List<String> getStdAppRequestMethods()
   {
      if (m_stdAppRequestTypes == null)
      {
         synchronized(PSServer.class)
         {
            if (m_stdAppRequestTypes == null)
            {
         m_stdAppRequestTypes = new ArrayList<String>();
         m_stdAppRequestTypes.add("POST");
         m_stdAppRequestTypes.add("GET");
         m_stdAppRequestTypes.add("HEAD");
      }
         }
      }

      return m_stdAppRequestTypes;
   }

   /**
    * Returns list of request methods used by most request handlers. Currently
    * includes the "POST" type.
    *
    * @return The ArrayList, never <code>null</code>.
    */
   private static List<String> getStdHandlerRequestMethods()
   {
      if (m_stdHandlerRequestTypes == null)
      {
         synchronized(PSServer.class)
         {
            if (m_stdHandlerRequestTypes == null)
            {
         m_stdHandlerRequestTypes = new ArrayList<String>();
         m_stdHandlerRequestTypes.add("POST");
      }
         }
      }

      return m_stdHandlerRequestTypes;
   }




   /**
    * Initializes the search subsystem.
    *
    * @param apps An array of applications known to the server. This
    * array is walked to find all content types. The array may be
    * <code>null</code>.
    *
    * @throws PSSearchException if there are any errors.
    */
   @SuppressWarnings(value="unchecked")
   private static void initSearch(PSApplication[] apps)
   throws PSSearchException
   {
      PSSearchConfig searchConfig = getServerConfiguration().getSearchConfig();
      
      PSConsole.printMsg("Server", "Initializing search engine");
      Properties props = new Properties();
      props.setProperty(PSSearchEngine.PROP_CLASSNAME,
            "com.percussion.search.lucene.PSSearchEngineImpl");

      Map customProps = searchConfig.getCustomProps();
      Iterator propIter = customProps.keySet().iterator();
      while (propIter.hasNext())
      {
         String prop = (String) propIter.next();
         props.setProperty(prop, customProps.get(prop).toString());
      }

      PSSearchException se = null;
      try
      {
         ms_searchEngine = PSSearchEngine.getInstance(props);
      }
      catch (PSSearchException ex)
      {
         se = ex;
      }

      /**
       * If FTS is not enabled, the engine is only required for text extraction,
       * so we can just return.  If not enabled and the engine failed to
       * initialize, then log a non-fatal error and return.  If FTS is enabled,
       * then any failure to initialize the engine is fatal.
       */
      if (searchConfig.isFtsEnabled() == false)
      {
         if (se != null)
         {
            PSConsole.printMsg("Server", se, ms_bundle.getString(
               "textExtractionUnavailable"));
         }
         return;
      }
      else if (se != null)
      {
         throw (PSSearchException) se.fillInStackTrace();
      }

      PSSearchAdmin sa = null;
      try
      {
         // TODO: admin configuration here

         // walk all applications and create a set of known content types
         Set<Long> knownContentTypeIds = new HashSet<Long>();
         if (apps != null)
         {
            for (int i = 0; i < apps.length; i++)
            {
               PSApplication app = apps[i];
               if (app != null)
               {
                  PSCollection datasets = app.getDataSets();
                  if (datasets != null)
                  {
                     for (Iterator iter = datasets.iterator(); iter.hasNext();)
                     {
                        PSDataSet dataset = (PSDataSet) iter.next();
                        if (dataset instanceof PSContentEditor)
                        {
                           PSContentEditor ce = (PSContentEditor) dataset;
                           knownContentTypeIds.add(ce.getContentType());
                        }
                     }
                  }
               }
            }
         }

         sa = ms_searchEngine.getSearchAdmin(true);
         // Verify existing information in external engine
         sa.verify(knownContentTypeIds);
         // Save any changes caused by the above updates
         sa.save();
         //Clear the index locks
         sa.clearIndexLocks();
         
         PSItemDefManager mgr = PSItemDefManager.getInstance();
         long[] contentIds =
               mgr.getContentTypeIds(PSItemDefManager.COMMUNITY_ANY);
         long[] ids = new long[contentIds.length+1];
         System.arraycopy(contentIds, 0, ids, 0, contentIds.length);
         /*
          * the folder content type is generally not visible as a
          * content type, but we want to index it so it becomes searchable
          */
         ids[ids.length-1] = PSFolder.FOLDER_CONTENT_TYPE_ID;
         for (int i=0; i < ids.length; i++)
         {
            PSItemDefinition def =
                  mgr.getItemDef(ids[i], PSItemDefManager.COMMUNITY_ANY);
            boolean reindex = sa.update(def, new PSFieldRetriever(ids[i]),
                  false);
            if (reindex)
            {
               PSConsole.printMsg("Server",
                     def.getName() + " requires manual re-indexing.");
            }
         }
         // Save any changes caused by the above updates
         sa.save();
         if (!ms_searchEngine.isAvailable())
            ms_searchEngine.start();

         ms_searchIndexQueue.start();
         PSConsole.printMsg("Server", "Search engine initialized.");
         
         String indexStr = searchConfig.getCustomProp(
               PSSearchConfig.INDEX_ON_STARTUP);
         boolean doIndexAll = indexStr != null && 
              (indexStr.equalsIgnoreCase("yes") || 
                    indexStr.equalsIgnoreCase("true")) ? true : false;
         
         String indexTypeStr = searchConfig.getCustomProp(
               PSSearchConfig.INDEX_TYPE_ON_STARTUP);
         boolean doIndexType = false;
         if (!doIndexAll && !StringUtils.isBlank(indexTypeStr))
         {
            try
            {
               long typeId = mgr.contentTypeNameToId(indexTypeStr);
               ids = new long[1];
               ids[0] = typeId;
               doIndexType = true;
            }
            catch (Exception e)
            {
               PSConsole.printMsg("Server", "Failed to locate content type id for indexing specified name: " + indexTypeStr);
            }
         }
         
         if (doIndexAll || doIndexType)
         {
            // Index all content types on initial startup of new install
            String typeStr = doIndexAll ? "all content types " : "content type " + indexTypeStr;

            
            PSConsole.printMsg("Server", "Indexing " + typeStr + " for search.");
            for (int i = 0; i < ids.length; i++)
               ms_searchIndexQueue.indexContentType((int) ids[i]);
            
            // don't want to index on subsequent startups
            searchConfig.addCustomProp(PSSearchConfig.INDEX_ON_STARTUP, "no");
            
            // "clear" index by type on startup rather than remove so the upgrade plugin won't re-add it
            searchConfig.removeCustomProp(PSSearchConfig.INDEX_TYPE_ON_STARTUP);
            searchConfig.addCustomProp(PSSearchConfig.INDEX_TYPE_ON_STARTUP, "");
            
            
            // save updated server config
            File rxconfig = new File(getRxConfigDir());
            File config = new File(rxconfig, "config.xml");
            OutputStream out = null;
            
            try
            {
               ms_srvConfig.setSearchConfig(searchConfig);
               Log logger = LogFactory.getLog(PSServer.class);
               PSConsole.printMsg(PSSearchEngine.SUBSYSTEM_NAME,"resetting index_on_startup property");
               out = new FileOutputStream(config);
               PSXmlDocumentBuilder.write(ms_srvConfig.toXml(), out);
            }
            catch (IOException e)
            {
               PSConsole.printMsg(PSSearchEngine.SUBSYSTEM_NAME, e);
            }
            finally
            {
               if (out != null)
               {
                  try
                  {
                     out.close();
                  }
                  catch (IOException e)
                  {
                     
                  }
               }
            }
         }
      }
      catch (PSAdminLockedException ale)
      {
         //should never happen since we are the first to use it
         throw new PSRuntimeException(ale.getErrorCode(),
               ale.getErrorArguments());
      }
      catch (PSInvalidContentTypeException icte)
      {
         //should never happen as we got the ids straight from the mgr
         throw new PSRuntimeException(icte.getErrorCode(),
               icte.getErrorArguments());
      }
      catch (IOException e)
      {
         // Should never happen since the configuration files should
         // always be writable
         PSConsole.printMsg(PSSearchEngine.SUBSYSTEM_NAME, e);
         throw new
            PSRuntimeException(IPSSearchErrors.SEARCH_ENGINE_FAILED_INIT);
      }
      finally
      {
         if (null != sa)
            ms_searchEngine.releaseSearchAdmin(sa);
      }
   }

   /**
    * Shuts down the import and search queue (or sub-system).
    *
    * @throws PSSearchException if there are any errors.
    */
   private static void shutdownQueues() throws PSSearchException
   {
      PSConsole.printMsg("Server", "Shutting down import engine.");
      PSNotificationHelper.notifyServerShutdown(getRxDir());
      
      PSConsole.printMsg("Server", "Shutting down search engine.");
      ms_searchIndexQueue.shutdown();

      if (ms_searchEngine != null) ms_searchEngine.shutdown(false);
   }

   
   /**
    * the FileLock that is acquired when the server is running. 
    */
   private static FileLock ms_serverStartupLock = null;
   
   /**
    * the lock file resource name that will be created. This is created
    *  in the RxHome directory when the server is inited. A client such as
    *  installer can check the existence of this file and warn the user that
    *  installation cannot proceed if the server is running as some 
    *  installations need to update the JRE.
    */
   public static final String SERVER_FILE_LOCK = "server_run_lock";
   
   /**
    * The host name of the machine. It is either the value of
    * <code>InetAddress.getLocalHost().getHostName()</code> or the
    * <code>localhost</code> if the host name cannot be determined.
    */
   private static String ms_hostName = "localhost";

   /**
    * The name of the local server (this server).
    */
   private static String ms_serverName     = "localhost";

   /**
    * The server request root (path)
    */
   private static String   ms_requestRoot    = "/Rhythmyx";

   /**
    * The default application's name
    */
   static String   ms_defaultAppName = null;

   private static boolean  ms_hasDefaultApp  = false;

   /**
    * This is the server's log handler, which can be accessed by the
    * server package through the getLogHandler method.  Assigned in the methods
    * <code>initObjectStore</code> and <code>initLogHandling</code>.
    */
   static PSLogHandler ms_serverLogHandler = null;

   /**
    * This is the server's error handler, which can be accessed by the
    * server package through the getErrorHandler method.
    */
   static PSErrorHandler   ms_serverErrorHandler = null;

   /**
    * The ACL handler for this server
    */
   static PSAclHandler         ms_AclHandler = null;

   private static PSServerStatistics   ms_Statistics = new PSServerStatistics();

   /** The global extension manager */
   private static IPSExtensionManager ms_extensionMgr;
   
   /* flags telling us what's been initialized */
   public static final int INITED_NONE             = 0x00000000;
   public static final int INITED_LOG              = 0x00000001;
   public static final int INITED_ERROR            = 0x00000002;
   public static final int INITED_DB_POOL          = 0x00000004;
   public static final int INITED_OBJECT_STORE     = 0x00000008;
   public static final int INITED_REQ_HANDLERS     = 0x00000010;
   public static final int INITED_SECURITY         = 0x00000020;
   public static final int INITED_EXTENSION        = 0x00000040;
   public static final int INITED_DATABASE_FUNCTION = 0x00000080;
   public static final int INITED_PACKAGE_INSTALL  = 0x00000100;

   // INITED_ALL should be the sum of all the INITED flags
   public static final int INITED_ALL              = 0x000001FF;

   private static final String PROPS_OBJECT_STORE_VAR = "objectStoreProperties";
   private static final String PROPS_OBJECT_STORE     = "rxconfig/Server/objectstore.properties";
   public static final String PROPS_SERVER           = "server.properties";

   private static final String PROP_REQLISTENER_HOST  = "bindAddress";
   private static final String PROP_NO_PAUSE_ON_EXIT  = "noPauseOnExit";
   private static final String PROP_ESTIMATE_STATS = "estimateStatistics";

   /**
    * Property indicating if character encoding settings in xsl stylesheets
    * will be modified to reflect the encoding specified in the resource
    * via the workbench.
    */
   public static final String PROP_ALLOW_XSL_ENCODING_MODS =
      "allowXslEncodingMods";

   /**
    * Property that when set to true will cause all non-xhtml namespace
    * declarations to be stripped from the resulting output of a XSL
    * stylesheet transformation.
    */
   public static final String PROP_CLEANUP_NAMESPACES =
      "cleanupNamespaces";

   /**
    * Property that determines the response close delay
    * in milliseconds.
    */
   public static final String PROP_RESP_CLOSE_DELAY =
      "responseCloseDelay";

   /**
    * Property to indicate if server should require all cms fieldset and field
    * names to be unique. See {@link #requireUniqueFieldNames()} for more info.
    */
   private static final String PROP_UNIQUE_FIELD_NAMES =
      "requireUniqueFieldNames";

   private static IPSObjectStoreHandler   ms_objectStore          = null;
   private static int                     ms_WhatsUp              = INITED_NONE;
   private static PSProperties            ms_objectStoreProps     = null;
   private static PSProperties            ms_serverProps          = new PSProperties();
   static Hashtable<String,IPSRequestHandler> ms_RequestHandlers      = null;

   /**
    * List of request handlers that will process requests based on the request
    * root of the URL.
    */
   private static Hashtable<String,IPSRequestHandler> ms_rootedRequestHandlers
      = null;
   protected static PSConsole             ms_console              = null;

   private static boolean                 ms_shuttingDown         = false;
   private static boolean                 ms_noPauseOnExit        = false;
   /**
    * this flag specifies whether or not to create an input console. if
    * <code>true</code> we will not create an input console, otherwise we
    * will. by default we will create an input console.
    */
   private static boolean ms_noInputConsole = false;

   /**
    * Flag which indicates whether (<code>true</code>) or not (<code>false
    * </code>) URL's are interpreted case sensitive.
    */
   private static boolean                 ms_caseSensitiveUrl     = false;

   /**
    * Flag to indicate if unique field and fieldset names for content editors
    * should be enforced.  Initially <code>false</code>, value is possibly set
    * to <code>true</code> when the server properties are loaded. See
    * {@link #requireUniqueFieldNames()} for more info.
    */
   private static boolean ms_requireUniqueFieldNames = false;

   /**
    * The server configuration object, as built from the object store
    */
   static PSServerConfiguration ms_srvConfig = null;

   /**
    * Stores the server version information
    */
   private static PSFormatVersion ms_version = null;

   /**
    * The port we are listening on, set by initSocketListeners
    */
   public static int ms_listenerPort = -1;

   /**
    * The SSL port we are listening on, set by initSocketListeners. This will
    * be 0 is SSL support is disabled.
    */
   public static int ms_sslListenerPort;

   /**
    * The host address of the local machine, determined by
    * InetAddress.getLocalHost()
    */
   public static String ms_hostAddress;

   /**
    * This variable contains all applications known to the server, whether
    * enabled or not. It is set in <code>initObjectStore</code> and cleared
    * when the initialization is complete.
    */
   protected static PSApplication[] ms_allApps;

   /**
    * List of allowable request methods for applications.  Initialized in
    * first call to {@link #getStdAppRequestMethods()}, never <code>null</code>
    * after that.
    */
   private static List<String> m_stdAppRequestTypes = null;

   /**
    * List of allowable request methods for most request handlers.  Initialized
    * in first call to {@link #getStdHandlerRequestMethods()}, never
    * <code>null</code> after that.
    */
   private static List<String> m_stdHandlerRequestTypes = null;

   /**
    * List of request handlers and what types of request methods they can handle
    * (i.e. GET or POST) - all types should be uppercased.
    */
   private static Hashtable<IPSRequestHandler,List<String>>
      ms_requestHandlerTypes = new Hashtable<IPSRequestHandler,List<String>>();


   /**
    * Constant for the name of the entry that reperesents workflow's name/value
    * pair.
    */
   public static final String ENTRY_NAME = "server_config_base_dir";

   /**
    * Constant for the directory containing all other configuration directories.
    */
   public static final String BASE_CONFIG_DIR = "rxconfig";

   /**
    * Constant for the directory containing server configs.
    * Assumed to be relative to the Rx directory. No trailing slash.
    */
   public static final String SERVER_DIR = BASE_CONFIG_DIR + "/Server";

   /**
    * The server default http charset property.
    */
   public static final String SERVER_DEFAULT_HTTP_CHARSET = "defaultHttpCharacterSet";

   /**
    * The server default file charset property.
    */
   public static final String SERVER_DEFAULT_FILE_CHARSET = "defaultFileCharacterSet";


   /**
    * Cache manager to manage caching of cms pages.  Intialized and started in
    * <code>initRequestHandlers()</code>, never <code>null</code> after that.
    */
   static PSCacheManager ms_cacheManager = null;

   /**
    * Queue to asynchronously process change events and update the search index.
    * Initialized and started in the {@link #initSearch(PSApplication[])} method,
    * never <code>null</code> after that.  Shutdown by {@link #shutdownQueues()}
    */
   private static PSSearchIndexEventQueue ms_searchIndexQueue = null;

   /**
    * Resource bundle for non-error string resources used in the server.
    */
   private static ResourceBundle ms_bundle = ResourceBundle.getBundle(
            "com.percussion.server.PSStringResources");

   /**
    * Value of the system default community, hardcoded to 1.
    */
   private static final String SYSTEM_COMMUNITY = "1";

   /**
    * Name of user default community properties.
    */
   private static final String SYS_DEFAULTCOMMUNITY = "sys_defaultCommunity";

   /**
    * A set with all defined macros for this server. Initialized in
    * {@link #init(ServletConfig, String[], int)}, never changed after that.
    */
   private static PSMacroDefinitionSet ms_macros;

   /**
    * Map of all handler state listeners. The key for the map is the name of
    * the handler (string) and the value is a map of listener events. The key
    * of this map is the {@link IPSHandlerStateListener listener} and the
    * value is and integer object of applicable events ORed together. This is
    * to facilitate registering multiple handler state listeners and state
    * events for each handler.
    */
   private static Map ms_handlerStateListenerMap = new HashMap();

   /**
    * List of listeners to be notified of handler initializations.  Listeners
    * are added during server init, never <code>null</code> or empty after that.
    */
   private static List<IPSHandlerInitListener> ms_handlerInitListeners =
      new ArrayList<IPSHandlerInitListener>();


   /**
    * Search engine singleton, initialized during server init by
    * <code>initSearch()</code>, never <code>null</code> after that.
    */
   private static PSSearchEngine ms_searchEngine = null;

   /**
    * Custom control manager singleton, initialized during server init, never
    * <code>null</code> after that.
    */
   private static PSCustomControlManager ms_customCtrlMgr = null;
   
   /**
    * System control manager singleton, initialized during server init, never
    * <code>null</code> after that.
    */
   private static PSSystemControlManager ms_sysCtrlMgr = null;
   
   /**
    * Executor for executing threads a little after server startup.
    * It is current the Runnable/Callables responsibility to delay (sleep).
    * Never <code>null</code>.
    */
   private static ExecutorService ms_delayedInitExecutor = Executors.newSingleThreadExecutor();
   
   // inner class to help shutdown of this Server: shared by PSProcessDaemon
   class PSServerShutdown extends PSServerShutdownHelper
      implements IPSShutdownListener
   {
      public void psShutdown()
      {
         PSServer.scheduleShutdown(1);
      }
   }

   class PSServerAppChangeListener implements IPSApplicationListener
   {
      PSServerAppChangeListener()
      {
         super();
      }

      /* ******* IPSApplicationListener Interface Implementation ******* */

      /**
       * Changes have been made to the application.
       * <P>
       * If the application has been modified, including a rename, the
       * applicationRenamed method will be called first, then the
       * applicationUpdated method. If a rename did not occur,
       * applicationRenamed will not be called.
       *
       * @param   app         the application object
       */
      public void applicationUpdated(PSApplication app)
         throws PSValidationException, PSServerException, PSNotFoundException
      {
         String appName = app.getName();
         shutdownApplication(appName);

         if (app.isEnabled()){
            startApplication(appName);
         }
      }

      /**
       * A new application has been created.
       *
       * @param   app         the application object
       */
      public void applicationCreated(PSApplication app)
         throws PSValidationException, PSServerException, PSNotFoundException
      {
         String appName = app.getName();
         if (app.isEnabled()){
            startApplication(appName);
         }
      }

      /**
       * The name of the application has been changed.
       * <P>
       * If additional changes have also been made to the application, the
       * applicationRenamed method will be called first, then the
       * applicationUpdated method.
       *
       * @param   app         the application object
       *
       * @param   oldName     the original name of the application
       *
       * @param   newName     the new name of the application
       */
      public void applicationRenamed(
         PSApplication app, String oldName, String newName)
      {
         String appKey = "data-" + oldName.toLowerCase();

         // if this app exists, it must be in the master hash
         PSApplicationHandler rh = (PSApplicationHandler)ms_RequestHandlers.get(appKey);
         if (rh != null){
            synchronized (ms_RequestHandlers){
               ms_RequestHandlers.remove(appKey);
               ms_RequestHandlers.put("data-" + newName.toLowerCase(), rh);
            }
         }
      }

      /**
       * The application has been removed from the object store.
       * It is guaranteed that no other information has changed.
       *
       * @param   app         the application object
       */
      public void applicationRemoved(PSApplication app)
      {
         String appName = app.getName();
         shutdownApplication(appName);
      }
   }

   /**
    * Listens for server configuration changes and updates the appropriate
    * parts as required.
    */
   class PSServerConfigChangeListener implements IPSServerConfigurationListener
   {
      /**
       * Handle notification of changes to the server configuration object.
       *
       * @param config the configuration object, may be <code>null</code> in
       *    which case this does nothing.
       */
      public void configurationUpdated(PSServerConfiguration config)
      {
         if (config == null)
            return;

         ms_defaultAppName = config.getDefaultApplication();
         updateServerRequestRoot(config);

         // security provider pool update, just reinitialize
         PSSecurityProviderPool.init(config);

         // acl handler update
         com.percussion.design.objectstore.PSAcl oldAcl = ms_srvConfig.getAcl();
         com.percussion.design.objectstore.PSAcl newAcl = config.getAcl();

         boolean hasChanged = false;
         if ((oldAcl != null) && (newAcl != null) && !(oldAcl.equals(newAcl)))
         {
            hasChanged = true;
         }
         if (hasChanged)
            ms_AclHandler = new PSAclHandler(newAcl);

         // Security manager update (sandbox security)
         if (ms_srvConfig.getUseSandboxSecurity() !=
            config.getUseSandboxSecurity())
         {
            System.setSecurityManager( ms_srvConfig.getUseSandboxSecurity() ?
               new SecurityManager() : null );
         }

         // logger update
         PSLogger loggerOld = ms_srvConfig.getLogger();
         PSLogger loggerNew = config.getLogger();
         if ((loggerNew != null) && !(loggerOld.equals(loggerNew)))
            ms_serverLogHandler = new PSLogHandler(loggerNew);

         // error handler update
         PSErrorWebPages errWebPagesOld = ms_srvConfig.getErrorWebPages();
         PSErrorWebPages errWebPagesNew = config.getErrorWebPages();
         PSNotifier notifierOld = ms_srvConfig.getNotifier();
         PSNotifier notifierNew = config.getNotifier();

         if (((errWebPagesNew != null) &&
            !(errWebPagesOld.equals(errWebPagesNew))) ||
            ((notifierNew != null) && !(notifierOld.equals(notifierNew))))
         {
            ms_serverErrorHandler = new PSErrorHandler(errWebPagesNew,
               notifierNew);
         }

         // cache update
         PSServerCacheSettings newCacheSettings =
            config.getServerCacheSettings();
         PSServerCacheSettings oldCacheSettings =
            ms_srvConfig.getServerCacheSettings();
         if (!newCacheSettings.equals(oldCacheSettings))
         {
            try
            {
               ms_cacheManager.init(newCacheSettings);
            }
            catch(PSCacheException pscex)
            {
               if (newCacheSettings.isEnabled())
                  throw new RuntimeException(pscex.getLocalizedMessage());
            }
         }

         //If plugin config or view refresh setting changes flush the cache on
         // plugin resources.
         if(!ms_srvConfig.getJavaPluginConfig().equals(
            config.getJavaPluginConfig()))
         {
            String[] plgApps = IPSJavaPluginConfig.PLUGIN_APPLICATION_LIST;
            for(int i=0; i<plgApps.length; i++)
            {
               ms_cacheManager.flushApplication(plgApps[i]);
            }
         }

         ms_srvConfig = config;  // update our copy to the new one now
      }
   }

   // decrypt the provided string
   @Deprecated
   private static String eatLasagna(String uid, String str)
   {
      if ((str == null) || (str.equals("")))
         return "";

      int partone = PSLegacyEncrypter.getInstance(PathUtils.getRxDir().getAbsolutePath().concat(PSEncryptor.SECURE_DIR)).OLD_SECURITY_KEY().hashCode();
      int parttwo;
      if (uid == null || uid.equals(""))
         parttwo = PSLegacyEncrypter.getInstance(PathUtils.getRxDir().getAbsolutePath().concat(PSEncryptor.SECURE_DIR)
         ).OLD_SECURITY_KEY2().hashCode();
      else
         parttwo = uid.hashCode();

      partone /= 7;
      parttwo /= 13;

      try {
         int padLen = 0;
         ByteArrayOutputStream bOut = new ByteArrayOutputStream();
         com.percussion.util.PSBase64Decoder.decode(
            new ByteArrayInputStream(str.getBytes(PSCharSets.rxJavaEnc())), bOut);

         IPSKey key = PSEncryptionKeyFactory.getKeyGenerator(PSEncryptionKeyFactory.DES_ALGORITHM);
         if ((key != null) && (key instanceof IPSSecretKey))
         {
            IPSSecretKey secretKey = (IPSSecretKey)key;
            byte[] baOuter = new byte[8];
            for (int i = 0; i < 4; i++)
               baOuter[i] = (byte)((partone >> i) & 0xFF);
            for (int i = 4; i < 8; i++)
               baOuter[i] = (byte)((parttwo >> (i-4)) & 0xFF);

            secretKey.setSecret(baOuter);
            IPSDecryptor decr = secretKey.getDecryptor();

            ByteArrayOutputStream bOut2 = new ByteArrayOutputStream();
            decr.decrypt(new ByteArrayInputStream(bOut.toByteArray()), bOut2);
            byte[] bTemp = bOut2.toByteArray();

            byte[] baInner = new byte[8];
            System.arraycopy(bTemp, 0, baInner, 0, 4);
            System.arraycopy(bTemp, bTemp.length - 4, baInner, 4, 4);
            int innerDataLength = bTemp.length - 8;

            for (int i = 0; i < 8; i++)
               baInner[i] ^= (byte) ((1 << i) & innerDataLength);

            padLen = baInner[0];

            secretKey.setSecret(baInner);
            bOut = new ByteArrayOutputStream();
            decr.decrypt(
               new ByteArrayInputStream(bTemp, 4, innerDataLength), bOut);
         }

         String ret = bOut.toString(PSCharSets.rxJavaEnc());
         // pad must be between 1 and 7 bytes, fix for bug id Rx-99-11-0049
         if ((padLen > 0) & (padLen  < 8))
            ret = ret.substring(0, ret.length() - padLen);

         return ret;
      } catch (Throwable e) {
         // we were returning null which caused a decryption error downstream
         // now we return ""
         return "";
      }
   }
     
   public static void setRxDir(File apath)
   {
        PathUtils.setRxDir(apath);
   }
     
}<|MERGE_RESOLUTION|>--- conflicted
+++ resolved
@@ -98,21 +98,12 @@
 import com.percussion.security.PSSecurityProviderPool;
 import com.percussion.security.PSSecurityToken;
 import com.percussion.security.PSThreadRequestUtils;
-<<<<<<< HEAD
-import com.percussion.security.PSEncryptionException;
-import com.percussion.security.PSEncryptor;
-import com.percussion.security.IPSDecryptor;
-import com.percussion.security.IPSKey;
-import com.percussion.security.IPSSecretKey;
-import com.percussion.security.PSEncryptionKeyFactory;
-=======
 import com.percussion.utils.security.PSEncryptionException;
 import com.percussion.utils.security.PSEncryptor;
 import com.percussion.utils.security.IPSDecryptor;
 import com.percussion.utils.security.IPSKey;
 import com.percussion.utils.security.IPSSecretKey;
 import com.percussion.utils.security.PSEncryptionKeyFactory;
->>>>>>> 856e091f
 import com.percussion.server.cache.PSCacheException;
 import com.percussion.server.cache.PSCacheManager;
 import com.percussion.server.content.PSFormContentParser;
@@ -288,7 +279,7 @@
     */
    public static File getRxDir()
    {
-      return PathUtils.getRxDir(null);
+      return PathUtils.getRxDir();
       }
 
    /**
@@ -544,7 +535,7 @@
             com.percussion.log.PSLogServerStart(ms_serverName);
          ms_serverLogHandler.write(msg);
 
-         /* initialize the error manager / handler */
+         /* initialize the error mananger/handler */
          if (0 != (toInit & INITED_ERROR))
             initErrorHandling();
 
@@ -1861,10 +1852,7 @@
                // decrypt the password
                String password = "";
                try {
-                  password = PSEncryptor.getInstance(
-                          "AES",
-                          PathUtils.getRxDir().getAbsolutePath().concat(PSEncryptor.SECURE_DIR)
-                  ).decrypt(ms_serverProps.getProperty("loginPw"));
+                  password = PSEncryptor.getInstance().decrypt(ms_serverProps.getProperty("loginPw"));
                }catch(PSEncryptionException | java.lang.IllegalArgumentException e) {
                   password = eatLasagna(ms_serverProps.getProperty("loginId"),
                           ms_serverProps.getProperty("loginPw"));
@@ -3634,7 +3622,7 @@
    public static String getPartOneKey()
    {
       // get the encrypted constant and decrypt.
-      return PSLegacyEncrypter.getInstance(PathUtils.getRxDir().getAbsolutePath().concat(PSEncryptor.SECURE_DIR)).getPartOneKey();
+      return PSLegacyEncrypter.getPartOneKey();
    }
 
    /**
@@ -3647,7 +3635,7 @@
    public static String getPartTwoKey()
    {
       // get the encrypted constant and decrypt.
-      return PSLegacyEncrypter.getInstance(PathUtils.getRxDir().getAbsolutePath().concat(PSEncryptor.SECURE_DIR)).getPartTwoKey();
+      return PSLegacyEncrypter.getPartTwoKey();
    }
 
 
@@ -4801,11 +4789,10 @@
       if ((str == null) || (str.equals("")))
          return "";
 
-      int partone = PSLegacyEncrypter.getInstance(PathUtils.getRxDir().getAbsolutePath().concat(PSEncryptor.SECURE_DIR)).OLD_SECURITY_KEY().hashCode();
+      int partone = PSLegacyEncrypter.OLD_SECURITY_KEY().hashCode();
       int parttwo;
       if (uid == null || uid.equals(""))
-         parttwo = PSLegacyEncrypter.getInstance(PathUtils.getRxDir().getAbsolutePath().concat(PSEncryptor.SECURE_DIR)
-         ).OLD_SECURITY_KEY2().hashCode();
+         parttwo = PSLegacyEncrypter.OLD_SECURITY_KEY2().hashCode();
       else
          parttwo = uid.hashCode();
 
