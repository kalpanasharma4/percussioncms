/*
 * Copyright 1999-2023 Percussion Software, Inc.
 *
 * Licensed under the Apache License, Version 2.0 (the "License");
 * you may not use this file except in compliance with the License.
 * You may obtain a copy of the License at
 *
 *     http://www.apache.org/licenses/LICENSE-2.0
 *
 * Unless required by applicable law or agreed to in writing, software
 * distributed under the License is distributed on an "AS IS" BASIS,
 * WITHOUT WARRANTIES OR CONDITIONS OF ANY KIND, either express or implied.
 *
 * See the License for the specific language governing permissions and
 * limitations under the License.
 */
package com.percussion.utils.jsr170;

import com.fasterxml.jackson.annotation.JsonIgnore;
import com.percussion.cms.IPSConstants;
import com.percussion.error.PSExceptionUtils;
import com.percussion.utils.beans.IPSPropertyLoader;
import com.percussion.utils.beans.PSPropertyWrapper;
import com.percussion.utils.io.PSReaderInputStream;
import org.apache.commons.io.IOUtils;
import org.apache.commons.lang.StringUtils;
import org.apache.commons.lang.builder.EqualsBuilder;
import org.apache.commons.lang.builder.HashCodeBuilder;
import org.apache.commons.lang.builder.ToStringBuilder;
import org.apache.logging.log4j.LogManager;
import org.apache.logging.log4j.Logger;

import javax.jcr.Item;
import javax.jcr.ItemNotFoundException;
import javax.jcr.ItemVisitor;
import javax.jcr.Node;
import javax.jcr.PathNotFoundException;
import javax.jcr.PropertyType;
import javax.jcr.RepositoryException;
import javax.jcr.Session;
import javax.jcr.Value;
import javax.jcr.ValueFormatException;
import javax.jcr.nodetype.NodeType;
import javax.jcr.nodetype.PropertyDefinition;
import java.io.ByteArrayInputStream;
import java.io.InputStream;
import java.io.InputStreamReader;
import java.io.Reader;
import java.io.StringWriter;
import java.nio.charset.StandardCharsets;
import java.sql.Blob;
import java.sql.Clob;
import java.sql.SQLException;
import java.sql.Timestamp;
import java.util.ArrayList;
import java.util.Calendar;
import java.util.Date;
import java.util.GregorianCalendar;
import java.util.List;

/**
 * Represents a single property for a node. The actual data is held in loaded
 * instances where each instance holds multiple values. The mappings between the
 * fields and the instances is part of the
 * {@link com.percussion.services.contentmgr.impl.legacy.PSTypeConfiguration}.
 */

public class PSProperty extends PSPropertyWrapper 
   implements IPSProperty, IPSJcrCacheItem
{
   private static final Logger log = LogManager.getLogger(IPSConstants.CONTENTREPOSITORY_LOG);

   private static final String SET_NOT_SUPPORTED="Set is not supported";
   private static final String PNAME_NULL_ERROR = "pname may not be null or empty";
   private static final String PARENT_NULL_ERROR = "parent may not be null";
   /**
    * The name of this property, never <code>null</code> after construction
    */
   protected String name;

   /**
    * The value of the property, extracted at initialization, could be
    * <code>null</code>
    */
   protected Object value;
   
   /**
    * Cached string value for Clobs.
    */
   protected String strValue = null;

   /**
    * The name of the bean property, normally the same as {@link #name}. May
    * be <code>null</code>.
    */
   protected String beanPropertyName = null;

   /**
    * The parent (containing) node for this property, never <code>null</code>
    * after construction
    */
   protected Node parent;

   /**
    * This tracks how deep this item is in the overall tree. Set in the ctor.
    */
   protected int depth;

   /**
    * If this is not <code>null</code>, the listed interceptors are run,
    * first to last, when accessing the property for the first time, i.e. during
    * initialization.
    */
   protected List<IPSPropertyInterceptor> interceptors = null;

   /**
    * Ctor
    * 
    * @param pname the name of this property, never <code>null</code> or
    *           empty, and must correspond to the underlying property used in
    *           the mapping object
    * @param parent the containing node of this property, never
    *           <code>null</code>
    * @param loader the underlying mapping object instance, never
    *           <code>null</code>, checked in superclass
    * @throws RepositoryException If a backend error occurs
    */
   public PSProperty(String pname, Node parent, IPSPropertyLoader loader)
         throws RepositoryException {
      super(loader);

      if (StringUtils.isBlank(pname))
      {
         throw new IllegalArgumentException(PNAME_NULL_ERROR);
      }
      if (parent == null)
      {
         throw new IllegalArgumentException(PARENT_NULL_ERROR);
      }
      name = pname;
      this.parent = parent;
      depth = parent.getDepth() + 1;
   }

   /**
    * Ctor
    * 
    * @param pname the name of this property, never <code>null</code> or
    *           empty, and must correspond to the underlying property used in
    *           the mapping object
    * @param parent the containing node of this property, never
    *           <code>null</code>
    * @param instance the underlying mapping object instance, never
    *           <code>null</code>
    * @param beanPropertyName optional, may be <code>null</code>, if present,
    *           this is used instead of the pname in accessing the underlying
    *           bean property
    * @throws RepositoryException if a backend error occurs
    */
   public PSProperty(String pname, Node parent, Object instance,
         String beanPropertyName) throws RepositoryException {
      super(instance);

      if (StringUtils.isBlank(pname))
      {
         throw new IllegalArgumentException(PNAME_NULL_ERROR);
      }
      if (parent == null)
      {
         throw new IllegalArgumentException(PARENT_NULL_ERROR);
      }
      name = pname;
      this.beanPropertyName = beanPropertyName;
      this.parent = parent;
      depth = parent.getDepth() + 1;
   }

   @Override
   public synchronized void init()
   {
      if (m_initialized)
         return;

      super.init(); // Sets initialized

      if (beanPropertyName != null)
         value = getPropertyValue(beanPropertyName);
      else
      {
         int colon = name.indexOf(':');
         String propname;
         if (colon >= 0)
         {
            propname = name.substring(colon + 1);
         }
         else
         {
            propname = name;
         }
         value = getPropertyValue(propname);
      }

      if (interceptors != null)
      {
<<<<<<< HEAD
         try
         {
            for (IPSPropertyInterceptor intercept : interceptors)
            {
               value = intercept.translate(getString());
=======
            try {
               value = getString();
            } catch (RepositoryException e) {
               throw new RuntimeException(e);
>>>>>>> 33425473
            }

<<<<<<< HEAD
            log.warn(
                  "Setting property to null as the interceptor threw an error: {}",
                    PSExceptionUtils.getMessageForLog(e));
            log.debug(PSExceptionUtils.getDebugMessageForLog(e));
            value = null;
=======
         for (IPSPropertyInterceptor intercept : interceptors)
            {
               try {
                  value = intercept.translate(value);
               } catch (Exception e)
               {

                     log.warn(
                             "Skipping {} processing as the interceptor threw an error: {}",
                             intercept.getClass().getName(),
                             PSExceptionUtils.getMessageForLog(e));

               }
>>>>>>> 33425473
         }

      }
   }

   /**
    * Create explicit property, this method is intended primarily for testing.
    * If used otherwise, it would be for artificial properties that are, for
    * example, calculated and have no direct existence in the repository.
    * 
    * @param pname the name of the property, never <code>null</code> or empty
    * @param parent the parent node, never <code>null</code>
    * @param value the value, may be <code>null</code>.
    * @throws RepositoryException if a backend error occurs
    */
   public PSProperty(String pname, Node parent, Object value)
         throws RepositoryException {
         super(parent);

      if (StringUtils.isBlank(pname))
      {
         throw new IllegalArgumentException(PNAME_NULL_ERROR);
      }


      depth = parent.getDepth() + 1;
      this.parent = parent;
      this.value = value;
      name = pname;
      m_initialized = true;

   }

   /*
    * (non-Javadoc)
    * 
    * @see javax.jcr.Property#setValue(javax.jcr.Value)
    */
   public void setValue(Value arg0) throws RepositoryException
   {
      throw new RepositoryException(SET_NOT_SUPPORTED);
   }

   /*
    * (non-Javadoc)
    * 
    * @see javax.jcr.Property#setValue(javax.jcr.Value[])
    */
   public void setValue(Value[] arg0) throws RepositoryException
   {
      throw new RepositoryException(SET_NOT_SUPPORTED);
   }

   /*
    * (non-Javadoc)
    * 
    * @see javax.jcr.Property#setValue(java.lang.String)
    */
   public void setValue(String arg0) throws RepositoryException
   {
      throw new RepositoryException(SET_NOT_SUPPORTED);
   }

   /*
    * (non-Javadoc)
    * 
    * @see javax.jcr.Property#setValue(java.lang.String[])
    */
   public void setValue(String[] arg0) throws RepositoryException
   {
      throw new RepositoryException(SET_NOT_SUPPORTED);
   }

   /*
    * (non-Javadoc)
    * 
    * @see javax.jcr.Property#setValue(java.io.InputStream)
    */
   public void setValue(InputStream arg0) throws RepositoryException
   {
      throw new RepositoryException(SET_NOT_SUPPORTED);
   }

   /*
    * (non-Javadoc)
    * 
    * @see javax.jcr.Property#setValue(long)
    */
   public void setValue(long arg0) throws RepositoryException
   {
      throw new RepositoryException(SET_NOT_SUPPORTED);
   }

   /*
    * (non-Javadoc)
    * 
    * @see javax.jcr.Property#setValue(double)
    */
   public void setValue(double arg0) throws RepositoryException
   {
      throw new RepositoryException(SET_NOT_SUPPORTED);
   }

   /*
    * (non-Javadoc)
    * 
    * @see javax.jcr.Property#setValue(java.util.Calendar)
    */
   public void setValue(Calendar arg0) throws RepositoryException
   {
      throw new RepositoryException(SET_NOT_SUPPORTED);
   }

   /*
    * (non-Javadoc)
    * 
    * @see javax.jcr.Property#setValue(boolean)
    */
   public void setValue(boolean arg0) throws RepositoryException
   {
      throw new RepositoryException(SET_NOT_SUPPORTED);
   }

   /*
    * (non-Javadoc)
    * 
    * @see javax.jcr.Property#setValue(javax.jcr.Node)
    */
   public void setValue(Node arg0) throws RepositoryException
   {
      throw new RepositoryException(SET_NOT_SUPPORTED);
   }

   /*
    * (non-Javadoc)
    * 
    * @see javax.jcr.Property#getValue()
    */
   public Value getValue() throws RepositoryException
   {
      init();
      return PSValueFactory.createValue(value);
   }

   /*
    * (non-Javadoc)
    * 
    * @see javax.jcr.Property#getValues()
    */
   @JsonIgnore
   public Value[] getValues() throws RepositoryException
   {
      throw new ValueFormatException("This is a single valued property");
   }

   /*
    * (non-Javadoc)
    * 
    * @see javax.jcr.Property#getString()
    */
   public String getString() throws RepositoryException
   {
      init();

      if (value == null)
         return "";
      else if (value instanceof Clob)
      {
         if (strValue == null)
         {
            try
            {
               Clob clob = (Clob) value;
               try(StringWriter w = new StringWriter((int) clob.length())) {
                  try (Reader r = clob.getCharacterStream()) {
                     IOUtils.copy(r, w);
                     strValue = w.toString();
                  }
               }
            }
            catch (Exception e)
            {
               throw new RepositoryException(
                     "Could not extract string for property " + name, e);
            }
         }
         return strValue;
      }
      else if (value instanceof Blob)
      {
         if (strValue == null)
         {
            try
            {
               Blob blob = (Blob) value;
               try(StringWriter w = new StringWriter((int) blob.length() * 2)) {
                  try (Reader r = new InputStreamReader(blob.getBinaryStream(), StandardCharsets.UTF_8)) {
                     IOUtils.copy(r, w);
                     strValue = w.toString();
                  }
               }
            }
            catch (Exception e)
            {
               throw new RepositoryException(
                     "Could not extract string for property " + name, e);
            }
         }
         return strValue;
      }
      else
         return value.toString();
   }

   /*
    * (non-Javadoc)
    * 
    * @see javax.jcr.Property#getStream()
    */
   public InputStream getStream() throws
         RepositoryException
   {
      init();

      try
      {
         if (value instanceof byte[]) {
            return new ByteArrayInputStream((byte[]) value);
         }else if (value instanceof Clob)
         {
            return new PSReaderInputStream(((Clob) value)
                     .getCharacterStream());
         }
         else if (value instanceof Blob) {
            return ((Blob) value).getBinaryStream();
         }else {
            return PSValueConverter.convertToStream(getString());
         }
      }
      catch (SQLException e)
      {
         throw new RepositoryException("Couldn't retrieve LOB value", e);
      }
   }

   /*
    * (non-Javadoc)
    * 
    * @see javax.jcr.Property#getLong()
    */
   public long getLong() throws RepositoryException
   {
      init();

      if (value == null || value =="")
         return 0;
      else if (value instanceof Long)
         return (Long) value;
      else
      {
         try
         {
            return Long.parseLong(value.toString());
         }
         catch (NumberFormatException e)
         {
            throw new ValueFormatException(e);
         }
      }
   }

   /*
    * (non-Javadoc)
    * 
    * @see javax.jcr.Property#getDouble()
    */
   public double getDouble() throws RepositoryException
   {
      init();

      if (value == null || value =="")
         return 0;
      else if (value instanceof Double)
         return (Double) value;
      else
      {
         try
         {
            return Double.parseDouble(value.toString());
         }
         catch (NumberFormatException e)
         {
            throw new ValueFormatException(e);
         }
      }
   }

   /*
    * (non-Javadoc)
    * 
    * @see javax.jcr.Property#getDate()
    */
   public Calendar getDate() throws RepositoryException
   {
      init();

      if (value == null || value =="")
         return null;
      else if (value instanceof Calendar)
         return (Calendar) value;
      else if (value instanceof Timestamp)
      {
         Calendar cal = new GregorianCalendar();
         cal.setTimeInMillis(((Timestamp) value).getTime());
         return cal;
      }
      else if (value instanceof Date)
      {
         Calendar cal = new GregorianCalendar();
         cal.setTimeInMillis(((Date) value).getTime());
         return cal;
      }
      else
      {
         return PSValueConverter.convertToCalendar(value.toString());
      }
   }

   /*
    * (non-Javadoc)
    * 
    * @see javax.jcr.Property#getBoolean()
    */
   public boolean getBoolean() throws RepositoryException
   {
      init();

      if (value == null || value == "")
         return false;
      else if (value instanceof Boolean)
         return (Boolean) value;
      else
      {
         return Boolean.parseBoolean(value.toString());
      }
   }

   /*
    * (non-Javadoc)
    * 
    * @see javax.jcr.Property#getNode()
    */
   public Node getNode() throws RepositoryException
   {
      init();

      if (value instanceof Node)
         return (Node) value;
      else
         return null;
   }

   /*
    * (non-Javadoc)
    * 
    * @see javax.jcr.Property#getLength()
    */
   public long getLength() throws RepositoryException
   {
      init();

      if (value == null)
         return 0;
      else if (value instanceof byte[])
      {
         return ((byte[]) value).length;
      }
      else if (value instanceof Clob)
      {
         try
         {
            return ((Clob) value).length();
         }
         catch (SQLException e)
         {
            throw new RepositoryException("Couldn't determine length", e);
         }
      }
      else if (value instanceof Blob)
      {
         try
         {
            return ((Blob) value).length();
         }
         catch (SQLException e)
         {
            throw new RepositoryException("Couldn't determine length", e);
         }         
      }
      else
      {
        return getString().length();
      }
   }

   /*
    * (non-Javadoc)
    * 
    * @see javax.jcr.Property#getLengths()
    */
    @JsonIgnore
   public long[] getLengths() throws RepositoryException
   {
      throw new ValueFormatException("This is a single valued property");
   }

   /*
    * (non-Javadoc)
    * 
    * @see javax.jcr.Property#getDefinition()
    */
   public PropertyDefinition getDefinition() throws RepositoryException
   {
      NodeType nodetype = validateParent(parent);

      PropertyDefinition[] defs = nodetype.getPropertyDefinitions();
      for (PropertyDefinition def : defs)
      {
         if (name.equals(def.getName()))
         {
            return def;
         }
      }
      throw new PathNotFoundException("Can't find definition for property: "
            + name);
   }

   /*
    * (non-Javadoc)
    * 
    * @see javax.jcr.Property#getType()
    */
   public int getType() throws RepositoryException
   {
      init();

      // Get the value and extract the type... the future will
      // have more here
      Value v = PSValueFactory.createValue(value);
      return v != null ? v.getType() : PropertyType.UNDEFINED;
   }

   /*
    * (non-Javadoc)
    * 
    * @see javax.jcr.Item#getPath()
    */
   public String getPath() throws RepositoryException
   {
      return getParent().getPath() +
              "/" +
              getName();
   }

   /*
    * (non-Javadoc)
    * 
    * @see javax.jcr.Item#getName()
    */
   public String getName() throws RepositoryException
   {
      return name;
   }

   /*
    * (non-Javadoc)
    * 
    * @see javax.jcr.Item#getAncestor(int)
    */
   public Item getAncestor(int index) throws RepositoryException
   {
      if (depth < index)
      {
         throw new ItemNotFoundException(
               "Can't have an ancestor below this node's depth");
      }
      if (depth == index)
      {
         return this;
      }
      else
      {
         return parent.getAncestor(index);
      }
   }

   /*
    * (non-Javadoc)
    * 
    * @see javax.jcr.Item#getParent()
    */
   public Node getParent() throws RepositoryException
   {
      return parent;
   }

   /*
    * (non-Javadoc)
    * 
    * @see javax.jcr.Item#getDepth()
    */
   public int getDepth()
   {
      return depth;
   }

   /*
    * (non-Javadoc)
    * 
    * @see javax.jcr.Item#getSession()
    */
   public Session getSession() throws RepositoryException
   {
      return null;
   }

   /*
    * (non-Javadoc)
    * 
    * @see javax.jcr.Item#isNode()
    */
   public boolean isNode()
   {
      return false;
   }

   /*
    * (non-Javadoc)
    * 
    * @see javax.jcr.Item#isNew()
    */
   public boolean isNew()
   {
      return false;
   }

   /*
    * (non-Javadoc)
    * 
    * @see javax.jcr.Item#isModified()
    */
   public boolean isModified()
   {
      return false;
   }

   /*
    * (non-Javadoc)
    * 
    * @see javax.jcr.Item#isSame(javax.jcr.Item)
    */
   public boolean isSame(Item arg0)
   {
      return equals(arg0);
   }

   /*
    * (non-Javadoc)
    * 
    * @see javax.jcr.Item#accept(javax.jcr.ItemVisitor)
    */
   public void accept(ItemVisitor visitor) throws RepositoryException
   {
      visitor.visit(this);
   }

   /*
    * (non-Javadoc)
    * 
    * @see javax.jcr.Item#save()
    */
   public void save() throws RepositoryException
   {
      throw new RepositoryException("Save not implemented");
   }

   /*
    * (non-Javadoc)
    * 
    * @see javax.jcr.Item#refresh(boolean)
    */
   public void refresh(boolean arg0) throws
         RepositoryException
   {
      throw new RepositoryException("Refresh not implemented");
   }

   /*
    * (non-Javadoc)
    * 
    * @see javax.jcr.Item#remove()
    */
   public void remove() throws
         RepositoryException
   {
      throw new RepositoryException("Remove not implemented");
   }

   /*
    * (non-Javadoc)
    * @see java.lang.Object#toString()
    */
   @Override
   public String toString()
   {
      return new ToStringBuilder(this).append("name", name).append(
            "value", value).append("initialized", m_initialized)
            .toString();
   }

   /*
    * (non-Javadoc)
    * 
    * @see java.lang.Object#equals(java.lang.Object)
    */
   @Override
   public boolean equals(Object obj)
   {
      if (! (obj instanceof PSProperty)) return false;
      
      PSProperty b = (PSProperty) obj;
      return new EqualsBuilder().append(depth, b.depth).append(name,
            b.name).append(value, b.value).isEquals();
   }

   /*
    * (non-Javadoc)
    * 
    * @see java.lang.Object#hashCode()
    */
   @Override
   public int hashCode()
   {
      return new HashCodeBuilder().append(depth).append(name).append(
              value).toHashCode();
   }

   /**
    * Add a property interceptor
    * 
    * @param interceptor the interceptor, never <code>null</code>
    */
   public void addInterceptor(IPSPropertyInterceptor interceptor)
   {
      if (interceptor == null)
      {
         throw new IllegalArgumentException("interceptor may not be null");
      }
      if (interceptors == null)
      {
         interceptors = new ArrayList<>();
      }
      interceptors.add(interceptor);
   }

   public long getSizeInBytes() throws RepositoryException {
      try
      {
         if (value == null)
            return 0;
         else if (value instanceof byte[])
            return ((byte[]) value).length;
         else if (value instanceof String)
            return ((String) value).length() * 4L;
         else if (value instanceof Clob)
            return ((Clob) value).length() * 4L;
         else if (value instanceof Blob)
            return ((Blob) value).length();
         else 
            return 0;
      }
      catch (SQLException e)
      {
         log.error(PSExceptionUtils.getMessageForLog(e));
         log.debug(PSExceptionUtils.getDebugMessageForLog(e));
         throw new RepositoryException(e);
      }
   }

   /*
    * (non-Javadoc)
    * @see com.percussion.utils.jsr170.IPSProperty#isNull()
    */
   public boolean isNull()
   {
      init();
      return value == null;
   }
}<|MERGE_RESOLUTION|>--- conflicted
+++ resolved
@@ -202,27 +202,12 @@
 
       if (interceptors != null)
       {
-<<<<<<< HEAD
-         try
-         {
-            for (IPSPropertyInterceptor intercept : interceptors)
-            {
-               value = intercept.translate(getString());
-=======
             try {
                value = getString();
             } catch (RepositoryException e) {
                throw new RuntimeException(e);
->>>>>>> 33425473
             }
 
-<<<<<<< HEAD
-            log.warn(
-                  "Setting property to null as the interceptor threw an error: {}",
-                    PSExceptionUtils.getMessageForLog(e));
-            log.debug(PSExceptionUtils.getDebugMessageForLog(e));
-            value = null;
-=======
          for (IPSPropertyInterceptor intercept : interceptors)
             {
                try {
@@ -236,7 +221,6 @@
                              PSExceptionUtils.getMessageForLog(e));
 
                }
->>>>>>> 33425473
          }
 
       }
