--- conflicted
+++ resolved
@@ -185,11 +185,7 @@
       }
 
       List<Object> tgtFolders;
-<<<<<<< HEAD
-      if (obj instanceof List)
-=======
       if (folderId instanceof List)
->>>>>>> 1f35e795
       {
          log.debug("Got a list of Folder ids...");
         tgtFolders = (List<Object>)folderId;
@@ -217,17 +213,6 @@
       PSServerFolderProcessor processor = PSServerFolderProcessor.getInstance();
       log.debug("Getting acls for Folders: {}",ids);
       PSFolderAcl[] acls = processor.getFolderAcls(ids);
-<<<<<<< HEAD
-      for (PSFolderAcl acl : acls) {
-         PSFolderPermissions folderPerms;
-         try {
-            folderPerms = new PSFolderPermissions(acl);
-            if (!folderPerms.hasWriteAccess()) {
-               return false;
-            }
-         } catch (PSAuthorizationException e) {
-            return false;
-=======
       log.debug("Got ACLS for Folder ids: {}", acls);
       if(acls != null) {
          for (PSFolderAcl acl : acls) {
@@ -242,7 +227,6 @@
                log.error("An Authorization exception was thrown by PSFolderPermissions. {}", PSExceptionUtils.getMessageForLog(e));
                return false;
             }
->>>>>>> 1f35e795
          }
       }
       return true;
