/*
 *     Percussion CMS
 *     Copyright (C) 1999-2020 Percussion Software, Inc.
 *
 *     This program is free software: you can redistribute it and/or modify
 *     it under the terms of the GNU Affero General Public License as published by the Free Software Foundation, either version 3 of the License, or (at your option) any later version.
 *
 *     This program is distributed in the hope that it will be useful,
 *     but WITHOUT ANY WARRANTY; without even the implied warranty of
 *     MERCHANTABILITY or FITNESS FOR A PARTICULAR PURPOSE.  See the
 *     GNU Affero General Public License for more details.
 *
 *     Mailing Address:
 *
 *      Percussion Software, Inc.
 *      PO Box 767
 *      Burlington, MA 01803, USA
 *      +01-781-438-9900
 *      support@percussion.com
 *      https://www.percusssion.com
 *
 *     You should have received a copy of the GNU Affero General Public License along with this program.  If not, see <https://www.gnu.org/licenses/>
 */

package com.percussion.ant.install;


import com.percussion.install.PSLogger;
import org.apache.commons.io.filefilter.WildcardFileFilter;
import org.apache.tools.ant.BuildException;

import java.io.File;
import java.io.FileFilter;
import java.lang.reflect.InvocationTargetException;
import java.net.MalformedURLException;
import java.nio.file.Files;
import java.nio.file.Paths;
import java.sql.Connection;
import java.sql.DatabaseMetaData;
import java.sql.DriverManager;
import java.sql.SQLException;
import java.sql.SQLNonTransientConnectionException;
import java.util.Properties;


/***
 * Provides an ant task to upgrade a derby database.  Expects to be able to start the derby database in
 * embedded mode - single user
 */
public class PSUpgradeDerby extends PSAction {

    private String targetVersion;

    public String getTargetVersion() {
        return targetVersion;
    }

    public void setTargetVersion(String targetVersion) {
        this.targetVersion = targetVersion;
    }

    private String databasePath;

    public String getDatabasePath() {
        return databasePath;
    }


    public void setDatabasePath(String databasePath) {
        this.databasePath = databasePath;
    }

    private String backupDirectory;

    public String getBackupDirectory() {
        return backupDirectory;
    }

    public void setBackupDirectory(String backupDirectory) {
        this.backupDirectory = backupDirectory;
    }

    private String userName;
    private String password;
    private String schema;

    public String getUserName() {
        return userName;
    }

    public void setUserName(String userName) {
        this.userName = userName;
    }

    public String getPassword() {
        return password;
    }

    public void setPassword(String password) {
        this.password = password;
    }

    public String getSchema() {
        return schema;
    }

    public void setSchema(String schema) {
        this.schema = schema;
    }


    private static final String driver = "org.apache.derby.jdbc.EmbeddedDriver";

    private void dropPercMetadataPropertiesTable(Connection conn)  {
        org.apache.derby.impl.jdbc.EmbedStatement stmt = null;
        try {
            stmt = (org.apache.derby.impl.jdbc.EmbedStatement) conn.createStatement();
            String sql2 = "DROP TABLE PERC_PAGE_METADATA_PROPERTIES";
            stmt.executeUpdate(sql2);
        }catch (SQLException throwables) {
            PSLogger.logWarn("SQL State: Drop table for PERC_PAGE_METADATA_PROPERTIES failed, may be doesn't exist");
        }
        try {
            String sql = "DROP TABLE PERC_PAGE_METADATA";
            stmt.executeUpdate(sql);
        }catch (SQLException e){
            PSLogger.logWarn("SQL State: Drop table for PERC_PAGE_METADATA failed, may be doesn't exist");
        }
    }

<<<<<<< HEAD
=======
    public synchronized void loadDerbyJDBCJar() throws MalformedURLException, NoSuchMethodException, InvocationTargetException, IllegalAccessException {
        PSLogger.logInfo("Loading DerbyDriver at RunTime");
        File derbyJDBCDriver = null;
        File dir = new File(getRootDir() + File.separator + "Deployment/Server/common/lib");
        FileFilter fileFilter = new WildcardFileFilter("derby-*.jar");
        File[] files = dir.listFiles(fileFilter);
        if(files != null){
            if(files.length == 1) {
                derbyJDBCDriver = files[0];
            }else{
                derbyJDBCDriver = files[0];
                PSLogger.logError("Multiple versions of DerbyDriver Exist in " + dir.toString());
            }
        }
        if(derbyJDBCDriver == null){
            PSLogger.logError("DerbyDriver is Missing");
            return;
        }
        PSLogger.logInfo("Loading DerbyDriver File " + derbyJDBCDriver.toString());
        java.net.URL url = derbyJDBCDriver.toURI().toURL();
        java.lang.reflect.Method method = java.net.URLClassLoader.class.getDeclaredMethod("addURL", new Class[]{java.net.URL.class});
        method.setAccessible(true); /*promote the method to public access*/
        method.invoke(Thread.currentThread().getContextClassLoader(), new Object[]{url});
    }

>>>>>>> 7939146e
    @Override
    public void execute() throws BuildException {

        if (!Files.exists(Paths.get(databasePath))) {
            throw new BuildException("Database " + databasePath + " does not exist!");
        }

        if (!Files.exists(Paths.get(backupDirectory))) {
            throw new BuildException("Backup directory does not exist!");
        }

        try {
            Class.forName(driver).newInstance();
        } catch ( ClassNotFoundException e) {
        try {
            loadDerbyJDBCJar();
            Class.forName(driver).newInstance();
        }catch (Exception ex){
            throw new BuildException("Unable to load embedded Derby driver");
        }
        }catch (InstantiationException | IllegalAccessException  ex){
            throw new BuildException("Unable to load embedded Derby driver");
        }

        //Connection properties
        Properties props = new Properties();
        props.setProperty("user", userName);
        props.setProperty("password", password);
        props.setProperty("upgrade", "true");
        String connectionUrl = "jdbc:derby:" + databasePath;
        Connection conn;
        try {
            conn = DriverManager.getConnection(connectionUrl, props);
        } catch (SQLException e) {
            throw new BuildException(e);
        }

        try {
            if(getDatabasePath().contains("percmetadata")) {
                //Drop Metadata Tables on upgrade.
                dropPercMetadataPropertiesTable(conn);
            }
            DatabaseMetaData meta = conn.getMetaData();
            PSLogger.logInfo("Derby database version: " + meta.getDatabaseProductVersion() + " detected...");
            conn.close();
            props.remove("upgrade");
            props.putIfAbsent("shutdown", "true");
            PSLogger.logInfo("Shutting down database :" + databasePath);
            conn = DriverManager.getConnection(connectionUrl, props);
            conn.close();

        } catch (SQLNonTransientConnectionException e) {
            PSLogger.logWarn("SQL State:" + e.getSQLState());
            PSLogger.logWarn("SQL Error Code:" + e.getErrorCode());
            if (e.getErrorCode() == 45000 && e.getSQLState().equals("08006")) {
                PSLogger.logInfo("Database shutdown successfully.");
            } else {
                throw new BuildException(e);
            }
        } catch (SQLException e) {
            PSLogger.logWarn("SQL State:" + e.getSQLState());
            PSLogger.logWarn("SQL Error Code:" + e.getErrorCode());
            if (e.getErrorCode() == 45000 && e.getSQLState().equals("08006")) {
                PSLogger.logInfo("Database shutdown successfully.");
            } else {
                throw new BuildException(e);
            }
        } finally {
            try {
                conn.close();
            } catch (Exception e) {
                //do nada}
            }


        }
    }

}<|MERGE_RESOLUTION|>--- conflicted
+++ resolved
@@ -128,8 +128,6 @@
         }
     }
 
-<<<<<<< HEAD
-=======
     public synchronized void loadDerbyJDBCJar() throws MalformedURLException, NoSuchMethodException, InvocationTargetException, IllegalAccessException {
         PSLogger.logInfo("Loading DerbyDriver at RunTime");
         File derbyJDBCDriver = null;
@@ -155,7 +153,6 @@
         method.invoke(Thread.currentThread().getContextClassLoader(), new Object[]{url});
     }
 
->>>>>>> 7939146e
     @Override
     public void execute() throws BuildException {
 
