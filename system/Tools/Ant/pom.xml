<?xml version="1.0" encoding="UTF-8"?>
<!--
  ~     Percussion CMS
  ~     Copyright (C) 1999-2020 Percussion Software, Inc.
  ~
  ~     This program is free software: you can redistribute it and/or modify
  ~     it under the terms of the GNU Affero General Public License as published by the Free Software Foundation, either version 3 of the License, or (at your option) any later version.
  ~
  ~     This program is distributed in the hope that it will be useful,
  ~     but WITHOUT ANY WARRANTY; without even the implied warranty of
  ~     MERCHANTABILITY or FITNESS FOR A PARTICULAR PURPOSE.  See the
  ~     GNU Affero General Public License for more details.
  ~
  ~     Mailing Address:
  ~
  ~      Percussion Software, Inc.
  ~      PO Box 767
  ~      Burlington, MA 01803, USA
  ~      +01-781-438-9900
  ~      support@percussion.com
  ~      https://www.percusssion.com
  ~
  ~     You should have received a copy of the GNU Affero General Public License along with this program.  If not, see <https://www.gnu.org/licenses/>
  -->

<project xmlns="http://maven.apache.org/POM/4.0.0" xmlns:xsi="http://www.w3.org/2001/XMLSchema-instance" xsi:schemaLocation="http://maven.apache.org/POM/4.0.0 http://maven.apache.org/xsd/maven-4.0.0.xsd">
    <parent>
        <artifactId>core</artifactId>
        <groupId>com.percussion</groupId>
        <version>8.0.2</version>
        <relativePath>../../../pom.xml</relativePath>
    </parent>
    <modelVersion>4.0.0</modelVersion>
    <artifactId>perc-ant</artifactId>
<<<<<<< HEAD
  <version>8.0.2</version>


=======
>>>>>>> b0051652
    <build>
        <sourceDirectory>src/main/java</sourceDirectory>
        <testSourceDirectory>src/test/java</testSourceDirectory>
        <resources>
            <resource>
                <directory>src/main/resources</directory>
            </resource>
        </resources>
        <testResources>
        <testResource>
            <directory>src/test/resources</directory>
        </testResource>
        </testResources>
        <plugins>
            <plugin>
                <groupId>org.apache.maven.plugins</groupId>
                <artifactId>maven-compiler-plugin</artifactId>
            </plugin>
            <plugin>
                <groupId>org.apache.maven.plugins</groupId>
                <artifactId>maven-shade-plugin</artifactId>
                <executions>
                    <execution>
                        <phase>package</phase>
                        <goals>
                            <goal>shade</goal>
                        </goals>
                        <configuration>
                            <filters>
                                <filter>
                                    <artifact>*:*</artifact>
                                    <excludes>
                                        <exclude>META-INF/*.SF</exclude>
                                        <exclude>META-INF/*.DSA</exclude>
                                        <exclude>META-INF/*.RSA</exclude>
                                    </excludes>
                                </filter>
                            </filters>
                            <minimizeJar>false</minimizeJar>
                            <createDependencyReducedPom>true</createDependencyReducedPom>
                            <dependencyReducedPomLocation>
                                ${java.io.tmpdir}/dependency-reduced-pom.xml
                            </dependencyReducedPomLocation>
                            <transformers>
                                <transformer implementation="org.apache.maven.plugins.shade.resource.ManifestResourceTransformer">
                                    <manifestEntries>
                                    <Main-Class>com.percussion.ant.PSAntLauncher</Main-Class>
                                    </manifestEntries>
                                </transformer>
                            </transformers>
                        </configuration>
                    </execution>
                </executions>
            </plugin>
        </plugins>
    </build>
    <dependencies>
        <dependency>
            <groupId>com.percussion</groupId>
            <artifactId>tablefactory</artifactId>
<<<<<<< HEAD
            <version>8.0.2</version>
=======
            <version>${project.parent.version}</version>
>>>>>>> b0051652
        </dependency>
        <dependency>
            <groupId>com.percussion</groupId>
            <artifactId>perc-system</artifactId>
<<<<<<< HEAD
            <version>8.0.2</version>
=======
            <version>${project.parent.version}</version>
>>>>>>> b0051652
        </dependency>
        <dependency>
            <groupId>com.percussion</groupId>
            <artifactId>perc-system</artifactId>
<<<<<<< HEAD
            <version>8.0.2</version>
=======
            <version>${project.parent.version}</version>
>>>>>>> b0051652
            <type>test-jar</type>
            <scope>test</scope>
        </dependency>

        <dependency>
            <groupId>com.percussion</groupId>
            <artifactId>rxutils</artifactId>
<<<<<<< HEAD
            <version>8.0.2</version>
=======
            <version>${project.parent.version}</version>
>>>>>>> b0051652
        </dependency>
        <dependency>
            <groupId>com.percussion</groupId>
            <artifactId>rxutils</artifactId>
<<<<<<< HEAD
            <version>8.0.2</version>
=======
            <version>${project.parent.version}</version>
>>>>>>> b0051652
            <type>test-jar</type>
            <scope>test</scope>
        </dependency>
        <dependency>
            <groupId>cactus</groupId>
            <artifactId>cactus</artifactId>
            <scope>test</scope>
        </dependency>
        <dependency>
            <groupId>javax.servlet</groupId>
            <artifactId>javax.servlet-api</artifactId>
            <scope>compile</scope>
        </dependency>

        <dependency>
            <groupId>perforce</groupId>
            <artifactId>p4</artifactId>
            <version>0.0.1</version>
        </dependency>
        <dependency>
            <groupId>org.apache.ant</groupId>
            <artifactId>ant-launcher</artifactId>
            <version>${ant.version}</version>
        </dependency>
        <dependency>
            <groupId>org.apache.derby</groupId>
            <artifactId>derby</artifactId>
        </dependency>
        <dependency>
            <groupId>org.apache.derby</groupId>
            <artifactId>derbyclient</artifactId>
        </dependency>
        <dependency>
            <groupId>net.sourceforge.jtds</groupId>
            <artifactId>jtds</artifactId>
        </dependency>
        <dependency>
            <groupId>com.microsoft.sqlserver</groupId>
            <artifactId>mssql-jdbc</artifactId>
        </dependency>
        <dependency>
            <groupId>com.oracle</groupId>
            <artifactId>ojdbc6</artifactId>
        </dependency>
        <dependency>
            <groupId>ant</groupId>
            <artifactId>ant-apache-oro</artifactId>
            <version>1.6.5</version>
        </dependency>
        <dependency>
            <groupId>org.apache.ant</groupId>
            <artifactId>ant-nodeps</artifactId>
            <version>1.8.1</version>
        </dependency>
        <dependency>
            <groupId>commons-lang</groupId>
            <artifactId>commons-lang</artifactId>
        </dependency>
        <dependency>
            <groupId>org.apache.commons</groupId>
            <artifactId>commons-exec</artifactId>
        </dependency>
        <dependency>
            <groupId>com.google.guava</groupId>
            <artifactId>guava</artifactId>
            <scope>compile</scope>
        </dependency>
        <dependency>
            <groupId>net.htmlparser</groupId>
            <artifactId>jericho-html</artifactId>
            <scope>compile</scope>
        </dependency>
        <dependency>
            <groupId>junit</groupId>
            <artifactId>junit</artifactId>
            <scope>test</scope>
        </dependency>
        <dependency>
            <groupId>commons-logging</groupId>
            <artifactId>commons-logging</artifactId>
            <scope>compile</scope>
        </dependency>
        <dependency>
            <groupId>saxon</groupId>
            <artifactId>saxon</artifactId>
            <scope>compile</scope>
        </dependency>
        <dependency>
            <groupId>org.apache.ant</groupId>
            <artifactId>ant</artifactId>
            <scope>compile</scope>
        </dependency>
        <dependency>
            <groupId>commons-io</groupId>
            <artifactId>commons-io</artifactId>
            <scope>compile</scope>
        </dependency>
        <dependency>
            <groupId>xml-apis</groupId>
            <artifactId>xml-apis</artifactId>
            <scope>compile</scope>
        </dependency>
        <dependency>
            <groupId>org.apache.logging.log4j</groupId>
            <artifactId>log4j-api</artifactId>
            <scope>compile</scope>
        </dependency>
        <dependency>
            <groupId>org.apache.logging.log4j</groupId>
            <artifactId>log4j-core</artifactId>
            <scope>compile</scope>
        </dependency>
        <dependency>
            <groupId>org.apache.logging.log4j</groupId>
            <artifactId>log4j-jul</artifactId>
            <scope>compile</scope>
        </dependency>
        <dependency>
            <groupId>org.apache.logging.log4j</groupId>
            <artifactId>log4j-jcl</artifactId>
            <scope>compile</scope>
        </dependency>
        <dependency>
            <groupId>org.apache.logging.log4j</groupId>
            <artifactId>log4j-1.2-api</artifactId>
            <scope>compile</scope>
        </dependency>
        <dependency>
            <groupId>org.apache.logging.log4j</groupId>
            <artifactId>log4j-slf4j-impl</artifactId>
            <scope>compile</scope>
        </dependency>
        <dependency>
            <groupId>org.slf4j</groupId>
            <artifactId>slf4j-api</artifactId>
            <scope>compile</scope>
        </dependency>
        <dependency>
            <groupId>com.lmax</groupId>
            <artifactId>disruptor</artifactId>
            <scope>compile</scope>
        </dependency>
        <dependency>
            <groupId>com.percussion.deliverytier</groupId>
            <artifactId>perc-delivery-common</artifactId>
            <version>${project.parent.version}</version>
            <scope>compile</scope>
            <exclusions>
                <exclusion>
                    <groupId>*</groupId>
                    <artifactId>*</artifactId>
                </exclusion>
            </exclusions>
        </dependency>
    </dependencies>
</project><|MERGE_RESOLUTION|>--- conflicted
+++ resolved
@@ -32,12 +32,7 @@
     </parent>
     <modelVersion>4.0.0</modelVersion>
     <artifactId>perc-ant</artifactId>
-<<<<<<< HEAD
   <version>8.0.2</version>
-
-
-=======
->>>>>>> b0051652
     <build>
         <sourceDirectory>src/main/java</sourceDirectory>
         <testSourceDirectory>src/test/java</testSourceDirectory>
@@ -98,29 +93,17 @@
         <dependency>
             <groupId>com.percussion</groupId>
             <artifactId>tablefactory</artifactId>
-<<<<<<< HEAD
-            <version>8.0.2</version>
-=======
-            <version>${project.parent.version}</version>
->>>>>>> b0051652
+            <version>${project.parent.version}</version>
         </dependency>
         <dependency>
             <groupId>com.percussion</groupId>
             <artifactId>perc-system</artifactId>
-<<<<<<< HEAD
-            <version>8.0.2</version>
-=======
-            <version>${project.parent.version}</version>
->>>>>>> b0051652
+            <version>${project.parent.version}</version>
         </dependency>
         <dependency>
             <groupId>com.percussion</groupId>
             <artifactId>perc-system</artifactId>
-<<<<<<< HEAD
-            <version>8.0.2</version>
-=======
-            <version>${project.parent.version}</version>
->>>>>>> b0051652
+            <version>${project.parent.version}</version>
             <type>test-jar</type>
             <scope>test</scope>
         </dependency>
@@ -128,20 +111,12 @@
         <dependency>
             <groupId>com.percussion</groupId>
             <artifactId>rxutils</artifactId>
-<<<<<<< HEAD
-            <version>8.0.2</version>
-=======
-            <version>${project.parent.version}</version>
->>>>>>> b0051652
+            <version>${project.parent.version}</version>
         </dependency>
         <dependency>
             <groupId>com.percussion</groupId>
             <artifactId>rxutils</artifactId>
-<<<<<<< HEAD
-            <version>8.0.2</version>
-=======
-            <version>${project.parent.version}</version>
->>>>>>> b0051652
+            <version>${project.parent.version}</version>
             <type>test-jar</type>
             <scope>test</scope>
         </dependency>
@@ -155,7 +130,6 @@
             <artifactId>javax.servlet-api</artifactId>
             <scope>compile</scope>
         </dependency>
-
         <dependency>
             <groupId>perforce</groupId>
             <artifactId>p4</artifactId>
