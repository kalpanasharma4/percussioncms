<?xml version="1.0" encoding="UTF-8"?>


<PSXApplication active="no" enabled="yes" hidden="no" id="1054" startPriority="0" version="2.0">
	<name>psx_cerffImage</name>
	<description>Creates Image Image Items</description>
	<requestRoot>psx_cerffImage</requestRoot>
	<defaultRequestPage/>
	<appExtensionContext>application/_stevegolinder_1069270167127/</appExtensionContext>
	<PSXRevisionHistory>
		<PSXRevisionEntry majorVersion="1" minorVersion="0">
			<agent>BackEndTable:admin1</agent>
			<description>Saved</description>
			<time>20031119T141812897</time>
		</PSXRevisionEntry>
		<PSXRevisionEntry majorVersion="1" minorVersion="82">
			<agent>BackEndTable:admin1</agent>
			<description>Saved</description>
			<time>20050318T182226595</time>
		</PSXRevisionEntry>
	</PSXRevisionHistory>
	<PSXAcl id="0">
		<PSXAclEntry id="0" type="user">
			<name>Anonymous</name>
			<applicationAccessLevel dataCreate="yes" dataDelete="yes" dataQuery="yes" dataUpdate="yes" designDelete="no" designRead="no" designUpdate="no" modifyAcl="no"/>
		</PSXAclEntry>
		<PSXAclEntry id="0" type="user">
			<name>Default</name>
			<applicationAccessLevel dataCreate="yes" dataDelete="yes" dataQuery="yes" dataUpdate="yes" designDelete="yes" designRead="yes" designUpdate="yes" modifyAcl="yes"/>
		</PSXAclEntry>
		<multiMembershipBehavior/>
	</PSXAcl>
	<maxThreads>-1</maxThreads>
	<maxRequestTime>-1</maxRequestTime>
	<maxRequestsInQueue>-1</maxRequestsInQueue>
	<userSessionEnabled>no</userSessionEnabled>
	<userSessionTimeout>1</userSessionTimeout>
	<requestTypeHtmlParamName>DBActionType</requestTypeHtmlParamName>
	<requestTypeValueQuery>QUERY</requestTypeValueQuery>
	<requestTypeValueInsert>INSERT</requestTypeValueInsert>
	<requestTypeValueUpdate>UPDATE</requestTypeValueUpdate>
	<requestTypeValueDelete>DELETE</requestTypeValueDelete>
	<PSXDataSet id="38">
		<name>purge</name>
		<description>Deletes Image Content Items</description>
		<transactionType>forAllRows</transactionType>
		<PSXUpdatePipe id="1412">
			<name>UpdatePipe</name>
			<description/>
			<PSXBackEndDataTank id="1411">
				<PSXBackEndTable id="1409">
					<alias>RXS_CT_SHAREDIMAGE</alias>
					<table>RXS_CT_SHAREDIMAGE</table>
					<datasource/>
				</PSXBackEndTable>
				<PSXBackEndTable id="1410">
					<alias>RXS_CT_SHARED</alias>
					<table>RXS_CT_SHARED</table>
					<datasource/>
				</PSXBackEndTable>
			</PSXBackEndDataTank>
			<PSXDataMapper id="1406" returnEmptyXml="no">
				<PSXDataMapping groupId="1" id="0">
					<PSXSingleHtmlParameter id="0">
						<name>sys_contentid</name>
					</PSXSingleHtmlParameter>
					<PSXBackEndColumn id="0">
						<tableAlias>RXS_CT_SHAREDIMAGE</tableAlias>
						<column>CONTENTID</column>
						<columnAlias/>
					</PSXBackEndColumn>
					<Conditionals/>
				</PSXDataMapping>
				<PSXDataMapping groupId="2" id="0">
					<PSXSingleHtmlParameter id="0">
						<name>sys_contentid</name>
					</PSXSingleHtmlParameter>
					<PSXBackEndColumn id="0">
						<tableAlias>RXS_CT_SHARED</tableAlias>
						<column>CONTENTID</column>
						<columnAlias/>
					</PSXBackEndColumn>
					<Conditionals/>
				</PSXDataMapping>
			</PSXDataMapper>
			<PSXDataSynchronizer allowDeletes="yes" allowInserts="no" allowUpdates="no" id="1407">
				<PSXUpdateColumn id="0" isEditable="no" isKey="yes">
					<PSXBackEndColumn id="0">
						<tableAlias>RXS_CT_SHAREDIMAGE</tableAlias>
						<column>CONTENTID</column>
						<columnAlias/>
					</PSXBackEndColumn>
				</PSXUpdateColumn>
				<PSXUpdateColumn id="0" isEditable="no" isKey="yes">
					<PSXBackEndColumn id="0">
						<tableAlias>RXS_CT_SHARED</tableAlias>
						<column>CONTENTID</column>
						<columnAlias/>
					</PSXBackEndColumn>
				</PSXUpdateColumn>
			</PSXDataSynchronizer>
		</PSXUpdatePipe>
		<PSXPageDataTank id="37">
			<schemaSource>file:Rx40_RXBRIEF.dtd</schemaSource>
			<actionTypeXmlField/>
		</PSXPageDataTank>
		<PSXRequestor directDataStream="no" id="0">
			<requestPage>purge</requestPage>
			<SelectionParams/>
			<ValidationRules/>
			<characterEncoding>UTF-8</characterEncoding>
			<MimeProperties>
				<html>
					<PSXTextLiteral id="0">
						<text>text/html</text>
					</PSXTextLiteral>
				</html>
				<htm>
					<PSXTextLiteral id="0">
						<text>text/html</text>
					</PSXTextLiteral>
				</htm>
			</MimeProperties>
		</PSXRequestor>
	</PSXDataSet>
	<PSXContentEditor contentType="307" iconSource="2" iconValue="img1_ext" enableRelatedContent="no" objectType="1" workflowId="5">
		<PSXDataSet id="41">
			<name>rffImage</name>
			<description>default template</description>
			<transactionType>none</transactionType>
			<PSXContentEditorPipe id="0">
				<name>cePipe</name>
				<description>This is the ContentEditorLocaDef for Default ContentType</description>
				<InputDataExits>
					<PSXExtensionCallSet id="39">
						<PSXExtensionCall id="1630">
							<name>Java/global/percussion/generic/sys_HashedFileInfo</name>
						</PSXExtensionCall>
						<PSXExtensionCall id="0">
							<name>Java/global/percussion/exit/sys_imageInfoExtractor</name>
						</PSXExtensionCall>
						<PSXExtensionCall id="0">
							<name>Java/global/percussion/extensions/general/sys_CopyParameter</name>
							<PSXExtensionParamValue id="0">
								<value>
									<PSXTextLiteral id="0">
										<text>img1_filename</text>
									</PSXTextLiteral>
								</value>
							</PSXExtensionParamValue>
							<PSXExtensionParamValue id="0">
								<value>
									<PSXTextLiteral id="0">
										<text>filename</text>
									</PSXTextLiteral>
								</value>
							</PSXExtensionParamValue>
						</PSXExtensionCall>
						<PSXExtensionCall id="0">
							<name>Java/global/percussion/extensions/general/sys_CopyParameter</name>
							<PSXExtensionParamValue id="0">
								<value>
									<PSXTextLiteral id="0">
										<text>img1_ext</text>
									</PSXTextLiteral>
								</value>
							</PSXExtensionParamValue>
							<PSXExtensionParamValue id="0">
								<value>
									<PSXTextLiteral id="0">
										<text>sys_suffix</text>
									</PSXTextLiteral>
								</value>
							</PSXExtensionParamValue>
						</PSXExtensionCall>
					</PSXExtensionCallSet>
				</InputDataExits>
				<PSXContainerLocator>
					<PSXTableSet>
						<PSXTableLocator>
							<PSXBackEndCredential id="275">
								<alias>contentCredential</alias>
								<datasource/>
							</PSXBackEndCredential>
						</PSXTableLocator>
						<PSXTableRef alias="RXS_CT_IMAGE" name="RXS_CT_IMAGE"/>
					</PSXTableSet>
				</PSXContainerLocator>
				<PSXContentEditorMapper>
					<SystemFieldExcludes>
						<FieldRef>sys_pathname</FieldRef>
						<FieldRef>sys_pubdate</FieldRef>
					</SystemFieldExcludes>
					<SharedFieldIncludes>
						<SharedFieldGroupName>shared</SharedFieldGroupName>
						<SharedFieldGroupName>sharedimage</SharedFieldGroupName>
						<SharedFieldExcludes>
							<FieldRef>keywords</FieldRef>
							<FieldRef>body</FieldRef>
							<FieldRef>callout</FieldRef>
						</SharedFieldExcludes>
					</SharedFieldIncludes>
					<PSXFieldSet name="RXS_CT_Image" repeatability="zeroOrMore" supportsSequencing="yes" type="parent" userSearchable="yes">
						<PSXField forceBinary="no" mimetype="text/plain" modificationType="user" name="img_category" showInPreview="yes" showInSummary="no" type="local">
							<DataLocator>
								<PSXBackEndColumn id="0">
									<tableAlias>RXS_CT_IMAGE</tableAlias>
									<column>IMG_CATEGORY</column>
									<columnAlias/>
								</PSXBackEndColumn>
							</DataLocator>
							<DataType>text</DataType>
							<DataFormat>50</DataFormat>
							<OccurrenceSettings delimiter=";" dimension="optional" multiValuedType="delimited"/>
							<PSXPropertySet>
								<PSXProperty locked="no" name="mayHaveInlineLinks">
									<Value type="Boolean">no</Value>
								</PSXProperty>
								<PSXProperty locked="no" name="cleanupBrokenInlineLinks">
									<Value type="Boolean">no</Value>
								</PSXProperty>
							</PSXPropertySet>
							<PSXSearchProperties enableTransformation="no" id="0" tokenizeSearchContent="no" userCustomizable="yes" userSearchable="yes" visibleToGlobalQuery="yes"/>
						</PSXField>
          <PSXFieldSet name="shared" repeatability="oneOrMore" supportsSequencing="no" type="multiPropertySimpleChild" userSearchable="yes">
            <PSXField forceBinary="no" modificationType="user" name="filename" showInPreview="no" showInSummary="no" type="shared">
              <DataType></DataType>
              <PSXSearchProperties enableTransformation="no" id="0" tokenizeSearchContent="no" userCustomizable="yes" userSearchable="yes" visibleToGlobalQuery="yes"/>
            </PSXField>
          </PSXFieldSet>
						<PSXFieldSet name="sharedimage" repeatability="oneOrMore" supportsSequencing="no" type="multiPropertySimpleChild" userSearchable="yes">
            <PSXField forceBinary="no" modificationType="user" name="img1_filename" showInPreview="yes" showInSummary="no" type="shared">
              <DataType></DataType>
								<OccurrenceSettings delimiter=";" dimension="optional" multiValuedType="delimited"/>
								<PSXSearchProperties enableTransformation="no" id="0" tokenizeSearchContent="no" userCustomizable="yes" userSearchable="yes" visibleToGlobalQuery="yes"/>
							</PSXField>
            <PSXField forceBinary="no" modificationType="user" name="img1_hash" showInPreview="yes" showInSummary="yes" type="shared">
              <DataType></DataType>
              <PSXSearchProperties enableTransformation="no" id="0" tokenizeSearchContent="no" userCustomizable="yes" userSearchable="no" visibleToGlobalQuery="yes"/>
            </PSXField>
			<PSXField forceBinary="no" modificationType="user" name="img1" showInPreview="yes" showInSummary="yes" type="shared">
				<DataType></DataType>
				<PSXSearchProperties enableTransformation="no" id="0" tokenizeSearchContent="no" userCustomizable="yes" userSearchable="no" visibleToGlobalQuery="yes"/>
			</PSXField>
            <PSXField forceBinary="no" modificationType="user" name="img1_type" showInPreview="yes" showInSummary="no" type="shared">
              <DataType></DataType>
								<OccurrenceSettings delimiter=";" dimension="optional" multiValuedType="delimited"/>
								<PSXSearchProperties enableTransformation="no" id="0" tokenizeSearchContent="no" userCustomizable="yes" userSearchable="yes" visibleToGlobalQuery="yes"/>
            </PSXField>
            <PSXField forceBinary="no" modificationType="user" name="img2_hash" showInPreview="yes" showInSummary="yes" type="shared">
              <DataType></DataType>
              <PSXSearchProperties enableTransformation="no" id="0" tokenizeSearchContent="no" userCustomizable="yes" userSearchable="no" visibleToGlobalQuery="yes"/>
							</PSXField>
							<PSXField forceBinary="no" modificationType="user" name="img2" showInPreview="yes" showInSummary="yes" type="shared">
								<DataType></DataType>
								<PSXSearchProperties enableTransformation="no" id="0" tokenizeSearchContent="no" userCustomizable="yes" userSearchable="no" visibleToGlobalQuery="yes"/>
							</PSXField>
						</PSXFieldSet>
					</PSXFieldSet>
					<PSXUIDefinition>
						<PSXDisplayMapper fieldSetRef="RXS_CT_Image" id="0">
							<PSXDisplayMapping>
								<FieldRef>sys_title</FieldRef>
								<PSXUISet accessKey="s"/>
							</PSXDisplayMapping>
							<PSXDisplayMapping>
								<FieldRef>displaytitle</FieldRef>
								<PSXUISet accessKey="t"/>
							</PSXDisplayMapping>
							<PSXDisplayMapping>
								<FieldRef>sys_contentstartdate</FieldRef>
								<PSXUISet accessKey="D"/>
							</PSXDisplayMapping>
							<PSXDisplayMapping>
								<FieldRef>sys_contentexpirydate</FieldRef>
								<PSXUISet accessKey="e"/>
							</PSXDisplayMapping>
							<PSXDisplayMapping>
								<FieldRef>sys_reminderdate</FieldRef>
								<PSXUISet accessKey="r"/>
							</PSXDisplayMapping>
							<PSXDisplayMapping>
								<FieldRef>description</FieldRef>
								<PSXUISet accessKey="D"/>
							</PSXDisplayMapping>
							<PSXDisplayMapping>
<<<<<<< HEAD
								<FieldRef>img1_hash</FieldRef>
								<PSXUISet accessKey="m"/>
=======
								<FieldRef>img1</FieldRef>
								<PSXUISet accessKey="m"/>
							</PSXDisplayMapping>
							<PSXDisplayMapping>
								<FieldRef>img1_hash</FieldRef>
								<PSXUISet accessKey="i"/>
>>>>>>> 4feb8f09
							</PSXDisplayMapping>
							<PSXDisplayMapping>
								<FieldRef>img1_filename</FieldRef>
								<PSXUISet/>
							</PSXDisplayMapping>
							<PSXDisplayMapping>
								<FieldRef>img1_ext</FieldRef>
								<PSXUISet/>
							</PSXDisplayMapping>
							<PSXDisplayMapping>
								<FieldRef>img1_type</FieldRef>
								<PSXUISet/>
							</PSXDisplayMapping>
							<PSXDisplayMapping>
								<FieldRef>img1_height</FieldRef>
								<PSXUISet>
									<ReadOnlyRules>
										<PSXRule boolean="and">
											<PSXConditional id="2">
												<variable>
													<PSXTextLiteral id="0">
														<text>1</text>
													</PSXTextLiteral>
												</variable>
												<operator>=</operator>
												<value>
													<PSXTextLiteral id="0">
														<text>1</text>
													</PSXTextLiteral>
												</value>
												<boolean>AND</boolean>
											</PSXConditional>
										</PSXRule>
									</ReadOnlyRules>
								</PSXUISet>
							</PSXDisplayMapping>
							<PSXDisplayMapping>
								<FieldRef>img1_width</FieldRef>
								<PSXUISet>
									<ReadOnlyRules>
										<PSXRule boolean="and">
											<PSXConditional id="2">
												<variable>
													<PSXTextLiteral id="0">
														<text>1</text>
													</PSXTextLiteral>
												</variable>
												<operator>=</operator>
												<value>
													<PSXTextLiteral id="0">
														<text>1</text>
													</PSXTextLiteral>
												</value>
												<boolean>AND</boolean>
											</PSXConditional>
										</PSXRule>
									</ReadOnlyRules>
								</PSXUISet>
							</PSXDisplayMapping>
							<PSXDisplayMapping>
								<FieldRef>img_alt</FieldRef>
								<PSXUISet accessKey="x"/>
							</PSXDisplayMapping>
							<PSXDisplayMapping>
								<FieldRef>img_category</FieldRef>
								<PSXUISet accessKey="g">
									<Label>
										<PSXDisplayText>Image Category:</PSXDisplayText>
									</Label>
									<PSXControlRef id="3349" name="sys_DropDownSingle"/>
									<ErrorLabel>
										<PSXDisplayText>Image Category:</PSXDisplayText>
									</ErrorLabel>
									<PSXChoices sortOrder="ascending" type="global">
										<Key>324</Key>
									</PSXChoices>
								</PSXUISet>
							</PSXDisplayMapping>
							<PSXDisplayMapping>
								<FieldRef>img1_size</FieldRef>
								<PSXUISet/>
							</PSXDisplayMapping>
							<PSXDisplayMapping>
								<FieldRef>filename</FieldRef>
								<PSXUISet accessKey="N"/>
							</PSXDisplayMapping>
							<PSXDisplayMapping>
								<FieldRef>sys_suffix</FieldRef>
								<PSXUISet accessKey="S"/>
<<<<<<< HEAD
							</PSXDisplayMapping>
							<PSXDisplayMapping>
								<FieldRef>img2_hash</FieldRef>
								<PSXUISet accessKey="M"/>
=======
							</PSXDisplayMapping>
							<PSXDisplayMapping>
								<FieldRef>img2_hash</FieldRef>
								<PSXUISet accessKey="M"/>
							</PSXDisplayMapping>
							<PSXDisplayMapping>
								<FieldRef>img2</FieldRef>
								<PSXUISet accessKey="O"/>
>>>>>>> 4feb8f09
							</PSXDisplayMapping>
							<PSXDisplayMapping>
								<FieldRef>img2_filename</FieldRef>
								<PSXUISet/>
							</PSXDisplayMapping>
							<PSXDisplayMapping>
								<FieldRef>img2_ext</FieldRef>
								<PSXUISet/>
							</PSXDisplayMapping>
							<PSXDisplayMapping>
								<FieldRef>img2_type</FieldRef>
								<PSXUISet/>
							</PSXDisplayMapping>
							<PSXDisplayMapping>
								<FieldRef>img2_height</FieldRef>
								<PSXUISet/>
							</PSXDisplayMapping>
							<PSXDisplayMapping>
								<FieldRef>img2_width</FieldRef>
								<PSXUISet/>
							</PSXDisplayMapping>
							<PSXDisplayMapping>
								<FieldRef>img2_size</FieldRef>
								<PSXUISet/>
							</PSXDisplayMapping>
							<PSXDisplayMapping>
								<FieldRef>sys_communityid</FieldRef>
								<PSXUISet accessKey="m"/>
							</PSXDisplayMapping>
							<PSXDisplayMapping>
								<FieldRef>sys_workflowid</FieldRef>
								<PSXUISet accessKey="w"/>
							</PSXDisplayMapping>
							<PSXDisplayMapping>
								<FieldRef>sys_lang</FieldRef>
								<PSXUISet accessKey="l"/>
							</PSXDisplayMapping>
							<PSXDisplayMapping>
								<FieldRef>sys_currentview</FieldRef>
								<PSXUISet/>
							</PSXDisplayMapping>
							<PSXDisplayMapping>
								<FieldRef>webdavowner</FieldRef>
								<PSXUISet accessKey="O"/>
							</PSXDisplayMapping>
						</PSXDisplayMapper>
					</PSXUIDefinition>
				</PSXContentEditorMapper>
				<userProperties>
					<userProperty name="Control86_Dependency1630">sys_FileInfo</userProperty>
					<userProperty name="Control86_DependencyIds">1630</userProperty>
					<userProperty name="Control76_DependencyIds">1630</userProperty>
					<userProperty name="Control76_Dependency1630">sys_FileInfo</userProperty>
				</userProperties>
			</PSXContentEditorPipe>
			<PSXPageDataTank id="40">
				<schemaSource>file:unspecified</schemaSource>
				<actionTypeXmlField/>
			</PSXPageDataTank>
			<PSXRequestor directDataStream="no" id="0">
				<requestPage>rffImage</requestPage>
				<SelectionParams/>
				<ValidationRules/>
				<characterEncoding>UTF-8</characterEncoding>
				<MimeProperties>
					<html>
						<PSXTextLiteral id="0">
							<text>text/html</text>
						</PSXTextLiteral>
					</html>
					<htm>
						<PSXTextLiteral id="0">
							<text>text/html</text>
						</PSXTextLiteral>
					</htm>
				</MimeProperties>
			</PSXRequestor>
		</PSXDataSet>
		<PSXValidationRules maxErrorsToStop="10"/>
		<PSXInputTranslations/>
		<PSXOutputTranslations/>
		<PSXWorkflowInfo type="inclusionary" values="4,5"/>
	</PSXContentEditor>
	<PSXLogger id="0" logAppStartStop="no" logAppStatistics="no" logBasicUserActivity="no" logDetailedUserActivity="no" logErrors="no" logExecutionPlan="no" logFullUserActivity="no" logMultipleHandlers="no" logServerStartStop="no"/>
	<PSXTraceInfo id="0" traceAppHandlerProc="no" traceAppSecurity="no" traceBasicRequestInfo="no" traceConditionalEval="no" traceDbPool="no" traceEnabled="no" traceExitExec="no" traceExitProc="no" traceFileInfo="no" traceInitHttpVar="no" traceMapper="no" traceOutputColumnWidth="80" traceOutputConv="no" tracePostExitCgi="no" tracePostExitXml="no" tracePostPreProcHttpVar="no" traceResourceHandler="no" traceResultSet="no" traceSessionInfo="no" traceTimestampOnlyEnabled="no"/>
	<PSXErrorWebPages id="35" returnHtml="yes"/>
	<backEndLoginPassthru>no</backEndLoginPassthru>
	<PSXNotifier id="36">
		<providerType>SMTP</providerType>
		<server>//Ben</server>
		<from/>
	</PSXNotifier>
	<userProperty name="pageDatatankSrcType40">-1</userProperty>
	<userProperty name="savedFromWorkbench">Yes</userProperty>
	<userProperty name="locationX41">29</userProperty>
	<userProperty name="locationY39">22</userProperty>
	<userProperty name="locationY38">60</userProperty>
	<userProperty name="locationY36">100</userProperty>
	<userProperty name="locationY35">55</userProperty>
	<userProperty name="locationY34">10</userProperty>
	<userProperty name="schemaSourceReadOnly37">true</userProperty>
	<userProperty name="pageDatatankSrcType37">3</userProperty>
	<userProperty name="locationX39">10</userProperty>
	<userProperty name="locationX38">178</userProperty>
	<userProperty name="locationX36">16</userProperty>
	<userProperty name="locationY41">55</userProperty>
	<userProperty name="locationX35">16</userProperty>
	<userProperty name="locationX34">16</userProperty>
	<userProperty name="schemaSourceReadOnly40">false</userProperty>
</PSXApplication><|MERGE_RESOLUTION|>--- conflicted
+++ resolved
@@ -284,17 +284,12 @@
 								<PSXUISet accessKey="D"/>
 							</PSXDisplayMapping>
 							<PSXDisplayMapping>
-<<<<<<< HEAD
-								<FieldRef>img1_hash</FieldRef>
-								<PSXUISet accessKey="m"/>
-=======
 								<FieldRef>img1</FieldRef>
 								<PSXUISet accessKey="m"/>
 							</PSXDisplayMapping>
 							<PSXDisplayMapping>
 								<FieldRef>img1_hash</FieldRef>
 								<PSXUISet accessKey="i"/>
->>>>>>> 4feb8f09
 							</PSXDisplayMapping>
 							<PSXDisplayMapping>
 								<FieldRef>img1_filename</FieldRef>
@@ -384,21 +379,14 @@
 							<PSXDisplayMapping>
 								<FieldRef>sys_suffix</FieldRef>
 								<PSXUISet accessKey="S"/>
-<<<<<<< HEAD
 							</PSXDisplayMapping>
 							<PSXDisplayMapping>
 								<FieldRef>img2_hash</FieldRef>
 								<PSXUISet accessKey="M"/>
-=======
-							</PSXDisplayMapping>
-							<PSXDisplayMapping>
-								<FieldRef>img2_hash</FieldRef>
-								<PSXUISet accessKey="M"/>
 							</PSXDisplayMapping>
 							<PSXDisplayMapping>
 								<FieldRef>img2</FieldRef>
 								<PSXUISet accessKey="O"/>
->>>>>>> 4feb8f09
 							</PSXDisplayMapping>
 							<PSXDisplayMapping>
 								<FieldRef>img2_filename</FieldRef>
