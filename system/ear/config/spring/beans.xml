--- conflicted
+++ resolved
@@ -49,10 +49,7 @@
     <!-- Publishing handler setup for the assembly and status queues -->
     <bean id="sys_publishMessageHandlerContainerQ"
           class="org.springframework.jms.listener.DefaultMessageListenerContainer">
-<<<<<<< HEAD
-=======
         <property name="errorHandler" ref="sys_queueErrorHandler"/>
->>>>>>> 33425473
         <property name="concurrentConsumers" value="4"/>
         <property name="connectionFactory" ref="sys_jmsConnectionFactory" />
         <property name="destination" ref="sys_publishQueueDestination" />
@@ -374,11 +371,8 @@
                     false
                 </prop>
                 <prop key="hibernate.allow_update_outside_transaction">true</prop>
-<<<<<<< HEAD
-=======
 				<prop key="hibernate.id.new_generator_mappings">false</prop>
                 <prop key="hibernate.cache.ehcache.missing_cache_strategy">create</prop>
->>>>>>> 33425473
             </props>
         </property>
         <property name="datasourceManager" ref="sys_datasourceManager"/>
@@ -494,14 +488,6 @@
         <property name="advice" ref="webServiceAuthorizationInterceptor"/>
     </bean>
 
-<<<<<<< HEAD
-    <bean id="sys_dataCollectionBean"
-          class="com.percussion.services.utils.orm.PSDataCollectionHelper">
-        <constructor-arg ref="sys_sessionFactory"/>
-    </bean>
-
-=======
->>>>>>> 33425473
     <bean id="sys_notificationService"
           class="com.percussion.services.notification.impl.PSNotificationService">
     </bean>
