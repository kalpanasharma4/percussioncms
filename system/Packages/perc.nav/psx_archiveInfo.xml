--- conflicted
+++ resolved
@@ -16,11 +16,7 @@
             <Description>This package contains components used by navigation.</Description>
             <Publisher name="Percussion Software" url="www.percussion.com"/>
             <CmsVersion max="9.0.0" min="1.0.0"/>
-<<<<<<< HEAD
-            <Version>1.1.7</Version>
-=======
             <Version>1.1.11</Version>
->>>>>>> 4feb8f09
             <ImplConfigFile/>
             <LocalConfigFile/>
             <PKGDependencies/>
