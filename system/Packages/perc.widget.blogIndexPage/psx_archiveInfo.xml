<?xml version="1.0" encoding="utf-8"?>
<!--
  ~     Percussion CMS
  ~     Copyright (C) 1999-2020 Percussion Software, Inc.
  ~
  ~     This program is free software: you can redistribute it and/or modify
  ~     it under the terms of the GNU Affero General Public License as published by the Free Software Foundation, either version 3 of the License, or (at your option) any later version.
  ~
  ~     This program is distributed in the hope that it will be useful,
  ~     but WITHOUT ANY WARRANTY; without even the implied warranty of
  ~     MERCHANTABILITY or FITNESS FOR A PARTICULAR PURPOSE.  See the
  ~     GNU Affero General Public License for more details.
  ~
  ~     Mailing Address:
  ~
  ~      Percussion Software, Inc.
  ~      PO Box 767
  ~      Burlington, MA 01803, USA
  ~      +01-781-438-9900
  ~      support@percussion.com
  ~      https://www.percusssion.com
  ~
  ~     You should have received a copy of the GNU Affero General Public License along with this program.  If not, see <https://www.gnu.org/licenses/>
  -->

<PSXArchiveInfo archiveRef="perc.widget.blogIndexPage" category="USER" created="1560978138456" editable="true" serverName="nateswindowsvm:9992" userName="Admin">
   <PSXFormatVersion buildId="1700318" buildNumber="20190601" displayVersion="5.3.15" interfaceVersion="9" majorVersion="5" microVersion="15" minorVersion="3" optionalId="" versionString="INTERNAL"/>
   <PSXDbmsInfo>
      <datasource>RhythmyxData</datasource>
      <driver>derby</driver>
      <server>//localhost:1527/CMDB</server>
      <database/>
      <origin>CMDB</origin>
      <userid>CMDB</userid>
      <password>kVRazAyX0JjNT29XvK3ofA==</password>
   </PSXDbmsInfo>
   <PSXArchiveDetail>
      <PSXExportDescriptor archiveType="normal">
         <PSXDescriptor id="4493503314603812624" name="perc.widget.blogIndexPage">
            <Description>List all the blog posts.</Description>
            <Publisher name="Percussion Software" url="http://www.percussion.com"/>
            <CmsVersion max="9.0.0" min="1.9.0"/>
<<<<<<< HEAD
            <Version>1.3.0</Version>
=======
            <Version>1.3.1</Version>
>>>>>>> 7939146e
            <ImplConfigFile/>
            <LocalConfigFile/>
            <PKGDependencies>
               <PKGDependency PKGDepImplied="true" name="perc.PageAutoListWidget" pkgVersion="1.4.4"/>
            </PKGDependencies>
         </PSXDescriptor>
         <Packages>
            <PSXDeployableElement>
               <PSXDependency autoDep="no" autoExpand="yes" dependencyId="blogIndexPageControl" dependencyType="Shared" displayName="blogIndexPageControl" isAssociation="yes" isIncluded="yes" objectType="CEControl" objectTypeName="Content Editor Control" supportsIdMapping="no" supportsIdTypes="no" supportsParentId="no" supportsUserDependencies="no">
                  <Dependencies>
                     <PSXDeployableObject>
                        <PSXDependency autoDep="no" autoExpand="yes" dependencyId="blogIndexPageControl" dependencyType="Local" displayName="blogIndexPageControl" isAssociation="no" isIncluded="yes" objectType="Control" objectTypeName="Control" supportsIdMapping="no" supportsIdTypes="no" supportsParentId="no" supportsUserDependencies="yes">
                           <Dependencies>
                              <PSXDeployableObject>
                                 <PSXDependency autoDep="no" autoExpand="yes" dependencyId="rx_resources/stylesheets/controls/blogIndexPageControl.xsl" dependencyType="Shared" displayName="blogIndexPageControl.xsl" isAssociation="no" isIncluded="yes" objectType="SupportFile" objectTypeName="Support File" supportsIdMapping="no" supportsIdTypes="no" supportsParentId="no" supportsUserDependencies="no">
                                    <Dependencies>
                                       <PSXDeployableObject>
                                          <PSXDependency autoDep="no" autoExpand="yes" dependencyId="rx_resources" dependencyType="System" displayName="rx_resources" isAssociation="yes" isIncluded="no" objectType="Application" objectTypeName="Application" supportsIdMapping="no" supportsIdTypes="no" supportsParentId="no" supportsUserDependencies="no"/>
                                          <RequiredClasses/>
                                       </PSXDeployableObject>
                                    </Dependencies>
                                 </PSXDependency>
                                 <RequiredClasses/>
                              </PSXDeployableObject>
                              <PSXDeployableObject>
                                 <PSXDependency autoDep="no" autoExpand="yes" dependencyId="cm" dependencyType="System" displayName="cm" isAssociation="yes" isIncluded="no" objectType="Application" objectTypeName="Application" supportsIdMapping="no" supportsIdTypes="no" supportsParentId="no" supportsUserDependencies="no"/>
                                 <RequiredClasses/>
                              </PSXDeployableObject>
                              <PSXDeployableObject>
                                 <PSXDependency autoDep="no" autoExpand="yes" dependencyId="rx_resources/widgets/blogIndexPage/js/jquery.blogIndexPage.js" dependencyType="Shared" displayName="jquery.blogIndexPage.js" isAssociation="no" isIncluded="yes" objectType="SupportFile" objectTypeName="Support File" supportsIdMapping="no" supportsIdTypes="no" supportsParentId="no" supportsUserDependencies="no">
                                    <Dependencies>
                                       <PSXDeployableObject>
                                          <PSXDependency autoDep="no" autoExpand="yes" dependencyId="rx_resources" dependencyType="System" displayName="rx_resources" isAssociation="yes" isIncluded="no" objectType="Application" objectTypeName="Application" supportsIdMapping="no" supportsIdTypes="no" supportsParentId="no" supportsUserDependencies="no"/>
                                          <RequiredClasses/>
                                       </PSXDeployableObject>
                                    </Dependencies>
                                 </PSXDependency>
                                 <RequiredClasses/>
                              </PSXDeployableObject>
                           </Dependencies>
                        </PSXDependency>
                        <RequiredClasses/>
                     </PSXDeployableObject>
                  </Dependencies>
               </PSXDependency>
               <Description/>
            </PSXDeployableElement>
            <PSXDeployableElement>
               <PSXDependency autoDep="no" autoExpand="yes" dependencyId="348" dependencyType="Shared" displayName="percBlogIndexAsset" isAssociation="yes" isIncluded="yes" objectType="ContentEditor" objectTypeName="Content Type" supportsIdMapping="no" supportsIdTypes="no" supportsParentId="no" supportsUserDependencies="no">
                  <Dependencies>
                     <PSXDeployableObject>
                        <PSXDependency autoDep="no" autoExpand="yes" dependencyId="348" dependencyType="Local" displayName="percBlogIndexAsset" isAssociation="no" isIncluded="yes" objectType="ContentType" objectTypeName="Content Type Definition" supportsIdMapping="yes" supportsIdTypes="no" supportsParentId="no" supportsUserDependencies="no">
                           <Dependencies>
                              <PSXDeployableObject>
                                 <PSXDependency autoDep="no" autoExpand="yes" dependencyId="125" dependencyType="Shared" displayName="Adhoc_Type" isAssociation="no" isIncluded="yes" objectType="Keyword" objectTypeName="Keyword Definition" supportsIdMapping="yes" supportsIdTypes="no" supportsParentId="no" supportsUserDependencies="no">
                                    <Dependencies/>
                                 </PSXDependency>
                                 <RequiredClasses/>
                              </PSXDeployableObject>
                              <PSXDeployableObject>
                                 <PSXDependency autoDep="no" autoExpand="yes" dependencyId="blogIndexPageControl" dependencyType="Shared" displayName="blogIndexPageControl" isAssociation="no" isIncluded="yes" objectType="Control" objectTypeName="Control" supportsIdMapping="no" supportsIdTypes="no" supportsParentId="no" supportsUserDependencies="yes">
                                    <Dependencies>
                                       <PSXDeployableObject>
                                          <PSXDependency autoDep="no" autoExpand="yes" dependencyId="rx_resources/stylesheets/controls/blogIndexPageControl.xsl" dependencyType="Shared" displayName="blogIndexPageControl.xsl" isAssociation="no" isIncluded="yes" objectType="SupportFile" objectTypeName="Support File" supportsIdMapping="no" supportsIdTypes="no" supportsParentId="no" supportsUserDependencies="no">
                                             <Dependencies>
                                                <PSXDeployableObject>
                                                   <PSXDependency autoDep="no" autoExpand="yes" dependencyId="rx_resources" dependencyType="System" displayName="rx_resources" isAssociation="yes" isIncluded="no" objectType="Application" objectTypeName="Application" supportsIdMapping="no" supportsIdTypes="no" supportsParentId="no" supportsUserDependencies="no"/>
                                                   <RequiredClasses/>
                                                </PSXDeployableObject>
                                             </Dependencies>
                                          </PSXDependency>
                                          <RequiredClasses/>
                                       </PSXDeployableObject>
                                       <PSXDeployableObject>
                                          <PSXDependency autoDep="no" autoExpand="yes" dependencyId="cm" dependencyType="System" displayName="cm" isAssociation="yes" isIncluded="no" objectType="Application" objectTypeName="Application" supportsIdMapping="no" supportsIdTypes="no" supportsParentId="no" supportsUserDependencies="no"/>
                                          <RequiredClasses/>
                                       </PSXDeployableObject>
                                       <PSXDeployableObject>
                                          <PSXDependency autoDep="no" autoExpand="yes" dependencyId="rx_resources/widgets/blogIndexPage/js/jquery.blogIndexPage.js" dependencyType="Shared" displayName="jquery.blogIndexPage.js" isAssociation="no" isIncluded="yes" objectType="SupportFile" objectTypeName="Support File" supportsIdMapping="no" supportsIdTypes="no" supportsParentId="no" supportsUserDependencies="no">
                                             <Dependencies>
                                                <PSXDeployableObject>
                                                   <PSXDependency autoDep="no" autoExpand="yes" dependencyId="rx_resources" dependencyType="System" displayName="rx_resources" isAssociation="yes" isIncluded="no" objectType="Application" objectTypeName="Application" supportsIdMapping="no" supportsIdTypes="no" supportsParentId="no" supportsUserDependencies="no"/>
                                                   <RequiredClasses/>
                                                </PSXDeployableObject>
                                             </Dependencies>
                                          </PSXDependency>
                                          <RequiredClasses/>
                                       </PSXDeployableObject>
                                    </Dependencies>
                                 </PSXDependency>
                                 <RequiredClasses/>
                              </PSXDeployableObject>
                              <PSXDeployableElement>
                                 <PSXDependency autoDep="no" autoExpand="yes" dependencyId="6" dependencyType="Shared" displayName="Default Workflow" isAssociation="yes" isIncluded="no" objectType="Workflow" objectTypeName="Workflow" supportsIdMapping="no" supportsIdTypes="no" supportsParentId="no" supportsUserDependencies="no">
                                    <Dependencies>
                                       <PSXDeployableObject>
                                          <PSXDependency autoDep="yes" autoExpand="yes" dependencyId="6" dependencyType="Local" displayName="Default Workflow" isAssociation="no" isIncluded="yes" objectType="WorkflowDef" objectTypeName="Workflow Definition" supportsIdMapping="yes" supportsIdTypes="no" supportsParentId="no" supportsUserDependencies="no">
                                             <Dependencies>
                                                <PSXDeployableObject>
                                                   <PSXDependency autoDep="yes" autoExpand="yes" dependencyId="7" dependencyType="Local" displayName="Archive" isAssociation="no" isIncluded="yes" objectType="StateDef" objectTypeName="State Definition" parentId="6" parentType="WorkflowDef" supportsIdMapping="yes" supportsIdTypes="no" supportsParentId="yes" supportsUserDependencies="no">
                                                      <Dependencies>
                                                         <PSXDeployableObject>
                                                            <PSXDependency autoDep="yes" autoExpand="yes" dependencyId="1" dependencyType="Local" displayName="Approve" isAssociation="no" isIncluded="yes" objectType="TransitionDef" objectTypeName="Transition Definition" parentId="6" parentType="WorkflowDef" supportsIdMapping="yes" supportsIdTypes="no" supportsParentId="yes" supportsUserDependencies="no">
                                                               <Dependencies/>
                                                            </PSXDependency>
                                                            <RequiredClasses/>
                                                         </PSXDeployableObject>
                                                         <PSXDeployableObject>
                                                            <PSXDependency autoDep="yes" autoExpand="yes" dependencyId="2" dependencyType="Local" displayName="Publish" isAssociation="no" isIncluded="yes" objectType="TransitionDef" objectTypeName="Transition Definition" parentId="6" parentType="WorkflowDef" supportsIdMapping="yes" supportsIdTypes="no" supportsParentId="yes" supportsUserDependencies="no">
                                                               <Dependencies/>
                                                            </PSXDependency>
                                                            <RequiredClasses/>
                                                         </PSXDeployableObject>
                                                         <PSXDeployableObject>
                                                            <PSXDependency autoDep="yes" autoExpand="yes" dependencyId="3" dependencyType="Local" displayName="Resubmit" isAssociation="no" isIncluded="yes" objectType="TransitionDef" objectTypeName="Transition Definition" parentId="6" parentType="WorkflowDef" supportsIdMapping="yes" supportsIdTypes="no" supportsParentId="yes" supportsUserDependencies="no">
                                                               <Dependencies/>
                                                            </PSXDependency>
                                                            <RequiredClasses/>
                                                         </PSXDeployableObject>
                                                      </Dependencies>
                                                   </PSXDependency>
                                                   <RequiredClasses/>
                                                </PSXDeployableObject>
                                                <PSXDeployableObject>
                                                   <PSXDependency autoDep="yes" autoExpand="yes" dependencyId="1" dependencyType="Local" displayName="Draft" isAssociation="no" isIncluded="yes" objectType="StateDef" objectTypeName="State Definition" parentId="6" parentType="WorkflowDef" supportsIdMapping="yes" supportsIdTypes="no" supportsParentId="yes" supportsUserDependencies="no">
                                                      <Dependencies>
                                                         <PSXDeployableObject>
                                                            <PSXDependency autoDep="yes" autoExpand="yes" dependencyId="4" dependencyType="Local" displayName="Approve" isAssociation="no" isIncluded="yes" objectType="TransitionDef" objectTypeName="Transition Definition" parentId="6" parentType="WorkflowDef" supportsIdMapping="yes" supportsIdTypes="no" supportsParentId="yes" supportsUserDependencies="no">
                                                               <Dependencies/>
                                                            </PSXDependency>
                                                            <RequiredClasses/>
                                                         </PSXDeployableObject>
                                                         <PSXDeployableObject>
                                                            <PSXDependency autoDep="yes" autoExpand="yes" dependencyId="5" dependencyType="Local" displayName="Publish" isAssociation="no" isIncluded="yes" objectType="TransitionDef" objectTypeName="Transition Definition" parentId="6" parentType="WorkflowDef" supportsIdMapping="yes" supportsIdTypes="no" supportsParentId="yes" supportsUserDependencies="no">
                                                               <Dependencies/>
                                                            </PSXDependency>
                                                            <RequiredClasses/>
                                                         </PSXDeployableObject>
                                                         <PSXDeployableObject>
                                                            <PSXDependency autoDep="yes" autoExpand="yes" dependencyId="6" dependencyType="Local" displayName="Submit" isAssociation="no" isIncluded="yes" objectType="TransitionDef" objectTypeName="Transition Definition" parentId="6" parentType="WorkflowDef" supportsIdMapping="yes" supportsIdTypes="no" supportsParentId="yes" supportsUserDependencies="no">
                                                               <Dependencies/>
                                                            </PSXDependency>
                                                            <RequiredClasses/>
                                                         </PSXDeployableObject>
                                                      </Dependencies>
                                                   </PSXDependency>
                                                   <RequiredClasses/>
                                                </PSXDeployableObject>
                                                <PSXDeployableObject>
                                                   <PSXDependency autoDep="yes" autoExpand="yes" dependencyId="5" dependencyType="Local" displayName="Live" isAssociation="no" isIncluded="yes" objectType="StateDef" objectTypeName="State Definition" parentId="6" parentType="WorkflowDef" supportsIdMapping="yes" supportsIdTypes="no" supportsParentId="yes" supportsUserDependencies="no">
                                                      <Dependencies>
                                                         <PSXDeployableObject>
                                                            <PSXDependency autoDep="yes" autoExpand="yes" dependencyId="7" dependencyType="Local" displayName="AutoUnPublishItem" isAssociation="no" isIncluded="yes" objectType="TransitionDef" objectTypeName="Transition Definition" parentId="6" parentType="WorkflowDef" supportsIdMapping="yes" supportsIdTypes="no" supportsParentId="yes" supportsUserDependencies="no">
                                                               <Dependencies/>
                                                            </PSXDependency>
                                                            <RequiredClasses/>
                                                         </PSXDeployableObject>
                                                         <PSXDeployableObject>
                                                            <PSXDependency autoDep="yes" autoExpand="yes" dependencyId="8" dependencyType="Local" displayName="Edit" isAssociation="no" isIncluded="yes" objectType="TransitionDef" objectTypeName="Transition Definition" parentId="6" parentType="WorkflowDef" supportsIdMapping="yes" supportsIdTypes="no" supportsParentId="yes" supportsUserDependencies="no">
                                                               <Dependencies/>
                                                            </PSXDependency>
                                                            <RequiredClasses/>
                                                         </PSXDeployableObject>
                                                      </Dependencies>
                                                   </PSXDependency>
                                                   <RequiredClasses/>
                                                </PSXDeployableObject>
                                                <PSXDeployableObject>
                                                   <PSXDependency autoDep="yes" autoExpand="yes" dependencyId="4" dependencyType="Local" displayName="Pending" isAssociation="no" isIncluded="yes" objectType="StateDef" objectTypeName="State Definition" parentId="6" parentType="WorkflowDef" supportsIdMapping="yes" supportsIdTypes="no" supportsParentId="yes" supportsUserDependencies="no">
                                                      <Dependencies>
                                                         <PSXDeployableObject>
                                                            <PSXDependency autoDep="yes" autoExpand="yes" dependencyId="9" dependencyType="Local" displayName="AutoPublishItem" isAssociation="no" isIncluded="yes" objectType="TransitionDef" objectTypeName="Transition Definition" parentId="6" parentType="WorkflowDef" supportsIdMapping="yes" supportsIdTypes="no" supportsParentId="yes" supportsUserDependencies="no">
                                                               <Dependencies/>
                                                            </PSXDependency>
                                                            <RequiredClasses/>
                                                         </PSXDeployableObject>
                                                         <PSXDeployableObject>
                                                            <PSXDependency autoDep="yes" autoExpand="yes" dependencyId="10" dependencyType="Local" displayName="AutoUnPublishItem" isAssociation="no" isIncluded="yes" objectType="TransitionDef" objectTypeName="Transition Definition" parentId="6" parentType="WorkflowDef" supportsIdMapping="yes" supportsIdTypes="no" supportsParentId="yes" supportsUserDependencies="no">
                                                               <Dependencies/>
                                                            </PSXDependency>
                                                            <RequiredClasses/>
                                                         </PSXDeployableObject>
                                                         <PSXDeployableObject>
                                                            <PSXDependency autoDep="yes" autoExpand="yes" dependencyId="11" dependencyType="Local" displayName="Edit" isAssociation="no" isIncluded="yes" objectType="TransitionDef" objectTypeName="Transition Definition" parentId="6" parentType="WorkflowDef" supportsIdMapping="yes" supportsIdTypes="no" supportsParentId="yes" supportsUserDependencies="no">
                                                               <Dependencies/>
                                                            </PSXDependency>
                                                            <RequiredClasses/>
                                                         </PSXDeployableObject>
                                                         <PSXDeployableObject>
                                                            <PSXDependency autoDep="yes" autoExpand="yes" dependencyId="12" dependencyType="Local" displayName="Live" isAssociation="no" isIncluded="yes" objectType="TransitionDef" objectTypeName="Transition Definition" parentId="6" parentType="WorkflowDef" supportsIdMapping="yes" supportsIdTypes="no" supportsParentId="yes" supportsUserDependencies="no">
                                                               <Dependencies/>
                                                            </PSXDependency>
                                                            <RequiredClasses/>
                                                         </PSXDeployableObject>
                                                      </Dependencies>
                                                   </PSXDependency>
                                                   <RequiredClasses/>
                                                </PSXDeployableObject>
                                                <PSXDeployableObject>
                                                   <PSXDependency autoDep="yes" autoExpand="yes" dependencyId="6" dependencyType="Local" displayName="Quick Edit" isAssociation="no" isIncluded="yes" objectType="StateDef" objectTypeName="State Definition" parentId="6" parentType="WorkflowDef" supportsIdMapping="yes" supportsIdTypes="no" supportsParentId="yes" supportsUserDependencies="no">
                                                      <Dependencies>
                                                         <PSXDeployableObject>
                                                            <PSXDependency autoDep="yes" autoExpand="yes" dependencyId="13" dependencyType="Local" displayName="Approve" isAssociation="no" isIncluded="yes" objectType="TransitionDef" objectTypeName="Transition Definition" parentId="6" parentType="WorkflowDef" supportsIdMapping="yes" supportsIdTypes="no" supportsParentId="yes" supportsUserDependencies="no">
                                                               <Dependencies/>
                                                            </PSXDependency>
                                                            <RequiredClasses/>
                                                         </PSXDeployableObject>
                                                         <PSXDeployableObject>
                                                            <PSXDependency autoDep="yes" autoExpand="yes" dependencyId="14" dependencyType="Local" displayName="Archive" isAssociation="no" isIncluded="yes" objectType="TransitionDef" objectTypeName="Transition Definition" parentId="6" parentType="WorkflowDef" supportsIdMapping="yes" supportsIdTypes="no" supportsParentId="yes" supportsUserDependencies="no">
                                                               <Dependencies/>
                                                            </PSXDependency>
                                                            <RequiredClasses/>
                                                         </PSXDeployableObject>
                                                         <PSXDeployableObject>
                                                            <PSXDependency autoDep="yes" autoExpand="yes" dependencyId="15" dependencyType="Local" displayName="Publish" isAssociation="no" isIncluded="yes" objectType="TransitionDef" objectTypeName="Transition Definition" parentId="6" parentType="WorkflowDef" supportsIdMapping="yes" supportsIdTypes="no" supportsParentId="yes" supportsUserDependencies="no">
                                                               <Dependencies/>
                                                            </PSXDependency>
                                                            <RequiredClasses/>
                                                         </PSXDeployableObject>
                                                         <PSXDeployableObject>
                                                            <PSXDependency autoDep="yes" autoExpand="yes" dependencyId="16" dependencyType="Local" displayName="Remove" isAssociation="no" isIncluded="yes" objectType="TransitionDef" objectTypeName="Transition Definition" parentId="6" parentType="WorkflowDef" supportsIdMapping="yes" supportsIdTypes="no" supportsParentId="yes" supportsUserDependencies="no">
                                                               <Dependencies/>
                                                            </PSXDependency>
                                                            <RequiredClasses/>
                                                         </PSXDeployableObject>
                                                         <PSXDeployableObject>
                                                            <PSXDependency autoDep="yes" autoExpand="yes" dependencyId="17" dependencyType="Local" displayName="Resubmit" isAssociation="no" isIncluded="yes" objectType="TransitionDef" objectTypeName="Transition Definition" parentId="6" parentType="WorkflowDef" supportsIdMapping="yes" supportsIdTypes="no" supportsParentId="yes" supportsUserDependencies="no">
                                                               <Dependencies/>
                                                            </PSXDependency>
                                                            <RequiredClasses/>
                                                         </PSXDeployableObject>
                                                      </Dependencies>
                                                   </PSXDependency>
                                                   <RequiredClasses/>
                                                </PSXDeployableObject>
                                                <PSXDeployableObject>
                                                   <PSXDependency autoDep="yes" autoExpand="yes" dependencyId="2" dependencyType="Local" displayName="Review" isAssociation="no" isIncluded="yes" objectType="StateDef" objectTypeName="State Definition" parentId="6" parentType="WorkflowDef" supportsIdMapping="yes" supportsIdTypes="no" supportsParentId="yes" supportsUserDependencies="no">
                                                      <Dependencies>
                                                         <PSXDeployableObject>
                                                            <PSXDependency autoDep="yes" autoExpand="yes" dependencyId="18" dependencyType="Local" displayName="Approve" isAssociation="no" isIncluded="yes" objectType="TransitionDef" objectTypeName="Transition Definition" parentId="6" parentType="WorkflowDef" supportsIdMapping="yes" supportsIdTypes="no" supportsParentId="yes" supportsUserDependencies="no">
                                                               <Dependencies/>
                                                            </PSXDependency>
                                                            <RequiredClasses/>
                                                         </PSXDeployableObject>
                                                         <PSXDeployableObject>
                                                            <PSXDependency autoDep="yes" autoExpand="yes" dependencyId="19" dependencyType="Local" displayName="Publish" isAssociation="no" isIncluded="yes" objectType="TransitionDef" objectTypeName="Transition Definition" parentId="6" parentType="WorkflowDef" supportsIdMapping="yes" supportsIdTypes="no" supportsParentId="yes" supportsUserDependencies="no">
                                                               <Dependencies/>
                                                            </PSXDependency>
                                                            <RequiredClasses/>
                                                         </PSXDeployableObject>
                                                         <PSXDeployableObject>
                                                            <PSXDependency autoDep="yes" autoExpand="yes" dependencyId="20" dependencyType="Local" displayName="Reject" isAssociation="no" isIncluded="yes" objectType="TransitionDef" objectTypeName="Transition Definition" parentId="6" parentType="WorkflowDef" supportsIdMapping="yes" supportsIdTypes="no" supportsParentId="yes" supportsUserDependencies="no">
                                                               <Dependencies/>
                                                            </PSXDependency>
                                                            <RequiredClasses/>
                                                         </PSXDeployableObject>
                                                      </Dependencies>
                                                   </PSXDependency>
                                                   <RequiredClasses/>
                                                </PSXDeployableObject>
                                                <PSXDeployableObject>
                                                   <PSXDependency autoDep="yes" autoExpand="yes" dependencyId="2032955291330412657" dependencyType="Local" displayName="temp" isAssociation="no" isIncluded="yes" objectType="AclDef" objectTypeName="Acl Definition" supportsIdMapping="no" supportsIdTypes="no" supportsParentId="no" supportsUserDependencies="no">
                                                      <Dependencies/>
                                                   </PSXDependency>
                                                   <RequiredClasses/>
                                                </PSXDeployableObject>
                                             </Dependencies>
                                          </PSXDependency>
                                          <RequiredClasses/>
                                       </PSXDeployableObject>
                                    </Dependencies>
                                 </PSXDependency>
                                 <Description/>
                              </PSXDeployableElement>
                              <PSXDeployableElement>
                                 <PSXDependency autoDep="no" autoExpand="yes" dependencyId="7" dependencyType="Shared" displayName="LocalContent" isAssociation="yes" isIncluded="no" objectType="Workflow" objectTypeName="Workflow" supportsIdMapping="no" supportsIdTypes="no" supportsParentId="no" supportsUserDependencies="no">
                                    <Dependencies>
                                       <PSXDeployableObject>
                                          <PSXDependency autoDep="yes" autoExpand="yes" dependencyId="7" dependencyType="Local" displayName="LocalContent" isAssociation="no" isIncluded="yes" objectType="WorkflowDef" objectTypeName="Workflow Definition" supportsIdMapping="yes" supportsIdTypes="no" supportsParentId="no" supportsUserDependencies="no">
                                             <Dependencies>
                                                <PSXDeployableObject>
                                                   <PSXDependency autoDep="yes" autoExpand="yes" dependencyId="1" dependencyType="Local" displayName="Default" isAssociation="no" isIncluded="yes" objectType="StateDef" objectTypeName="State Definition" parentId="7" parentType="WorkflowDef" supportsIdMapping="yes" supportsIdTypes="no" supportsParentId="yes" supportsUserDependencies="no">
                                                      <Dependencies/>
                                                   </PSXDependency>
                                                   <RequiredClasses/>
                                                </PSXDeployableObject>
                                                <PSXDeployableObject>
                                                   <PSXDependency autoDep="yes" autoExpand="yes" dependencyId="-564235209499738001" dependencyType="Local" displayName="temp" isAssociation="no" isIncluded="yes" objectType="AclDef" objectTypeName="Acl Definition" supportsIdMapping="no" supportsIdTypes="no" supportsParentId="no" supportsUserDependencies="no">
                                                      <Dependencies/>
                                                   </PSXDependency>
                                                   <RequiredClasses/>
                                                </PSXDeployableObject>
                                             </Dependencies>
                                          </PSXDependency>
                                          <RequiredClasses/>
                                       </PSXDeployableObject>
                                    </Dependencies>
                                 </PSXDependency>
                                 <Description/>
                              </PSXDeployableElement>
                              <PSXDeployableObject>
                                 <PSXDependency autoDep="no" autoExpand="yes" dependencyId="rssfeeds" dependencyType="Shared" displayName="rssfeeds" isAssociation="no" isIncluded="no" objectType="SharedGroup" objectTypeName="Shared Group" supportsIdMapping="no" supportsIdTypes="no" supportsParentId="no" supportsUserDependencies="no"/>
                                 <RequiredClasses/>
                              </PSXDeployableObject>
                              <PSXDeployableElement>
                                 <PSXDependency autoDep="no" autoExpand="yes" dependencyId="4" dependencyType="Shared" displayName="Simple Workflow" isAssociation="yes" isIncluded="no" objectType="Workflow" objectTypeName="Workflow" supportsIdMapping="no" supportsIdTypes="no" supportsParentId="no" supportsUserDependencies="no">
                                    <Dependencies>
                                       <PSXDeployableObject>
                                          <PSXDependency autoDep="yes" autoExpand="yes" dependencyId="4" dependencyType="Local" displayName="Simple Workflow" isAssociation="no" isIncluded="yes" objectType="WorkflowDef" objectTypeName="Workflow Definition" supportsIdMapping="yes" supportsIdTypes="no" supportsParentId="no" supportsUserDependencies="no">
                                             <Dependencies>
                                                <PSXDeployableObject>
                                                   <PSXDependency autoDep="yes" autoExpand="yes" dependencyId="5" dependencyType="Local" displayName="Archive" isAssociation="no" isIncluded="yes" objectType="StateDef" objectTypeName="State Definition" parentId="4" parentType="WorkflowDef" supportsIdMapping="yes" supportsIdTypes="no" supportsParentId="yes" supportsUserDependencies="no">
                                                      <Dependencies>
                                                         <PSXDeployableObject>
                                                            <PSXDependency autoDep="yes" autoExpand="yes" dependencyId="1" dependencyType="Local" displayName="Republish" isAssociation="no" isIncluded="yes" objectType="TransitionDef" objectTypeName="Transition Definition" parentId="4" parentType="WorkflowDef" supportsIdMapping="yes" supportsIdTypes="no" supportsParentId="yes" supportsUserDependencies="no">
                                                               <Dependencies/>
                                                            </PSXDependency>
                                                            <RequiredClasses/>
                                                         </PSXDeployableObject>
                                                         <PSXDeployableObject>
                                                            <PSXDependency autoDep="yes" autoExpand="yes" dependencyId="2" dependencyType="Local" displayName="Revive" isAssociation="no" isIncluded="yes" objectType="TransitionDef" objectTypeName="Transition Definition" parentId="4" parentType="WorkflowDef" supportsIdMapping="yes" supportsIdTypes="no" supportsParentId="yes" supportsUserDependencies="no">
                                                               <Dependencies/>
                                                            </PSXDependency>
                                                            <RequiredClasses/>
                                                         </PSXDeployableObject>
                                                      </Dependencies>
                                                   </PSXDependency>
                                                   <RequiredClasses/>
                                                </PSXDeployableObject>
                                                <PSXDeployableObject>
                                                   <PSXDependency autoDep="yes" autoExpand="yes" dependencyId="1" dependencyType="Local" displayName="Draft" isAssociation="no" isIncluded="yes" objectType="StateDef" objectTypeName="State Definition" parentId="4" parentType="WorkflowDef" supportsIdMapping="yes" supportsIdTypes="no" supportsParentId="yes" supportsUserDependencies="no">
                                                      <Dependencies>
                                                         <PSXDeployableObject>
                                                            <PSXDependency autoDep="yes" autoExpand="yes" dependencyId="3" dependencyType="Local" displayName="Approve" isAssociation="no" isIncluded="yes" objectType="TransitionDef" objectTypeName="Transition Definition" parentId="4" parentType="WorkflowDef" supportsIdMapping="yes" supportsIdTypes="no" supportsParentId="yes" supportsUserDependencies="no">
                                                               <Dependencies/>
                                                            </PSXDependency>
                                                            <RequiredClasses/>
                                                         </PSXDeployableObject>
                                                         <PSXDeployableObject>
                                                            <PSXDependency autoDep="yes" autoExpand="yes" dependencyId="4" dependencyType="Local" displayName="Direct to Public" isAssociation="no" isIncluded="yes" objectType="TransitionDef" objectTypeName="Transition Definition" parentId="4" parentType="WorkflowDef" supportsIdMapping="yes" supportsIdTypes="no" supportsParentId="yes" supportsUserDependencies="no">
                                                               <Dependencies/>
                                                            </PSXDependency>
                                                            <RequiredClasses/>
                                                         </PSXDeployableObject>
                                                      </Dependencies>
                                                   </PSXDependency>
                                                   <RequiredClasses/>
                                                </PSXDeployableObject>
                                                <PSXDeployableObject>
                                                   <PSXDependency autoDep="yes" autoExpand="yes" dependencyId="2" dependencyType="Local" displayName="Pending" isAssociation="no" isIncluded="yes" objectType="StateDef" objectTypeName="State Definition" parentId="4" parentType="WorkflowDef" supportsIdMapping="yes" supportsIdTypes="no" supportsParentId="yes" supportsUserDependencies="no">
                                                      <Dependencies>
                                                         <PSXDeployableObject>
                                                            <PSXDependency autoDep="yes" autoExpand="yes" dependencyId="5" dependencyType="Local" displayName="Age to Public" isAssociation="no" isIncluded="yes" objectType="TransitionDef" objectTypeName="Transition Definition" parentId="4" parentType="WorkflowDef" supportsIdMapping="yes" supportsIdTypes="no" supportsParentId="yes" supportsUserDependencies="no">
                                                               <Dependencies/>
                                                            </PSXDependency>
                                                            <RequiredClasses/>
                                                         </PSXDeployableObject>
                                                         <PSXDeployableObject>
                                                            <PSXDependency autoDep="yes" autoExpand="yes" dependencyId="6" dependencyType="Local" displayName="Force to Public" isAssociation="no" isIncluded="yes" objectType="TransitionDef" objectTypeName="Transition Definition" parentId="4" parentType="WorkflowDef" supportsIdMapping="yes" supportsIdTypes="no" supportsParentId="yes" supportsUserDependencies="no">
                                                               <Dependencies/>
                                                            </PSXDependency>
                                                            <RequiredClasses/>
                                                         </PSXDeployableObject>
                                                      </Dependencies>
                                                   </PSXDependency>
                                                   <RequiredClasses/>
                                                </PSXDeployableObject>
                                                <PSXDeployableObject>
                                                   <PSXDependency autoDep="yes" autoExpand="yes" dependencyId="3" dependencyType="Local" displayName="Public" isAssociation="no" isIncluded="yes" objectType="StateDef" objectTypeName="State Definition" parentId="4" parentType="WorkflowDef" supportsIdMapping="yes" supportsIdTypes="no" supportsParentId="yes" supportsUserDependencies="no">
                                                      <Dependencies>
                                                         <PSXDeployableObject>
                                                            <PSXDependency autoDep="yes" autoExpand="yes" dependencyId="7" dependencyType="Local" displayName="Age to Archive" isAssociation="no" isIncluded="yes" objectType="TransitionDef" objectTypeName="Transition Definition" parentId="4" parentType="WorkflowDef" supportsIdMapping="yes" supportsIdTypes="no" supportsParentId="yes" supportsUserDependencies="no">
                                                               <Dependencies/>
                                                            </PSXDependency>
                                                            <RequiredClasses/>
                                                         </PSXDeployableObject>
                                                         <PSXDeployableObject>
                                                            <PSXDependency autoDep="yes" autoExpand="yes" dependencyId="8" dependencyType="Local" displayName="Expire" isAssociation="no" isIncluded="yes" objectType="TransitionDef" objectTypeName="Transition Definition" parentId="4" parentType="WorkflowDef" supportsIdMapping="yes" supportsIdTypes="no" supportsParentId="yes" supportsUserDependencies="no">
                                                               <Dependencies/>
                                                            </PSXDependency>
                                                            <RequiredClasses/>
                                                         </PSXDeployableObject>
                                                         <PSXDeployableObject>
                                                            <PSXDependency autoDep="yes" autoExpand="yes" dependencyId="9" dependencyType="Local" displayName="Move to Quick Edit" isAssociation="no" isIncluded="yes" objectType="TransitionDef" objectTypeName="Transition Definition" parentId="4" parentType="WorkflowDef" supportsIdMapping="yes" supportsIdTypes="no" supportsParentId="yes" supportsUserDependencies="no">
                                                               <Dependencies/>
                                                            </PSXDependency>
                                                            <RequiredClasses/>
                                                         </PSXDeployableObject>
                                                         <PSXDeployableObject>
                                                            <PSXDependency autoDep="yes" autoExpand="yes" dependencyId="10" dependencyType="Local" displayName="Reminder Transition" isAssociation="no" isIncluded="yes" objectType="TransitionDef" objectTypeName="Transition Definition" parentId="4" parentType="WorkflowDef" supportsIdMapping="yes" supportsIdTypes="no" supportsParentId="yes" supportsUserDependencies="no">
                                                               <Dependencies/>
                                                            </PSXDependency>
                                                            <RequiredClasses/>
                                                         </PSXDeployableObject>
                                                      </Dependencies>
                                                   </PSXDependency>
                                                   <RequiredClasses/>
                                                </PSXDeployableObject>
                                                <PSXDeployableObject>
                                                   <PSXDependency autoDep="yes" autoExpand="yes" dependencyId="4" dependencyType="Local" displayName="QuickEdit" isAssociation="no" isIncluded="yes" objectType="StateDef" objectTypeName="State Definition" parentId="4" parentType="WorkflowDef" supportsIdMapping="yes" supportsIdTypes="no" supportsParentId="yes" supportsUserDependencies="no">
                                                      <Dependencies>
                                                         <PSXDeployableObject>
                                                            <PSXDependency autoDep="yes" autoExpand="yes" dependencyId="11" dependencyType="Local" displayName="Return to Public" isAssociation="no" isIncluded="yes" objectType="TransitionDef" objectTypeName="Transition Definition" parentId="4" parentType="WorkflowDef" supportsIdMapping="yes" supportsIdTypes="no" supportsParentId="yes" supportsUserDependencies="no">
                                                               <Dependencies/>
                                                            </PSXDependency>
                                                            <RequiredClasses/>
                                                         </PSXDeployableObject>
                                                      </Dependencies>
                                                   </PSXDependency>
                                                   <RequiredClasses/>
                                                </PSXDeployableObject>
                                                <PSXDeployableObject>
                                                   <PSXDependency autoDep="yes" autoExpand="yes" dependencyId="3772753221890605127" dependencyType="Local" displayName="x4" isAssociation="no" isIncluded="yes" objectType="AclDef" objectTypeName="Acl Definition" supportsIdMapping="no" supportsIdTypes="no" supportsParentId="no" supportsUserDependencies="no">
                                                      <Dependencies/>
                                                   </PSXDependency>
                                                   <RequiredClasses/>
                                                </PSXDeployableObject>
                                             </Dependencies>
                                          </PSXDependency>
                                          <RequiredClasses/>
                                       </PSXDeployableObject>
                                    </Dependencies>
                                 </PSXDependency>
                                 <Description/>
                              </PSXDeployableElement>
                              <PSXDeployableElement>
                                 <PSXDependency autoDep="no" autoExpand="yes" dependencyId="5" dependencyType="Shared" displayName="Standard Workflow" isAssociation="yes" isIncluded="no" objectType="Workflow" objectTypeName="Workflow" supportsIdMapping="no" supportsIdTypes="no" supportsParentId="no" supportsUserDependencies="no">
                                    <Dependencies>
                                       <PSXDeployableObject>
                                          <PSXDependency autoDep="yes" autoExpand="yes" dependencyId="5" dependencyType="Local" displayName="Standard Workflow" isAssociation="no" isIncluded="yes" objectType="WorkflowDef" objectTypeName="Workflow Definition" supportsIdMapping="yes" supportsIdTypes="no" supportsParentId="no" supportsUserDependencies="no">
                                             <Dependencies>
                                                <PSXDeployableObject>
                                                   <PSXDependency autoDep="yes" autoExpand="yes" dependencyId="7" dependencyType="Local" displayName="Archive" isAssociation="no" isIncluded="yes" objectType="StateDef" objectTypeName="State Definition" parentId="5" parentType="WorkflowDef" supportsIdMapping="yes" supportsIdTypes="no" supportsParentId="yes" supportsUserDependencies="no">
                                                      <Dependencies>
                                                         <PSXDeployableObject>
                                                            <PSXDependency autoDep="yes" autoExpand="yes" dependencyId="1" dependencyType="Local" displayName="Republish" isAssociation="no" isIncluded="yes" objectType="TransitionDef" objectTypeName="Transition Definition" parentId="5" parentType="WorkflowDef" supportsIdMapping="yes" supportsIdTypes="no" supportsParentId="yes" supportsUserDependencies="no">
                                                               <Dependencies/>
                                                            </PSXDependency>
                                                            <RequiredClasses/>
                                                         </PSXDeployableObject>
                                                         <PSXDeployableObject>
                                                            <PSXDependency autoDep="yes" autoExpand="yes" dependencyId="2" dependencyType="Local" displayName="Revive" isAssociation="no" isIncluded="yes" objectType="TransitionDef" objectTypeName="Transition Definition" parentId="5" parentType="WorkflowDef" supportsIdMapping="yes" supportsIdTypes="no" supportsParentId="yes" supportsUserDependencies="no">
                                                               <Dependencies/>
                                                            </PSXDependency>
                                                            <RequiredClasses/>
                                                         </PSXDeployableObject>
                                                      </Dependencies>
                                                   </PSXDependency>
                                                   <RequiredClasses/>
                                                </PSXDeployableObject>
                                                <PSXDeployableObject>
                                                   <PSXDependency autoDep="yes" autoExpand="yes" dependencyId="1" dependencyType="Local" displayName="Draft" isAssociation="no" isIncluded="yes" objectType="StateDef" objectTypeName="State Definition" parentId="5" parentType="WorkflowDef" supportsIdMapping="yes" supportsIdTypes="no" supportsParentId="yes" supportsUserDependencies="no">
                                                      <Dependencies>
                                                         <PSXDeployableObject>
                                                            <PSXDependency autoDep="yes" autoExpand="yes" dependencyId="3" dependencyType="Local" displayName="Direct to Public" isAssociation="no" isIncluded="yes" objectType="TransitionDef" objectTypeName="Transition Definition" parentId="5" parentType="WorkflowDef" supportsIdMapping="yes" supportsIdTypes="no" supportsParentId="yes" supportsUserDependencies="no">
                                                               <Dependencies/>
                                                            </PSXDependency>
                                                            <RequiredClasses/>
                                                         </PSXDeployableObject>
                                                         <PSXDeployableObject>
                                                            <PSXDependency autoDep="yes" autoExpand="yes" dependencyId="4" dependencyType="Local" displayName="Submit" isAssociation="no" isIncluded="yes" objectType="TransitionDef" objectTypeName="Transition Definition" parentId="5" parentType="WorkflowDef" supportsIdMapping="yes" supportsIdTypes="no" supportsParentId="yes" supportsUserDependencies="no">
                                                               <Dependencies/>
                                                            </PSXDependency>
                                                            <RequiredClasses/>
                                                         </PSXDeployableObject>
                                                      </Dependencies>
                                                   </PSXDependency>
                                                   <RequiredClasses/>
                                                </PSXDeployableObject>
                                                <PSXDeployableObject>
                                                   <PSXDependency autoDep="yes" autoExpand="yes" dependencyId="4" dependencyType="Local" displayName="Pending" isAssociation="no" isIncluded="yes" objectType="StateDef" objectTypeName="State Definition" parentId="5" parentType="WorkflowDef" supportsIdMapping="yes" supportsIdTypes="no" supportsParentId="yes" supportsUserDependencies="no">
                                                      <Dependencies>
                                                         <PSXDeployableObject>
                                                            <PSXDependency autoDep="yes" autoExpand="yes" dependencyId="5" dependencyType="Local" displayName="Age to Public" isAssociation="no" isIncluded="yes" objectType="TransitionDef" objectTypeName="Transition Definition" parentId="5" parentType="WorkflowDef" supportsIdMapping="yes" supportsIdTypes="no" supportsParentId="yes" supportsUserDependencies="no">
                                                               <Dependencies/>
                                                            </PSXDependency>
                                                            <RequiredClasses/>
                                                         </PSXDeployableObject>
                                                         <PSXDeployableObject>
                                                            <PSXDependency autoDep="yes" autoExpand="yes" dependencyId="6" dependencyType="Local" displayName="Force to Public" isAssociation="no" isIncluded="yes" objectType="TransitionDef" objectTypeName="Transition Definition" parentId="5" parentType="WorkflowDef" supportsIdMapping="yes" supportsIdTypes="no" supportsParentId="yes" supportsUserDependencies="no">
                                                               <Dependencies/>
                                                            </PSXDependency>
                                                            <RequiredClasses/>
                                                         </PSXDeployableObject>
                                                      </Dependencies>
                                                   </PSXDependency>
                                                   <RequiredClasses/>
                                                </PSXDeployableObject>
                                                <PSXDeployableObject>
                                                   <PSXDependency autoDep="yes" autoExpand="yes" dependencyId="5" dependencyType="Local" displayName="Public" isAssociation="no" isIncluded="yes" objectType="StateDef" objectTypeName="State Definition" parentId="5" parentType="WorkflowDef" supportsIdMapping="yes" supportsIdTypes="no" supportsParentId="yes" supportsUserDependencies="no">
                                                      <Dependencies>
                                                         <PSXDeployableObject>
                                                            <PSXDependency autoDep="yes" autoExpand="yes" dependencyId="7" dependencyType="Local" displayName="Age to Archive" isAssociation="no" isIncluded="yes" objectType="TransitionDef" objectTypeName="Transition Definition" parentId="5" parentType="WorkflowDef" supportsIdMapping="yes" supportsIdTypes="no" supportsParentId="yes" supportsUserDependencies="no">
                                                               <Dependencies/>
                                                            </PSXDependency>
                                                            <RequiredClasses/>
                                                         </PSXDeployableObject>
                                                         <PSXDeployableObject>
                                                            <PSXDependency autoDep="yes" autoExpand="yes" dependencyId="8" dependencyType="Local" displayName="Expire" isAssociation="no" isIncluded="yes" objectType="TransitionDef" objectTypeName="Transition Definition" parentId="5" parentType="WorkflowDef" supportsIdMapping="yes" supportsIdTypes="no" supportsParentId="yes" supportsUserDependencies="no">
                                                               <Dependencies/>
                                                            </PSXDependency>
                                                            <RequiredClasses/>
                                                         </PSXDeployableObject>
                                                         <PSXDeployableObject>
                                                            <PSXDependency autoDep="yes" autoExpand="yes" dependencyId="9" dependencyType="Local" displayName="Move to Quick Edit" isAssociation="no" isIncluded="yes" objectType="TransitionDef" objectTypeName="Transition Definition" parentId="5" parentType="WorkflowDef" supportsIdMapping="yes" supportsIdTypes="no" supportsParentId="yes" supportsUserDependencies="no">
                                                               <Dependencies/>
                                                            </PSXDependency>
                                                            <RequiredClasses/>
                                                         </PSXDeployableObject>
                                                         <PSXDeployableObject>
                                                            <PSXDependency autoDep="yes" autoExpand="yes" dependencyId="10" dependencyType="Local" displayName="Reminder Transition" isAssociation="no" isIncluded="yes" objectType="TransitionDef" objectTypeName="Transition Definition" parentId="5" parentType="WorkflowDef" supportsIdMapping="yes" supportsIdTypes="no" supportsParentId="yes" supportsUserDependencies="no">
                                                               <Dependencies/>
                                                            </PSXDependency>
                                                            <RequiredClasses/>
                                                         </PSXDeployableObject>
                                                      </Dependencies>
                                                   </PSXDependency>
                                                   <RequiredClasses/>
                                                </PSXDeployableObject>
                                                <PSXDeployableObject>
                                                   <PSXDependency autoDep="yes" autoExpand="yes" dependencyId="6" dependencyType="Local" displayName="Quick Edit" isAssociation="no" isIncluded="yes" objectType="StateDef" objectTypeName="State Definition" parentId="5" parentType="WorkflowDef" supportsIdMapping="yes" supportsIdTypes="no" supportsParentId="yes" supportsUserDependencies="no">
                                                      <Dependencies>
                                                         <PSXDeployableObject>
                                                            <PSXDependency autoDep="yes" autoExpand="yes" dependencyId="11" dependencyType="Local" displayName="Return to Public" isAssociation="no" isIncluded="yes" objectType="TransitionDef" objectTypeName="Transition Definition" parentId="5" parentType="WorkflowDef" supportsIdMapping="yes" supportsIdTypes="no" supportsParentId="yes" supportsUserDependencies="no">
                                                               <Dependencies/>
                                                            </PSXDependency>
                                                            <RequiredClasses/>
                                                         </PSXDeployableObject>
                                                      </Dependencies>
                                                   </PSXDependency>
                                                   <RequiredClasses/>
                                                </PSXDeployableObject>
                                                <PSXDeployableObject>
                                                   <PSXDependency autoDep="yes" autoExpand="yes" dependencyId="2" dependencyType="Local" displayName="Review" isAssociation="no" isIncluded="yes" objectType="StateDef" objectTypeName="State Definition" parentId="5" parentType="WorkflowDef" supportsIdMapping="yes" supportsIdTypes="no" supportsParentId="yes" supportsUserDependencies="no">
                                                      <Dependencies>
                                                         <PSXDeployableObject>
                                                            <PSXDependency autoDep="yes" autoExpand="yes" dependencyId="12" dependencyType="Local" displayName="Approve" isAssociation="no" isIncluded="yes" objectType="TransitionDef" objectTypeName="Transition Definition" parentId="5" parentType="WorkflowDef" supportsIdMapping="yes" supportsIdTypes="no" supportsParentId="yes" supportsUserDependencies="no">
                                                               <Dependencies/>
                                                            </PSXDependency>
                                                            <RequiredClasses/>
                                                         </PSXDeployableObject>
                                                         <PSXDeployableObject>
                                                            <PSXDependency autoDep="yes" autoExpand="yes" dependencyId="13" dependencyType="Local" displayName="Rework" isAssociation="no" isIncluded="yes" objectType="TransitionDef" objectTypeName="Transition Definition" parentId="5" parentType="WorkflowDef" supportsIdMapping="yes" supportsIdTypes="no" supportsParentId="yes" supportsUserDependencies="no">
                                                               <Dependencies/>
                                                            </PSXDependency>
                                                            <RequiredClasses/>
                                                         </PSXDeployableObject>
                                                      </Dependencies>
                                                   </PSXDependency>
                                                   <RequiredClasses/>
                                                </PSXDeployableObject>
                                                <PSXDeployableObject>
                                                   <PSXDependency autoDep="yes" autoExpand="yes" dependencyId="3772753221890605128" dependencyType="Local" displayName="x5" isAssociation="no" isIncluded="yes" objectType="AclDef" objectTypeName="Acl Definition" supportsIdMapping="no" supportsIdTypes="no" supportsParentId="no" supportsUserDependencies="no">
                                                      <Dependencies/>
                                                   </PSXDependency>
                                                   <RequiredClasses/>
                                                </PSXDeployableObject>
                                             </Dependencies>
                                          </PSXDependency>
                                          <RequiredClasses/>
                                       </PSXDeployableObject>
                                    </Dependencies>
                                 </PSXDependency>
                                 <Description/>
                              </PSXDeployableElement>
                              <PSXDeployableObject>
                                 <PSXDependency autoDep="no" autoExpand="yes" dependencyId="sys_EditBox" dependencyType="System" displayName="sys_EditBox" isAssociation="yes" isIncluded="no" objectType="Control" objectTypeName="Control" supportsIdMapping="no" supportsIdTypes="no" supportsParentId="no" supportsUserDependencies="yes"/>
                                 <RequiredClasses/>
                              </PSXDeployableObject>
                              <PSXDeployableObject>
                                 <PSXDependency autoDep="no" autoExpand="yes" dependencyId="sys_HiddenInput" dependencyType="System" displayName="sys_HiddenInput" isAssociation="yes" isIncluded="no" objectType="Control" objectTypeName="Control" supportsIdMapping="no" supportsIdTypes="no" supportsParentId="no" supportsUserDependencies="yes"/>
                                 <RequiredClasses/>
                              </PSXDeployableObject>
                              <PSXDeployableObject>
                                 <PSXDependency autoDep="no" autoExpand="yes" dependencyId="sys_SingleCheckBox" dependencyType="System" displayName="sys_SingleCheckBox" isAssociation="yes" isIncluded="no" objectType="Control" objectTypeName="Control" supportsIdMapping="no" supportsIdTypes="no" supportsParentId="no" supportsUserDependencies="yes"/>
                                 <RequiredClasses/>
                              </PSXDeployableObject>
                              <PSXDeployableObject>
                                 <PSXDependency autoDep="no" autoExpand="yes" dependencyId="sys_TextArea" dependencyType="System" displayName="sys_TextArea" isAssociation="yes" isIncluded="no" objectType="Control" objectTypeName="Control" supportsIdMapping="no" supportsIdTypes="no" supportsParentId="no" supportsUserDependencies="yes"/>
                                 <RequiredClasses/>
                              </PSXDeployableObject>
                              <PSXDeployableObject>
                                 <PSXDependency autoDep="no" autoExpand="yes" dependencyId="6502868081449107528" dependencyType="Local" displayName="temp" isAssociation="no" isIncluded="yes" objectType="AclDef" objectTypeName="Acl Definition" supportsIdMapping="no" supportsIdTypes="no" supportsParentId="no" supportsUserDependencies="no">
                                    <Dependencies>
                                       <PSXDeployableElement>
                                          <PSXDependency autoDep="no" autoExpand="yes" dependencyId="1003" dependencyType="Shared" displayName="Corporate_Investments" isAssociation="yes" isIncluded="no" objectType="Community" objectTypeName="Community" supportsIdMapping="no" supportsIdTypes="no" supportsParentId="no" supportsUserDependencies="no">
                                             <Dependencies>
                                                <PSXDeployableObject>
                                                   <PSXDependency autoDep="yes" autoExpand="yes" dependencyId="1003" dependencyType="Local" displayName="Corporate_Investments" isAssociation="no" isIncluded="yes" objectType="CommunityDef" objectTypeName="Community Definition" supportsIdMapping="yes" supportsIdTypes="no" supportsParentId="no" supportsUserDependencies="no">
                                                      <Dependencies/>
                                                   </PSXDependency>
                                                   <RequiredClasses/>
                                                </PSXDeployableObject>
                                             </Dependencies>
                                          </PSXDependency>
                                          <Description/>
                                       </PSXDeployableElement>
                                       <PSXDeployableElement>
                                          <PSXDependency autoDep="no" autoExpand="yes" dependencyId="1004" dependencyType="Shared" displayName="Corporate_Investments_Admin" isAssociation="yes" isIncluded="no" objectType="Community" objectTypeName="Community" supportsIdMapping="no" supportsIdTypes="no" supportsParentId="no" supportsUserDependencies="no">
                                             <Dependencies>
                                                <PSXDeployableObject>
                                                   <PSXDependency autoDep="yes" autoExpand="yes" dependencyId="1004" dependencyType="Local" displayName="Corporate_Investments_Admin" isAssociation="no" isIncluded="yes" objectType="CommunityDef" objectTypeName="Community Definition" supportsIdMapping="yes" supportsIdTypes="no" supportsParentId="no" supportsUserDependencies="no">
                                                      <Dependencies/>
                                                   </PSXDependency>
                                                   <RequiredClasses/>
                                                </PSXDeployableObject>
                                             </Dependencies>
                                          </PSXDependency>
                                          <Description/>
                                       </PSXDeployableElement>
                                       <PSXDeployableElement>
                                          <PSXDependency autoDep="no" autoExpand="yes" dependencyId="10" dependencyType="Shared" displayName="Default" isAssociation="yes" isIncluded="no" objectType="Community" objectTypeName="Community" supportsIdMapping="no" supportsIdTypes="no" supportsParentId="no" supportsUserDependencies="no">
                                             <Dependencies>
                                                <PSXDeployableObject>
                                                   <PSXDependency autoDep="yes" autoExpand="yes" dependencyId="10" dependencyType="Local" displayName="Default" isAssociation="no" isIncluded="yes" objectType="CommunityDef" objectTypeName="Community Definition" supportsIdMapping="yes" supportsIdTypes="no" supportsParentId="no" supportsUserDependencies="no">
                                                      <Dependencies/>
                                                   </PSXDependency>
                                                   <RequiredClasses/>
                                                </PSXDeployableObject>
                                             </Dependencies>
                                          </PSXDependency>
                                          <Description/>
                                       </PSXDeployableElement>
                                       <PSXDeployableElement>
                                          <PSXDependency autoDep="no" autoExpand="yes" dependencyId="1002" dependencyType="Shared" displayName="Enterprise_Investments" isAssociation="yes" isIncluded="no" objectType="Community" objectTypeName="Community" supportsIdMapping="no" supportsIdTypes="no" supportsParentId="no" supportsUserDependencies="no">
                                             <Dependencies>
                                                <PSXDeployableObject>
                                                   <PSXDependency autoDep="yes" autoExpand="yes" dependencyId="1002" dependencyType="Local" displayName="Enterprise_Investments" isAssociation="no" isIncluded="yes" objectType="CommunityDef" objectTypeName="Community Definition" supportsIdMapping="yes" supportsIdTypes="no" supportsParentId="no" supportsUserDependencies="no">
                                                      <Dependencies/>
                                                   </PSXDependency>
                                                   <RequiredClasses/>
                                                </PSXDeployableObject>
                                             </Dependencies>
                                          </PSXDependency>
                                          <Description/>
                                       </PSXDeployableElement>
                                       <PSXDeployableElement>
                                          <PSXDependency autoDep="no" autoExpand="yes" dependencyId="1001" dependencyType="Shared" displayName="Enterprise_Investments_Admin" isAssociation="yes" isIncluded="no" objectType="Community" objectTypeName="Community" supportsIdMapping="no" supportsIdTypes="no" supportsParentId="no" supportsUserDependencies="no">
                                             <Dependencies>
                                                <PSXDeployableObject>
                                                   <PSXDependency autoDep="yes" autoExpand="yes" dependencyId="1001" dependencyType="Local" displayName="Enterprise_Investments_Admin" isAssociation="no" isIncluded="yes" objectType="CommunityDef" objectTypeName="Community Definition" supportsIdMapping="yes" supportsIdTypes="no" supportsParentId="no" supportsUserDependencies="no">
                                                      <Dependencies/>
                                                   </PSXDependency>
                                                   <RequiredClasses/>
                                                </PSXDeployableObject>
                                             </Dependencies>
                                          </PSXDependency>
                                          <Description/>
                                       </PSXDeployableElement>
                                    </Dependencies>
                                 </PSXDependency>
                                 <RequiredClasses/>
                              </PSXDeployableObject>
                           </Dependencies>
                        </PSXDependency>
                        <RequiredClasses/>
                     </PSXDeployableObject>
                  </Dependencies>
               </PSXDependency>
               <Description/>
            </PSXDeployableElement>
            <PSXDeployableElement>
               <PSXDependency autoDep="no" autoExpand="yes" dependencyId="sys_UserDependency" dependencyType="Shared" displayName="User Dependency" isAssociation="yes" isIncluded="yes" objectType="Custom" objectTypeName="Custom" supportsIdMapping="no" supportsIdTypes="no" supportsParentId="no" supportsUserDependencies="yes">
                  <Dependencies>
                     <PSXUserDependency parentId="sys_UserDependency" parentKey="Custom-sys_UserDependency" parentType="Custom" path="rx_resources/widgets/blogIndexPage/images/iconBlog.gif">
                        <PSXDeployableObject>
                           <PSXDependency autoDep="no" autoExpand="yes" dependencyId="rx_resources/widgets/blogIndexPage/images/iconBlog.gif" dependencyType="User" displayName="iconBlog.gif" isAssociation="no" isIncluded="yes" objectType="sys_UserDependency" objectTypeName="User Dependency" supportsIdMapping="no" supportsIdTypes="no" supportsParentId="no" supportsUserDependencies="no">
                              <Dependencies/>
                           </PSXDependency>
                           <RequiredClasses/>
                        </PSXDeployableObject>
                     </PSXUserDependency>
                     <PSXUserDependency parentId="sys_UserDependency" parentKey="Custom-sys_UserDependency" parentType="Custom" path="web_resources/widgets/percBlogIndexPage/css/percBlogIndexPage.css">
                        <PSXDeployableObject>
                           <PSXDependency autoDep="no" autoExpand="yes" dependencyId="web_resources/widgets/percBlogIndexPage/css/percBlogIndexPage.css" dependencyType="User" displayName="percBlogIndexPage.css" isAssociation="no" isIncluded="yes" objectType="sys_UserDependency" objectTypeName="User Dependency" supportsIdMapping="no" supportsIdTypes="no" supportsParentId="no" supportsUserDependencies="no">
                              <Dependencies/>
                           </PSXDependency>
                           <RequiredClasses/>
                        </PSXDeployableObject>
                     </PSXUserDependency>
                     <PSXUserDependency parentId="sys_UserDependency" parentKey="Custom-sys_UserDependency" parentType="Custom" path="rxconfig/Resources/percBlogIndexPage.xml">
                        <PSXDeployableObject>
                           <PSXDependency autoDep="no" autoExpand="yes" dependencyId="rxconfig/Resources/percBlogIndexPage.xml" dependencyType="User" displayName="percBlogIndexPage.xml" isAssociation="no" isIncluded="yes" objectType="sys_UserDependency" objectTypeName="User Dependency" supportsIdMapping="no" supportsIdTypes="no" supportsParentId="no" supportsUserDependencies="no">
                              <Dependencies/>
                           </PSXDependency>
                           <RequiredClasses/>
                        </PSXDeployableObject>
                     </PSXUserDependency>
                     <PSXUserDependency parentId="sys_UserDependency" parentKey="Custom-sys_UserDependency" parentType="Custom" path="rxconfig/Widgets/percBlogIndexPage.xml">
                        <PSXDeployableObject>
                           <PSXDependency autoDep="no" autoExpand="yes" dependencyId="rxconfig/Widgets/percBlogIndexPage.xml" dependencyType="User" displayName="percBlogIndexPage.xml" isAssociation="no" isIncluded="yes" objectType="sys_UserDependency" objectTypeName="User Dependency" supportsIdMapping="no" supportsIdTypes="no" supportsParentId="no" supportsUserDependencies="no">
                              <Dependencies/>
                           </PSXDependency>
                           <RequiredClasses/>
                        </PSXDeployableObject>
                     </PSXUserDependency>
                     <PSXUserDependency parentId="sys_UserDependency" parentKey="Custom-sys_UserDependency" parentType="Custom" path="rx_resources/widgets/blogIndexPage/images/widgetIconBlogEmpty.png">
                        <PSXDeployableObject>
                           <PSXDependency autoDep="no" autoExpand="yes" dependencyId="rx_resources/widgets/blogIndexPage/images/widgetIconBlogEmpty.png" dependencyType="User" displayName="widgetIconBlogEmpty.png" isAssociation="no" isIncluded="yes" objectType="sys_UserDependency" objectTypeName="User Dependency" supportsIdMapping="no" supportsIdTypes="no" supportsParentId="no" supportsUserDependencies="no">
                              <Dependencies/>
                           </PSXDependency>
                           <RequiredClasses/>
                        </PSXDeployableObject>
                     </PSXUserDependency>
                     <PSXUserDependency parentId="sys_UserDependency" parentKey="Custom-sys_UserDependency" parentType="Custom" path="rx_resources/widgets/blogIndexPage/images/widgetIconBlogIndex.gif">
                        <PSXDeployableObject>
                           <PSXDependency autoDep="no" autoExpand="yes" dependencyId="rx_resources/widgets/blogIndexPage/images/widgetIconBlogIndex.gif" dependencyType="User" displayName="widgetIconBlogIndex.gif" isAssociation="no" isIncluded="yes" objectType="sys_UserDependency" objectTypeName="User Dependency" supportsIdMapping="no" supportsIdTypes="no" supportsParentId="no" supportsUserDependencies="no">
                              <Dependencies/>
                           </PSXDependency>
                           <RequiredClasses/>
                        </PSXDeployableObject>
                     </PSXUserDependency>
                     <PSXUserDependency parentId="sys_UserDependency" parentKey="Custom-sys_UserDependency" parentType="Custom" path="rx_resources/widgets/blogIndexPage/images/widgetIconBlogIndexOver.gif">
                        <PSXDeployableObject>
                           <PSXDependency autoDep="no" autoExpand="yes" dependencyId="rx_resources/widgets/blogIndexPage/images/widgetIconBlogIndexOver.gif" dependencyType="User" displayName="widgetIconBlogIndexOver.gif" isAssociation="no" isIncluded="yes" objectType="sys_UserDependency" objectTypeName="User Dependency" supportsIdMapping="no" supportsIdTypes="no" supportsParentId="no" supportsUserDependencies="no">
                              <Dependencies/>
                           </PSXDependency>
                           <RequiredClasses/>
                        </PSXDeployableObject>
                     </PSXUserDependency>
                  </Dependencies>
               </PSXDependency>
               <Description/>
            </PSXDeployableElement>
         </Packages>
         <ModifiedPackages/>
         <MissingPackages/>
      </PSXExportDescriptor>
      <DbmsInfoMap>
         <DbmsInfoMapping PkgKey="Custom-sys_UserDependency"/>
         <DbmsInfoMapping PkgKey="ContentEditor-348"/>
         <DbmsInfoMapping PkgKey="CEControl-blogIndexPageControl"/>
      </DbmsInfoMap>
   </PSXArchiveDetail>
</PSXArchiveInfo><|MERGE_RESOLUTION|>--- conflicted
+++ resolved
@@ -40,11 +40,7 @@
             <Description>List all the blog posts.</Description>
             <Publisher name="Percussion Software" url="http://www.percussion.com"/>
             <CmsVersion max="9.0.0" min="1.9.0"/>
-<<<<<<< HEAD
-            <Version>1.3.0</Version>
-=======
             <Version>1.3.1</Version>
->>>>>>> 7939146e
             <ImplConfigFile/>
             <LocalConfigFile/>
             <PKGDependencies>
