﻿/*
 * Copyright 1999-2023 Percussion Software, Inc.
 *
 * Licensed under the Apache License, Version 2.0 (the "License");
 * you may not use this file except in compliance with the License.
 * You may obtain a copy of the License at
 *
 *     http://www.apache.org/licenses/LICENSE-2.0
 *
 * Unless required by applicable law or agreed to in writing, software
 * distributed under the License is distributed on an "AS IS" BASIS,
 * WITHOUT WARRANTIES OR CONDITIONS OF ANY KIND, either express or implied.
 *
 * See the License for the specific language governing permissions and
 * limitations under the License.
 */

tinymce.PluginManager.add('percadvlink', function(editor) {

    function createLinkList(callback) {
        return function() {
            var linkList = editor.settings.link_list;

            if (typeof(linkList) === 'string') {
                tinymce.util.XHR.send({
                    url: linkList,
                    success: function(text) {
                        callback(tinymce.util.JSON.parse(text));
                    }
                });
            } else {
                callback(linkList);
            }
        };
    }

    function showDialog(linkList) {

        var data = {}, cm1LinkData = {}, selection = editor.selection, dom = editor.dom, selectedElm, anchorElm, initialText;
        var win, linkListCtrl, relListCtrl, targetListCtrl;
        var mainEditor = editor.contentWindow.parent;
        var topFrJQ = mainEditor.jQuery.topFrameJQuery;


        selectedElm = selection.getNode();
        anchorElm = dom.getParent(selectedElm, 'a[href]');
        if (anchorElm) {
            selection.select(anchorElm);
        }

        data.text = initialText = selection.getContent({format: 'text'});
	    data.target = anchorElm ? dom.getAttrib(anchorElm, 'target') : '';
        data.url = anchorElm ? dom.getAttrib(anchorElm, 'href') : '';
		if(data.url){

		data.href = {value: data.url};
		}
        data.title = anchorElm ? dom.getAttrib(anchorElm, 'title') : '';

        data.rel = anchorElm ? dom.getAttrib(anchorElm, 'rel') : '';
        cm1LinkData.sys_dependentvariantid = anchorElm ? dom.getAttrib(anchorElm, 'sys_dependentvariantid') : '';
        cm1LinkData.rxinlineslot = anchorElm ? dom.getAttrib(anchorElm, 'rxinlineslot') : '';
        cm1LinkData.sys_dependentid = anchorElm ? dom.getAttrib(anchorElm, 'sys_dependentid') : '';
        cm1LinkData.inlinetype = anchorElm ? dom.getAttrib(anchorElm, 'inlinetype') : '';

        if (editor.settings.rel_list) {
            relListCtrl = {
                name: 'rel',
                type: 'listbox',
                label: 'Rel',
                values: buildRelList(data.rel)
            };
        }

        win = editor.windowManager.open({
            title: I18N.message("perc.ui.widget.tinymce@Insert link"),
            data: data,
            body: {
                type: 'panel', // root body panel
                items: [
<<<<<<< HEAD
                    { name: 'hrefPath',type: 'urlinput',filetype: 'file',size: 40,label: 'Url' },
                    { name: 'href', type: 'input', label: 'Url'},
=======
                    { name: 'href',type: 'urlinput',filetype: 'file',size: 40,label: 'Url' },
>>>>>>> 33425473
                    { name: 'title', type: 'input',label: I18N.message("perc.ui.widget.tinymce@Title"),inputMode: 'text'},
                    { name: 'target', type: 'listbox',label: I18N.message("perc.ui.widget.tinymce@Target"),
                        items: [
                            { text: 'Same Window', value: '_self' },
                            { text: 'New Window', value: '_blank' },
                            { text: 'Parent Window', value: '_parent' },
                            { text: 'Top Window', value: '_top' }
                        ]
                    }

                ]
            },
            buttons: [
                { type: 'cancel', text: 'Close' },
                { type: 'submit', text: 'Save', primary: true}
            ],
			initialData: data,
			onChange: function(api, changeData){
				if(changeData.name === 'target'){
<<<<<<< HEAD
					    var newData = api.getData();
						data.target = newData.target;
=======
						data.target = api.getData().target;
				}
				if(changeData.name === 'href'){
						data.href = api.getData().href;
				}
				if(changeData.name === 'title'){
						data.title = api.getData().title;
>>>>>>> 33425473
				}
            },

            onSubmit: function(e) {
<<<<<<< HEAD
                var linkPath = data.href;
                if (!linkPath) {
                    editor.execCommand('unlink');
                    return;
=======
                var linkPath = data.url;
                if (!linkPath) {
					linkPath = data.href.value;
					if (!linkPath) {
                        editor.execCommand('unlink');
                        return;
                    }
>>>>>>> 33425473
                }

                //Resolve manually entered internal links
                if(linkPath.match('^//Sites/') || linkPath.match('^//Assets/') || linkPath.match('^/Sites/') || linkPath.match('^/Assets/') || linkPath.match('^Sites/') || linkPath.match('^Assets/')){
                    if(linkPath.match('^Sites/') || linkPath.match('^Assets/')) {
                        linkPath = '/' + linkPath;
                    }
                    else if(linkPath.match('^//Sites/') || linkPath.match('^//Assets/')) {
                        linkPath = linkPath.substring(1);
                    }
                    topFrJQ.PercPathService.getPathItemForPath(linkPath, function(status, result){
                        if(status === topFrJQ.PercServiceUtils.STATUS_ERROR){
                            topFrJQ.perc_utils.alert_dialog({"title":I18N.message("perc.ui.widget.tinymce@Error"), "content":I18N.message("perc.ui.widget.tinymce@Invalid Link Message")});
                        }
                        else{
                            updateLinkData(result.PathItem);
                        }
                    });
                }
                else{
                    if(linkPath.match('^//Rhythmyx/') || linkPath.match('^/Rhythmyx/')){
                        addLink('no');
                    } else {
                        addLink('yes');
                    }
                }
				win.close();
            }
        });

        function updateLinkData(pathItem)
        {
            //Save the path to cookie
            topFrJQ.cookie('perc-inlinelink-path', pathItem.path);
            topFrJQ.PercPathService.getInlineRenderLink(pathItem.id, function(status, retData){

                if(!status)
                {
                    topFrJQ.perc_utils.info(retData);
                    topFrJQ.perc_utils.alert_dialog({"title":I18N.message("perc.ui.widget.tincymce@Error"), "content":I18N.message("perc.ui.widget.tinymce@Could not get item details")});
                    return;
                }
                var renderLink = retData.InlineRenderLink;
                cm1LinkData.sys_dependentvariantid = renderLink.sys_dependentvariantid;
                cm1LinkData.stateClass = renderLink.stateClass;
                cm1LinkData.rxinlineslot = '103';
                cm1LinkData.sys_dependentid = renderLink.sys_dependentid;
                cm1LinkData.inlinetype = 'rxhyperlink';
                cm1LinkData.jcrPath = pathItem.path;
<<<<<<< HEAD
                cm1LinkData.pathItem = pathItem;
                data.href = renderLink.url;
=======
                data.url = renderLink.url;
				data.href = {value: data.url};
>>>>>>> 33425473
                data.title= renderLink.title;
                addLink('no');
                win.setData(data);
            });
        }

        //Inner function that adds the link.
        function addLink(extLink){
            var anchorAttrs = {
<<<<<<< HEAD
                href: data.href,
                target: data.target ? data.target : null,
=======

                target: data.target ? data.target : null,
				href:data.href?data.href.value :data.url,
>>>>>>> 33425473
                title: data.title ? data.title : null,
                rel: data.rel ? data.rel : null,
                sys_dependentvariantid : cm1LinkData.sys_dependentvariantid,
                rxinlineslot : cm1LinkData.rxinlineslot,
                sys_relationshipid : '',
                sys_dependentid : cm1LinkData.sys_dependentid,
                inlinetype : cm1LinkData.inlinetype,
                'class': cm1LinkData.stateClass,
<<<<<<< HEAD
                'data-jcrpath': cm1LinkData.jcrPath,
                'data-pathitem': JSON.stringify(cm1LinkData.pathItem)
            };
            var extAnchorAttrs = {
                href: data.href,
                target: data.target ? data.target : null,
=======
                'data-jcrpath': cm1LinkData.jcrPath
            };
            var extAnchorAttrs = {
                target: data.target ? data.target : null,
				href:data.href? data.href.value :data.url,
>>>>>>> 33425473
                title: data.title ? data.title : null
            };
            if (anchorElm) {
                editor.focus();
                if(selectedElm.nodeName !== 'IMG'){
                    anchorElm.innerHTML = data.text;
                }

                if(extLink === 'yes'){
<<<<<<< HEAD
                    var attrList = anchorElm.attributes;
                    var i = attrList.length;
                    while( i-- ){
                        anchorElm.removeAttributeNode(attrList[i]);
                    }
=======
>>>>>>> 33425473
                    dom.setAttribs(anchorElm, extAnchorAttrs);
                } else {
                    dom.setAttribs(anchorElm, anchorAttrs);
                }

                if(anchorElm.target!=null && anchorElm.target!="" ){
                    anchorElm.rel="noopener noreferrer";
                }
                selection.select(anchorElm);
            } else {
                if(anchorAttrs.target!=null && anchorAttrs.target!="" ){
                    anchorAttrs.rel="noopener noreferrer";
                }
                editor.execCommand('mceInsertLink', !1, anchorAttrs);
            }
        }

        editor.addCommand('updateFileSelection', function (ui, selectedItem) {
            updateLinkData(selectedItem,null);
        });
    }

<<<<<<< HEAD
=======
    /**
     * This method checks if TinyMCE is part of ContentEditor or CMS UI
     * In Case it is CMS UI, it enables buttons and menu items applicable to CMS and
     * disables buttons and menuitems applicable to Rhythmyx Objects and vice a versa.
     * @returns {boolean}
     */
	function isRXEditor(){
		 var isRxEdr = false;
		if(typeof contentEditor !== 'undefined' && "yes" === contentEditor){
			isRxEdr = true;
		}
		return isRxEdr;
	}

>>>>>>> 33425473
    editor.ui.registry.addButton('link', {
        icon: 'link',
        type: 'button',
        tooltip: I18N.message("perc.ui.widget.tinymce@Insert Edit Link"),
        shortcut: 'Ctrl+K',
        onAction: createLinkList(showDialog),
<<<<<<< HEAD
        stateSelector: 'a[href]'
=======
        stateSelector: 'a[href]',
		onSetup: function (buttonApi) {
            var editorEventCallback = function (eventApi) {
              buttonApi.setDisabled(isRXEditor() === true );
            };
            editor.on('NodeChange', editorEventCallback);

            /* onSetup should always return the unbind handlers */
            return function (buttonApi) {
              editor.off('NodeChange', editorEventCallback);
            };
      }
>>>>>>> 33425473
    });

    editor.ui.registry.addButton('unlink', {
        icon: 'unlink',
        type: 'button',
        tooltip: I18N.message("perc.ui.widget.tinymce@Remove links"),
        onAction: function () {
            editor.execCommand('unlink');
        },
<<<<<<< HEAD
        stateSelector: 'a[href]'
=======
        stateSelector: 'a[href]',
		onSetup: function (buttonApi) {
            var editorEventCallback = function (eventApi) {
              buttonApi.setDisabled(isRXEditor() === true );
            };
            editor.on('NodeChange', editorEventCallback);

            /* onSetup should always return the unbind handlers */
            return function (buttonApi) {
              editor.off('NodeChange', editorEventCallback);
            };
      }
    });
	 editor.ui.registry.addButton('openlink', {
        icon: 'new-tab',
        type: 'button',
		onAction: function () {
            editor.execCommand('mceLink');
        },
        stateSelector: 'a[href]',
		 selector: 'textarea',
		 default_link_target: '_blank',
		 onSetup: function (buttonApi) {
            var editorEventCallback = function (eventApi) {
              buttonApi.setDisabled(isRXEditor() === true );
            };
            editor.on('NodeChange', editorEventCallback);

            /* onSetup should always return the unbind handlers */
            return function (buttonApi) {
              editor.off('NodeChange', editorEventCallback);
            };
      }
>>>>>>> 33425473
    });

    editor.shortcuts.add('ctrl+k', '', createLinkList(showDialog));

    this.showDialog = showDialog;

<<<<<<< HEAD
    editor.ui.registry.addMenuItem('percadvlink', {
=======
    editor.ui.registry.addMenuItem('openlink', {
        icon: 'new-tab',
        text: I18N.message("perc.ui.widget.tinymce@Open link"),
        onAction: function () {
            editor.execCommand('mceLink');
        },
        stateSelector: 'a[href]',
        context: 'insert',
        prependToContext: true,
        onSetup: function (buttonApi) {
            if (isRXEditor() === false) {
                buttonApi.setDisabled(false);
            } else {
                buttonApi.setDisabled(true);
            }
        }
    });

    editor.ui.registry.addMenuItem('link', {
>>>>>>> 33425473
        icon: 'link',
        text: I18N.message("perc.ui.widget.tinymce@Insert link"),
        shortcut: 'Ctrl+K',
        onAction: createLinkList(showDialog),
        stateSelector: 'a[href]',
        context: 'insert',
        prependToContext: true,
        onSetup: function (buttonApi) {
            if (isRXEditor() === false) {
                buttonApi.setDisabled(false);
            } else {
                buttonApi.setDisabled(true);
            }
        }
    });

	editor.ui.registry.addMenuItem('unlink', {
        icon: 'unlink',
        text: I18N.message("perc.ui.widget.tinymce@Remove links"),
        onAction: function () {
            editor.execCommand('unlink');
        },
        stateSelector: 'a[href]',
        context: 'insert',
        prependToContext: true,
        onSetup: function (buttonApi) {
            if (isRXEditor() === false) {
                buttonApi.setDisabled(false);
            } else {
                buttonApi.setDisabled(true);
            }
        }
    });
});<|MERGE_RESOLUTION|>--- conflicted
+++ resolved
@@ -78,12 +78,7 @@
             body: {
                 type: 'panel', // root body panel
                 items: [
-<<<<<<< HEAD
-                    { name: 'hrefPath',type: 'urlinput',filetype: 'file',size: 40,label: 'Url' },
-                    { name: 'href', type: 'input', label: 'Url'},
-=======
                     { name: 'href',type: 'urlinput',filetype: 'file',size: 40,label: 'Url' },
->>>>>>> 33425473
                     { name: 'title', type: 'input',label: I18N.message("perc.ui.widget.tinymce@Title"),inputMode: 'text'},
                     { name: 'target', type: 'listbox',label: I18N.message("perc.ui.widget.tinymce@Target"),
                         items: [
@@ -103,10 +98,6 @@
 			initialData: data,
 			onChange: function(api, changeData){
 				if(changeData.name === 'target'){
-<<<<<<< HEAD
-					    var newData = api.getData();
-						data.target = newData.target;
-=======
 						data.target = api.getData().target;
 				}
 				if(changeData.name === 'href'){
@@ -114,17 +105,10 @@
 				}
 				if(changeData.name === 'title'){
 						data.title = api.getData().title;
->>>>>>> 33425473
 				}
             },
 
             onSubmit: function(e) {
-<<<<<<< HEAD
-                var linkPath = data.href;
-                if (!linkPath) {
-                    editor.execCommand('unlink');
-                    return;
-=======
                 var linkPath = data.url;
                 if (!linkPath) {
 					linkPath = data.href.value;
@@ -132,7 +116,6 @@
                         editor.execCommand('unlink');
                         return;
                     }
->>>>>>> 33425473
                 }
 
                 //Resolve manually entered internal links
@@ -182,13 +165,8 @@
                 cm1LinkData.sys_dependentid = renderLink.sys_dependentid;
                 cm1LinkData.inlinetype = 'rxhyperlink';
                 cm1LinkData.jcrPath = pathItem.path;
-<<<<<<< HEAD
-                cm1LinkData.pathItem = pathItem;
-                data.href = renderLink.url;
-=======
                 data.url = renderLink.url;
 				data.href = {value: data.url};
->>>>>>> 33425473
                 data.title= renderLink.title;
                 addLink('no');
                 win.setData(data);
@@ -198,14 +176,9 @@
         //Inner function that adds the link.
         function addLink(extLink){
             var anchorAttrs = {
-<<<<<<< HEAD
-                href: data.href,
-                target: data.target ? data.target : null,
-=======
 
                 target: data.target ? data.target : null,
 				href:data.href?data.href.value :data.url,
->>>>>>> 33425473
                 title: data.title ? data.title : null,
                 rel: data.rel ? data.rel : null,
                 sys_dependentvariantid : cm1LinkData.sys_dependentvariantid,
@@ -214,20 +187,11 @@
                 sys_dependentid : cm1LinkData.sys_dependentid,
                 inlinetype : cm1LinkData.inlinetype,
                 'class': cm1LinkData.stateClass,
-<<<<<<< HEAD
-                'data-jcrpath': cm1LinkData.jcrPath,
-                'data-pathitem': JSON.stringify(cm1LinkData.pathItem)
-            };
-            var extAnchorAttrs = {
-                href: data.href,
-                target: data.target ? data.target : null,
-=======
                 'data-jcrpath': cm1LinkData.jcrPath
             };
             var extAnchorAttrs = {
                 target: data.target ? data.target : null,
 				href:data.href? data.href.value :data.url,
->>>>>>> 33425473
                 title: data.title ? data.title : null
             };
             if (anchorElm) {
@@ -237,14 +201,6 @@
                 }
 
                 if(extLink === 'yes'){
-<<<<<<< HEAD
-                    var attrList = anchorElm.attributes;
-                    var i = attrList.length;
-                    while( i-- ){
-                        anchorElm.removeAttributeNode(attrList[i]);
-                    }
-=======
->>>>>>> 33425473
                     dom.setAttribs(anchorElm, extAnchorAttrs);
                 } else {
                     dom.setAttribs(anchorElm, anchorAttrs);
@@ -267,8 +223,6 @@
         });
     }
 
-<<<<<<< HEAD
-=======
     /**
      * This method checks if TinyMCE is part of ContentEditor or CMS UI
      * In Case it is CMS UI, it enables buttons and menu items applicable to CMS and
@@ -283,16 +237,12 @@
 		return isRxEdr;
 	}
 
->>>>>>> 33425473
     editor.ui.registry.addButton('link', {
         icon: 'link',
         type: 'button',
         tooltip: I18N.message("perc.ui.widget.tinymce@Insert Edit Link"),
         shortcut: 'Ctrl+K',
         onAction: createLinkList(showDialog),
-<<<<<<< HEAD
-        stateSelector: 'a[href]'
-=======
         stateSelector: 'a[href]',
 		onSetup: function (buttonApi) {
             var editorEventCallback = function (eventApi) {
@@ -305,7 +255,6 @@
               editor.off('NodeChange', editorEventCallback);
             };
       }
->>>>>>> 33425473
     });
 
     editor.ui.registry.addButton('unlink', {
@@ -315,9 +264,6 @@
         onAction: function () {
             editor.execCommand('unlink');
         },
-<<<<<<< HEAD
-        stateSelector: 'a[href]'
-=======
         stateSelector: 'a[href]',
 		onSetup: function (buttonApi) {
             var editorEventCallback = function (eventApi) {
@@ -351,16 +297,12 @@
               editor.off('NodeChange', editorEventCallback);
             };
       }
->>>>>>> 33425473
     });
 
     editor.shortcuts.add('ctrl+k', '', createLinkList(showDialog));
 
     this.showDialog = showDialog;
 
-<<<<<<< HEAD
-    editor.ui.registry.addMenuItem('percadvlink', {
-=======
     editor.ui.registry.addMenuItem('openlink', {
         icon: 'new-tab',
         text: I18N.message("perc.ui.widget.tinymce@Open link"),
@@ -380,7 +322,6 @@
     });
 
     editor.ui.registry.addMenuItem('link', {
->>>>>>> 33425473
         icon: 'link',
         text: I18N.message("perc.ui.widget.tinymce@Insert link"),
         shortcut: 'Ctrl+K',
