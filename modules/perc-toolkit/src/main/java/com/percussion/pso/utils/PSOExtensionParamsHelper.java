--- conflicted
+++ resolved
@@ -48,13 +48,10 @@
     /**
      * The log instance to use for this class if one is not provided, never <code>null</code>.
      */
-<<<<<<< HEAD
+
 
     private static final Logger defaultLog = LogManager.getLogger(PSOExtensionParamsHelper.class);
-=======
-    private static final Logger defaultLog = LogManager
-            .getLogger(PSOExtensionParamsHelper.class);
->>>>>>> 5356a18f
+
     
     /**
      * The user log instance.
@@ -109,11 +106,9 @@
      * @param selectors The selectors that are passed with the find method.
      * @param log
      */
-<<<<<<< HEAD
-    public PSOExtensionParamsHelper(Map<String,? extends Object> args, 
-=======
+
     public PSOExtensionParamsHelper(Map<String,?> args,
->>>>>>> 5356a18f
+
             Map<String,Object> selectors, Logger log) {
         doLog(log);
         if (args == null)
