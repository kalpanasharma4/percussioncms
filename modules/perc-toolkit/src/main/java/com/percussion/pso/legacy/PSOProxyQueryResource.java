--- conflicted
+++ resolved
@@ -65,10 +65,9 @@
     /**
      * The log instance to use for this class, never <code>null</code>.
      */
-<<<<<<< HEAD
 
-=======
->>>>>>> 971ba797
+
+
     private static final Logger log = LogManager.getLogger(PSOProxyQueryResource.class);
 
     public boolean canModifyStyleSheet() {
