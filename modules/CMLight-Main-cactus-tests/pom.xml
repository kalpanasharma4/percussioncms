--- conflicted
+++ resolved
@@ -28,11 +28,7 @@
     <parent>
         <groupId>com.percussion</groupId>
         <artifactId>core</artifactId>
-<<<<<<< HEAD
-        <version>8.0.2.10</version>
-=======
         <version>8.0.3</version>
->>>>>>> 6cb8907b
         <relativePath>../../pom.xml</relativePath>
     </parent>
     <artifactId>perc-system-cactus-tests</artifactId>
