<?xml version="1.0" encoding="UTF-8"?>
<tables>
    <table name="CONTENTADHOCUSERS" allowSchemaChanges="y" alter="y"  delolddata="n" isView="n">
        <row>
            <column name="CONTENTID">
                <jdbctype>INTEGER</jdbctype>
                <size/>
                <allowsnull>no</allowsnull>
            </column>
            <column name="USERNAME">
                <jdbctype>VARCHAR</jdbctype>
                <size>50</size>
                <allowsnull>no</allowsnull>
            </column>
            <column name="ADHOCTYPE">
                <jdbctype>INTEGER</jdbctype>
                <size/>
                <allowsnull>yes</allowsnull>
            </column>
            <column name="ROLEID">
                <jdbctype>INTEGER</jdbctype>
                <size/>
                <allowsnull>no</allowsnull>
            </column>
        </row>
        <primarykey name="PK_ADHOCUSERS">
            <name>CONTENTID</name>
            <name>ROLEID</name>
            <name>USERNAME</name>
        </primarykey>
    </table>
    <table name="CONTENTAPPROVALS" allowSchemaChanges="y" alter="y"  delolddata="n" isView="n">
        <row>
            <column name="CONTENTID">
                <jdbctype>INTEGER</jdbctype>
                <size/>
                <allowsnull>no</allowsnull>
            </column>
            <column name="STATEID">
                <jdbctype>INTEGER</jdbctype>
                <size/>
                <allowsnull>yes</allowsnull>
            </column>
            <column name="TRANSITIONID">
                <jdbctype>INTEGER</jdbctype>
                <size/>
                <allowsnull>yes</allowsnull>
            </column>
            <column name="USERNAME">
                <jdbctype>VARCHAR</jdbctype>
                <size>50</size>
                <allowsnull>no</allowsnull>
            </column>
            <column name="WORKFLOWAPPID">
                <jdbctype>INTEGER</jdbctype>
                <size/>
                <allowsnull>no</allowsnull>
            </column>
            <column name="ROLEID">
                <jdbctype>INTEGER</jdbctype>
                <size/>
                <allowsnull>yes</allowsnull>
            </column>
        </row>
        <primarykey name="PK_CONTENTAPPROVAL">
            <name>CONTENTID</name>
            <name>WORKFLOWAPPID</name>
            <name>USERNAME</name>
        </primarykey>
    </table>
    <table name="CONTENTSTATUS" allowSchemaChanges="y" alter="y"  delolddata="n" isView="n">
        <row>
            <column name="CONTENTID">
                <jdbctype>INTEGER</jdbctype>
                <size/>
                <allowsnull>no</allowsnull>
            </column>
            <column name="HIB_VER">
                <jdbctype>INTEGER</jdbctype>
                <size/>
                <allowsnull>yes</allowsnull>
                <defaultvalue>0</defaultvalue>
            </column>
            <column name="CONTENTSTATEID">
                <jdbctype>INTEGER</jdbctype>
                <size/>
                <allowsnull>yes</allowsnull>
            </column>
            <column name="CONTENTCHECKOUTUSERNAME">
                <jdbctype>VARCHAR</jdbctype>
                <size>255</size>
                <allowsnull>yes</allowsnull>
            </column>
            <column name="CONTENTLASTMODIFIER">
                <jdbctype>VARCHAR</jdbctype>
                <size>255</size>
                <allowsnull>yes</allowsnull>
            </column>
            <column name="CONTENTLASTMODIFIEDDATE">
                <jdbctype>DATE</jdbctype>
                <size/>
                <allowsnull>yes</allowsnull>
            </column>
            <column name="CONTENTTYPEID">
                <jdbctype>BIGINT</jdbctype>
                <size/>
                <allowsnull>yes</allowsnull>
            </column>
            <column name="CONTENTCREATEDDATE">
                <jdbctype>DATE</jdbctype>
                <size/>
                <allowsnull>yes</allowsnull>
            </column>
            <column name="LASTTRANSITIONDATE">
                <jdbctype>DATE</jdbctype>
                <size/>
                <allowsnull>yes</allowsnull>
            </column>
            <column name="NEXTAGINGDATE">
                <jdbctype>DATE</jdbctype>
                <size/>
                <allowsnull>yes</allowsnull>
            </column>
            <column name="CONTENTCREATEDBY">
                <jdbctype>VARCHAR</jdbctype>
                <size>255</size>
                <allowsnull>yes</allowsnull>
            </column>
            <column name="CONTENTSTARTDATE">
                <jdbctype>DATE</jdbctype>
                <size/>
                <allowsnull>yes</allowsnull>
            </column>
            <column name="CONTENTEXPIRYDATE">
                <jdbctype>DATE</jdbctype>
                <size/>
                <allowsnull>yes</allowsnull>
            </column>
            <column name="CONTENTAGINGTIME">
                <jdbctype>INTEGER</jdbctype>
                <size/>
                <allowsnull>yes</allowsnull>
            </column>
            <column name="CONTENTPUBLISHDATE">
                <jdbctype>DATE</jdbctype>
                <size/>
                <allowsnull>yes</allowsnull>
            </column>
            <column name="CONTENTPOSTDATE">
                <jdbctype>DATE</jdbctype>
                <size/>
                <allowsnull>yes</allowsnull>
            </column>
            <column name="CONTENTPOSTDATETZ">
                <jdbctype>VARCHAR</jdbctype>
                <size>35</size>
                <allowsnull>yes</allowsnull>
            </column>
            <column name="CONTENTPATHNAME" >
                <jdbctype>VARCHAR</jdbctype>
                <size>255</size>
                <allowsnull>yes</allowsnull>
            </column>
            <column name="CONTENTSUFFIX">
                <jdbctype>VARCHAR</jdbctype>
                <size>50</size>
                <allowsnull>yes</allowsnull>
            </column>
            <column name="WORKFLOWAPPID">
                <jdbctype>INTEGER</jdbctype>
                <size/>
                <allowsnull>no</allowsnull>
            </column>
            <column name="TITLE">
                <jdbctype>VARCHAR</jdbctype>
                <size>255</size>
                <allowsnull>yes</allowsnull>
            </column>
            <column name="CURRENTREVISION">
                <jdbctype>INTEGER</jdbctype>
                <size/>
                <allowsnull>yes</allowsnull>
            </column>
            <column name="TIPREVISION">
                <jdbctype>INTEGER</jdbctype>
                <size/>
                <allowsnull>yes</allowsnull>
            </column>
            <column name="EDITREVISION">
                <jdbctype>INTEGER</jdbctype>
                <size/>
                <allowsnull>yes</allowsnull>
            </column>
            <column name="REVISIONLOCK">
                <jdbctype>CHAR</jdbctype>
                <size>1</size>
                <allowsnull>yes</allowsnull>
            </column>
            <column name="CLONEDPARENT">
                <jdbctype>INTEGER</jdbctype>
                <size/>
                <allowsnull>yes</allowsnull>
            </column>
            <column name="REMINDERDATE">
                <jdbctype>TIMESTAMP</jdbctype>
                <size/>
                <allowsnull>yes</allowsnull>
            </column>
            <column name="STATEENTEREDDATE">
                <jdbctype>TIMESTAMP</jdbctype>
                <size/>
                <allowsnull>yes</allowsnull>
            </column>
            <column name="NEXTAGINGTRANSITION">
                <jdbctype>INTEGER</jdbctype>
                <size/>
                <allowsnull>yes</allowsnull>
            </column>
            <column name="REPEATEDAGINGTRANSSTARTDATE">
                <jdbctype>TIMESTAMP</jdbctype>
                <size/>
                <allowsnull>yes</allowsnull>
            </column>
            <column name="COMMUNITYID">
                <jdbctype>INTEGER</jdbctype>
                <size/>
                <allowsnull>yes</allowsnull>
            </column>
            <column name="LOCALE">
                <jdbctype>VARCHAR</jdbctype>
                <size>16</size>
                <allowsnull>yes</allowsnull>
            </column>
            <column name="OBJECTTYPE">
                <jdbctype>INTEGER</jdbctype>
                <size/>
                <allowsnull>no</allowsnull>
                <defaultvalue>1</defaultvalue>
            </column>
            <column name="PUBLIC_REVISION">
                <jdbctype>INTEGER</jdbctype>
                <size/>
                <allowsnull>yes</allowsnull>
            </column>
        </row>
        <primarykey>
            <name>CONTENTID</name>
        </primarykey>
        <indexdefinitions>
            <index name="IX_CONSTAT_TITLE" isUnique="n">
                <name>TITLE</name>
            </index>
            <index name="IX_CONSTAT_AUTH" isUnique="n">
                <name>CONTENTCREATEDBY</name>
            </index>
            <index name="IX_CONSTAT_USER" isUnique="n">
                <name>CONTENTCHECKOUTUSERNAME</name>
            </index>
            <index name="IX_CONSTAT_RECENT" isUnique="n">
                <name>CONTENTLASTMODIFIEDDATE</name>
            </index>
            <index name="IX_PUBLIC_REVISION" isUnique="n">
                <name>PUBLIC_REVISION</name>
            </index>
            <index name="IX_CONSTAT_ITEMSTATE" isUnique="n">
                <name>CONTENTSTATEID</name>
                <name>WORKFLOWAPPID</name>
                <name>CONTENTID</name>
            </index>
            <index name="IX_CONSTAT_CURRTYPE" isUnique="n">
                <name>CONTENTTYPEID</name>
                <name>CONTENTID</name>
                <name>CURRENTREVISION</name>
            </index>
        </indexdefinitions>
    </table>
    <table name="CONTENTSTATUSHISTORY" allowSchemaChanges="y" alter="y"  delolddata="n" isView="n">
        <row>
            <column name="CONTENTSTATUSHISTORYID">
                <jdbctype>INTEGER</jdbctype>
                <size/>
                <allowsnull>no</allowsnull>
            </column>
            <column name="CONTENTID">
                <jdbctype>INTEGER</jdbctype>
                <size/>
                <allowsnull>no</allowsnull>
            </column>
            <column name="REVISIONID">
                <jdbctype>INTEGER</jdbctype>
                <size/>
                <allowsnull>yes</allowsnull>
            </column>
            <column name="SESSIONID">
                <jdbctype>VARCHAR</jdbctype>
                <size>255</size>
                <allowsnull>yes</allowsnull>
            </column>
            <column name="ACTOR">
                <jdbctype>VARCHAR</jdbctype>
                <size>255</size>
                <allowsnull>yes</allowsnull>
            </column>
            <column name="VALID">
                <jdbctype>CHAR</jdbctype>
                <size>1</size>
                <allowsnull>yes</allowsnull>
            </column>
            <column name="STATEID">
                <jdbctype>INTEGER</jdbctype>
                <size/>
                <allowsnull>yes</allowsnull>
            </column>
            <column name="TRANSITIONID">
                <jdbctype>INTEGER</jdbctype>
                <size/>
                <allowsnull>yes</allowsnull>
            </column>
            <column name="ROLENAME">
                <jdbctype>VARCHAR</jdbctype>
                <size>1024</size>
                <allowsnull>yes</allowsnull>
            </column>
            <column name="STATENAME">
                <jdbctype>VARCHAR</jdbctype>
                <size>50</size>
                <allowsnull>yes</allowsnull>
            </column>
            <column name="TRANSITIONLABEL">
                <jdbctype>VARCHAR</jdbctype>
                <size>50</size>
                <allowsnull>yes</allowsnull>
            </column>
            <column name="CHECKOUTUSERNAME">
                <jdbctype>VARCHAR</jdbctype>
                <size>255</size>
                <allowsnull>yes</allowsnull>
            </column>
            <column name="LASTMODIFIERNAME">
                <jdbctype>VARCHAR</jdbctype>
                <size>255</size>
                <allowsnull>yes</allowsnull>
            </column>
            <column name="LASTMODIFIEDDATE">
                <jdbctype>DATE</jdbctype>
                <size/>
                <allowsnull>yes</allowsnull>
            </column>
            <column name="EVENTTIME">
                <jdbctype>DATE</jdbctype>
                <size/>
                <allowsnull>yes</allowsnull>
            </column>
            <column name="WORKFLOWAPPID">
                <jdbctype>INTEGER</jdbctype>
                <size/>
                <allowsnull>no</allowsnull>
            </column>
            <column name="TITLE" >
                <jdbctype>VARCHAR</jdbctype>
                <size>500</size>
                <allowsnull>yes</allowsnull>
            </column>
            <column name="TRANSITIONCOMMENT" >
                <jdbctype>VARCHAR</jdbctype>
                <size>500</size>
                <allowsnull>yes</allowsnull>
            </column>
        </row>
        <primarykey name="PK_CSTATUSHISTORY">
            <name>CONTENTSTATUSHISTORYID</name>
        </primarykey>
        <indexdefinitions>
            <index name="IX_CONHIS_CONID" isUnique="n">
                <name>CONTENTID</name>
            </index>
            <index name="IX_LAST_MODIFIED" isUnique="n">
                <name>LASTMODIFIEDDATE</name>
            </index>
            <index name="IX_REVISIONID" isUnique="n">
                <name>REVISIONID</name>
            </index>
            <index name="IX_CONHIS_IDTIME" isUnique="n">
                <name>CONTENTID</name>
                <name>CONTENTSTATUSHISTORYID</name>
                <name>EVENTTIME</name>
            </index>
            <index name="IX_CONHIS_CONSTEVT" isUnique="n">
                <name>CONTENTID</name>
                <name>STATENAME</name>
                <name>EVENTTIME</name>
            </index>
            <index name="IX_CONHIS_CTSTTREVT" isUnique="n">
                <name>CONTENTID</name>
                <name>STATENAME</name>
                <name>TRANSITIONLABEL</name>
                <name>EVENTTIME</name>
            </index>
            <index name="IX_CONHIS_CTST" isUnique="n">
                <name>CONTENTID</name>
                <name>STATENAME</name>
            </index>
        </indexdefinitions>
    </table>
    <table name="CONTENTTYPES" allowSchemaChanges="y" alter="y"  delolddata="n" isView="n">
        <schemaHandlers>
            <schemaHandler type="noAlterTableStmt"/>
            <schemaHandler type="fromBackup">
                <dataHandlers>
                    <dataHandler class="com.percussion.install.PSJdbcUniqueColumn">
                        <column name="CONTENTTYPENAME" value="CONTENTTYPENAME"/>
                    </dataHandler>
                </dataHandlers>
            </schemaHandler>
        </schemaHandlers>
        <row>
            <column name="CONTENTTYPEID">
                <jdbctype>BIGINT</jdbctype>
                <size/>
                <allowsnull>no</allowsnull>
            </column>
            <column name="VERSION">
                <jdbctype>INTEGER</jdbctype>
                <size/>
                <allowsnull>no</allowsnull>
                <defaultvalue>0</defaultvalue>
            </column>
            <column name="CONTENTTYPENEWREQUEST" >
                <jdbctype>VARCHAR</jdbctype>
                <size>255</size>
                <allowsnull>yes</allowsnull>
            </column>
            <column name="CONTENTTYPEQUERYREQUEST" >
                <jdbctype>VARCHAR</jdbctype>
                <size>255</size>
                <allowsnull>yes</allowsnull>
            </column>
            <column name="CONTENTTYPENAME">
                <jdbctype>VARCHAR</jdbctype>
                <size>50</size>
                <allowsnull>no</allowsnull>
            </column>
            <column name="CONTENTTYPELABEL">
                <jdbctype>VARCHAR</jdbctype>
                <size>255</size>
                <allowsnull>yes</allowsnull>
            </column>
            <column name="CONTENTTYPEDESC" >
                <jdbctype>VARCHAR</jdbctype>
                <size>255</size>
                <allowsnull>yes</allowsnull>
            </column>
            <column name="CONTENTTYPEUPDATEREQUEST" >
                <jdbctype>VARCHAR</jdbctype>
                <size>255</size>
                <allowsnull>yes</allowsnull>
            </column>
            <column name="HIDEFROMMENU">
                <jdbctype>INTEGER</jdbctype>
                <size/>
                <allowsnull>yes</allowsnull>
            </column>
            <column name="OBJECTTYPE">
                <jdbctype>INTEGER</jdbctype>
                <size/>
                <allowsnull>no</allowsnull>
                <defaultvalue>1</defaultvalue>
            </column>
        </row>
        <primarykey>
            <name>CONTENTTYPEID</name>
        </primarykey>
        <indexdefinitions>
            <index name="UNI_KEY_CTYPES">
                <name>CONTENTTYPENAME</name>
            </index>
        </indexdefinitions>
    </table>
    <table name="PSX_TEMPLATE" allowSchemaChanges="y" alter="y"  delolddata="n" isView="n">
        <row>
            <column name="TEMPLATE_ID">
                <jdbctype>BIGINT</jdbctype>
                <size/>
                <allowsnull>no</allowsnull>
            </column>
            <column name="VERSION">
                <jdbctype>INTEGER</jdbctype>
                <size/>
                <allowsnull>no</allowsnull>
                <defaultvalue>0</defaultvalue>
            </column>
            <column name="LABEL">
                <jdbctype>VARCHAR</jdbctype>
                <size>100</size>
                <allowsnull>yes</allowsnull>
            </column>
            <column name="NAME" >
                <jdbctype>VARCHAR</jdbctype>
                <size>100</size>
                <allowsnull>yes</allowsnull>
            </column>
            <column name="STYLESHEETNAME">
                <jdbctype>VARCHAR</jdbctype>
                <size>100</size>
                <allowsnull>yes</allowsnull>
            </column>
            <column name="ASSEMBLYURL" >
                <jdbctype>VARCHAR</jdbctype>
                <size>2100</size>
                <allowsnull>yes</allowsnull>
            </column>
            <column name="ASSEMBLER" >
                <jdbctype>VARCHAR</jdbctype>
                <size>256</size>
                <allowsnull>yes</allowsnull>
            </column>
            <column name="OUTPUTFORMAT">
                <jdbctype>INTEGER</jdbctype>
                <size/>
                <allowsnull>yes</allowsnull>
            </column>
            <column name="AATYPE">
                <jdbctype>INTEGER</jdbctype>
                <size/>
                <allowsnull>yes</allowsnull>
            </column>
            <column name="TEMPLATE_TYPE">
                <jdbctype>INTEGER</jdbctype>
                <size/>
                <allowsnull>yes</allowsnull>
            </column>
            <column name="DESCRIPTION" >
                <jdbctype>VARCHAR</jdbctype>
                <size>255</size>
                <allowsnull>yes</allowsnull>
            </column>
            <column name="PUBLISHWHEN">
                <jdbctype>CHAR</jdbctype>
                <size>1</size>
                <allowsnull>yes</allowsnull>
                <defaultvalue>d</defaultvalue>
            </column>
            <column name="LOCATIONPREFIX">
                <jdbctype>VARCHAR</jdbctype>
                <size>10</size>
                <allowsnull>yes</allowsnull>
            </column>
            <column name="LOCATIONSUFFIX">
                <jdbctype>VARCHAR</jdbctype>
                <size>10</size>
                <allowsnull>yes</allowsnull>
            </column>
            <column name="TEMPLATE">
                <jdbctype>CLOB</jdbctype>
                <size/>
                <allowsnull>yes</allowsnull>
            </column>
            <column name="MIME_TYPE">
                <jdbctype>VARCHAR</jdbctype>
                <size>64</size>
                <allowsnull>yes</allowsnull>
            </column>
            <column name="CHARSET">
                <jdbctype>VARCHAR</jdbctype>
                <size>64</size>
                <allowsnull>yes</allowsnull>
            </column>
            <column name="GLOBAL_TEMPLATE_USAGE">
                <jdbctype>INTEGER</jdbctype>
                <size/>
                <allowsnull>yes</allowsnull>
            </column>
            <column name="GLOBAL_TEMPLATE">
                <jdbctype>BIGINT</jdbctype>
                <size/>
                <allowsnull>yes</allowsnull>
            </column>
        </row>
        <primarykey>
            <name>TEMPLATE_ID</name>
        </primarykey>
        <indexdefinitions>
            <index name="IX_TEMPLATE_NAME" isUnique="n">
                <name>NAME</name>
            </index>
        </indexdefinitions>
    </table>
    <table name="PSX_CONTENTTYPE_TEMPLATE" allowSchemaChanges="y" alter="y"  delolddata="n" isView="n">
        <row>
            <column name="TEMPLATE_TYPE_ID">
                <jdbctype>BIGINT</jdbctype>
                <size/>
                <allowsnull>no</allowsnull>
            </column>
            <column name="VERSION">
                <jdbctype>INTEGER</jdbctype>
                <size/>
                <allowsnull>no</allowsnull>
            </column>
            <column name="CONTENTTYPEID">
                <jdbctype>BIGINT</jdbctype>
                <size/>
                <allowsnull>yes</allowsnull>
            </column>
            <column name="TEMPLATE_ID">
                <jdbctype>BIGINT</jdbctype>
                <size/>
                <allowsnull>no</allowsnull>
            </column>
        </row>
        <primarykey>
            <name>TEMPLATE_TYPE_ID</name>
        </primarykey>
        <foreignkey name="FK_CVTYPE">
            <fkColumn>
                <name>TEMPLATE_ID</name>
                <externalTable>PSX_TEMPLATE</externalTable>
                <externalColumn>TEMPLATE_ID</externalColumn>
            </fkColumn>
            <fkColumn>
                <name>CONTENTTYPEID</name>
                <externalTable>CONTENTTYPES</externalTable>
                <externalColumn>CONTENTTYPEID</externalColumn>
            </fkColumn>
        </foreignkey>
        <indexdefinitions>
            <index name="IX_CTT_TEMPLATEID" isUnique="n">
                <name>TEMPLATE_ID</name>
            </index>
            <index name="IX_CTT_TYPEID" isUnique="n">
                <name>CONTENTTYPEID</name>
            </index>
        </indexdefinitions>
    </table>
    <table name="PSX_TEMPLATE_BINDING" allowSchemaChanges="y" alter="y"  delolddata="n" isView="n">
        <row>
            <column name="BINDING_ID">
                <jdbctype>BIGINT</jdbctype>
                <size/>
                <allowsnull>no</allowsnull>
            </column>
            <column name="VERSION">
                <jdbctype>INTEGER</jdbctype>
                <size/>
                <allowsnull>no</allowsnull>
                <defaultvalue>0</defaultvalue>
            </column>
            <column name="EXECUTION_ORDER">
                <jdbctype>INTEGER</jdbctype>
                <size/>
                <allowsnull>yes</allowsnull>
            </column>
            <column name="TEMPLATE_ID">
                <jdbctype>BIGINT</jdbctype>
                <size/>
                <allowsnull>yes</allowsnull>
            </column>
            <column name="VARIABLE">
                <jdbctype>VARCHAR</jdbctype>
                <size>64</size>
                <allowsnull>yes</allowsnull>
            </column>
            <column name="EXPRESSION">
                <jdbctype>CLOB</jdbctype>
                <size/>
                <allowsnull>no</allowsnull>
            </column>
        </row>
        <primarykey>
            <name>BINDING_ID</name>
        </primarykey>
        <foreignkey name="FK_VARBINDINGS">
            <fkColumn>
                <name>TEMPLATE_ID</name>
                <externalTable>PSX_TEMPLATE</externalTable>
                <externalColumn>TEMPLATE_ID</externalColumn>
            </fkColumn>
        </foreignkey>
    </table>
    <table name="RXDUAL">
        <row>
            <column name="GB">
                <jdbctype>VARCHAR</jdbctype>
                <size>50</size>
                <allowsnull>yes</allowsnull>
            </column>
        </row>
    </table>
    <table name="NEXTNUMBER">
        <row>
            <column name="KEYNAME">
                <jdbctype>VARCHAR</jdbctype>
                <size>50</size>
                <allowsnull>no</allowsnull>
            </column>
            <column name="NEXTNR">
                <jdbctype>INTEGER</jdbctype>
                <size/>
                <allowsnull>no</allowsnull>
            </column>
        </row>
        <primarykey>
            <name>KEYNAME</name>
        </primarykey>
    </table>
    <table name="NOTIFICATIONS" allowSchemaChanges="y" alter="y"  delolddata="n" isView="n">
        <row>
            <column name="NOTIFICATIONID">
                <jdbctype>INTEGER</jdbctype>
                <size/>
                <allowsnull>no</allowsnull>
            </column>
            <column name="SUBJECT">
                <jdbctype>VARCHAR</jdbctype>
                <size>998</size>
                <allowsnull>yes</allowsnull>
            </column>
            <column name="BODY">
                <jdbctype>CLOB</jdbctype>
                <size/>
                <allowsnull>yes</allowsnull>
            </column>
            <column name="WORKFLOWAPPID">
                <jdbctype>INTEGER</jdbctype>
                <size/>
                <allowsnull>no</allowsnull>
            </column>
            <column name="DESCRIPTION" >
                <jdbctype>VARCHAR</jdbctype>
                <size>255</size>
                <allowsnull>yes</allowsnull>
            </column>
        </row>
        <primarykey>
            <name>NOTIFICATIONID</name>
            <name>WORKFLOWAPPID</name>
        </primarykey>
    </table>
    <table name="ROLES" allowSchemaChanges="y" alter="y"  delolddata="n" isView="n">
        <row>
            <column name="ROLEID">
                <jdbctype>INTEGER</jdbctype>
                <size/>
                <allowsnull>no</allowsnull>
            </column>
            <column name="ROLENAME">
                <jdbctype>VARCHAR</jdbctype>
                <size>50</size>
                <allowsnull>no</allowsnull>
            </column>
            <column name="ROLEDESC" >
                <jdbctype>VARCHAR</jdbctype>
                <size>255</size>
                <allowsnull>yes</allowsnull>
            </column>
            <column name="WORKFLOWAPPID">
                <jdbctype>INTEGER</jdbctype>
                <size/>
                <allowsnull>no</allowsnull>
            </column>
        </row>
        <primarykey>
            <name>ROLEID</name>
            <name>WORKFLOWAPPID</name>
        </primarykey>
        <indexdefinitions>
            <index name="IX_ROLES_WRK_NAME" isUnique="n">
                <name>WORKFLOWAPPID</name>
                <name>ROLENAME</name>
            </index>
        </indexdefinitions>
    </table>
    <table name="PSX_ITEM_FILTER" allowSchemaChanges="y" alter="y"  delolddata="n" isView="n">
        <row>
            <column name="FILTER_ID">
                <jdbctype>BIGINT</jdbctype>
                <allowsnull>no</allowsnull>
            </column>
            <column name="VERSION">
                <jdbctype>INTEGER</jdbctype>
                <allowsnull>no</allowsnull>
                <defaultvalue>0</defaultvalue>
            </column>
            <column name="PARENT_FILTER_ID">
                <jdbctype>BIGINT</jdbctype>
                <allowsnull>yes</allowsnull>
            </column>
            <column name="NAME">
                <jdbctype>VARCHAR</jdbctype>
                <allowsnull>no</allowsnull>
                <size>64</size>
            </column>
            <column name="DESCRIPTION" >
                <jdbctype>VARCHAR</jdbctype>
                <allowsnull>yes</allowsnull>
                <size>1023</size>
            </column>
            <column name="LEGACY_AUTHTYPE">
                <jdbctype>INTEGER</jdbctype>
                <allowsnull>yes</allowsnull>
                <defaultvalue>0</defaultvalue>
            </column>
        </row>
        <primarykey>
            <name>FILTER_ID</name>
        </primarykey>
    </table>
<<<<<<< HEAD
    <!-- defined PSX_CONTENTLIST_GEN_PARAM table without foriegn key to RXCONTENTLIST table.
          There are 2 definition for PSX_CONTENTLIST_GEN_PARAM table, with/without forgien key.
          Make sure update both places for any changes in this table.
          This is to avoid a catch 22 issue when changing the type of the primary key in RXCONTENTLIST table.
    -->
    <table name="PSX_CONTENTLIST_GEN_PARAM" allowSchemaChanges="y" alter="y"  delolddata="n" isView="n">
        <row>
            <column name="PARAM_ID">
                <jdbctype>BIGINT</jdbctype>
                <allowsnull>no</allowsnull>
            </column>
            <column name="CONTENT_LIST_ID">
                <jdbctype>BIGINT</jdbctype>
                <allowsnull>yes</allowsnull>
            </column>
            <column name="VERSION">
                <jdbctype>INTEGER</jdbctype>
                <allowsnull>no</allowsnull>
            </column>
            <column name="NAME">
                <jdbctype>VARCHAR</jdbctype>
                <allowsnull>yes</allowsnull>
                <size>64</size>
            </column>
            <column name="VALUE" >
                <jdbctype>VARCHAR</jdbctype>
                <allowsnull>no</allowsnull>
                <size>4000</size>
            </column>
        </row>
        <primarykey>
            <name>PARAM_ID</name>
        </primarykey>
    </table>
    <!-- defined PSX_CONTENTLIST_EXPANDER_PARAM table without foriegn key to RXCONTENTLIST table.
          There are 2 definition for PSX_CONTENTLIST_EXPANDER_PARAM table, with/without forgien key.
          Make sure update both places for any changes in this table.
          This is to avoid a catch 22 issue when changing the type of the primary key in RXCONTENTLIST table.
    -->
    <table name="PSX_CONTENTLIST_EXPANDER_PARAM" allowSchemaChanges="y" alter="y"  delolddata="n" isView="n">
        <row>
            <column name="PARAM_ID">
                <jdbctype>BIGINT</jdbctype>
                <allowsnull>no</allowsnull>
            </column>
            <column name="CONTENT_LIST_ID">
                <jdbctype>BIGINT</jdbctype>
                <allowsnull>yes</allowsnull>
            </column>
            <column name="VERSION">
                <jdbctype>INTEGER</jdbctype>
                <allowsnull>no</allowsnull>
            </column>
            <column name="NAME">
                <jdbctype>VARCHAR</jdbctype>
                <allowsnull>yes</allowsnull>
                <size>64</size>
            </column>
            <column name="VALUE" >
                <jdbctype>VARCHAR</jdbctype>
                <allowsnull>no</allowsnull>
                <size>4000</size>
            </column>
        </row>
        <primarykey>
            <name>PARAM_ID</name>
        </primarykey>
    </table>
=======
>>>>>>> 33425473
    <table name="RXCONTENTLIST" allowSchemaChanges="y" alter="y"  delolddata="n" isView="n">
        <row>
            <column name="CONTENTLISTID">
                <jdbctype>BIGINT</jdbctype>
                <size/>
                <allowsnull>no</allowsnull>
            </column>
            <column name="VERSION">
                <jdbctype>INTEGER</jdbctype>
                <size/>
                <allowsnull>no</allowsnull>
                <defaultvalue>0</defaultvalue>
            </column>
            <column name="NAME">
                <jdbctype>VARCHAR</jdbctype>
                <size>100</size>
                <allowsnull>no</allowsnull>
            </column>
            <column name="DESCRIPTION" >
                <jdbctype>VARCHAR</jdbctype>
                <size>255</size>
                <allowsnull>yes</allowsnull>
            </column>
            <column name="TYPE">
                <jdbctype>SMALLINT</jdbctype>
                <allowsnull>no</allowsnull>
                <defaultvalue>0</defaultvalue>
            </column>
            <column name="URL" >
                <jdbctype>VARCHAR</jdbctype>
                <size>2100</size>
                <allowsnull>yes</allowsnull>
            </column>
            <column name="EDITIONTYPE">
                <jdbctype>VARCHAR</jdbctype>
                <size>100</size>
                <allowsnull>yes</allowsnull>
            </column>
            <column name="GENERATOR">
                <jdbctype>VARCHAR</jdbctype>
                <size>256</size>
                <allowsnull>yes</allowsnull>
            </column>
            <column name="EXPANDER">
                <jdbctype>VARCHAR</jdbctype>
                <size>256</size>
                <allowsnull>yes</allowsnull>
            </column>
            <column name="FILTER_ID">
                <jdbctype>BIGINT</jdbctype>
                <allowsnull>yes</allowsnull>
            </column>
        </row>
        <primarykey>
            <name>CONTENTLISTID</name>
        </primarykey>
        <indexdefinitions>
            <index name="IX_CONLIST_NAME" isUnique="y">
                <name>NAME</name>
            </index>
            <index name="IX_CONLIST_EDN" isUnique="n">
                <name>EDITIONTYPE</name>
            </index>
        </indexdefinitions>
    </table>
<<<<<<< HEAD
    <!-- defined PSX_CONTENTLIST_GEN_PARAM table with foriegn key to RXCONTENTLIST table.
         There are 2 definition for PSX_CONTENTLIST_GEN_PARAM table, with/without forgien key.
         Make sure update both places for any changes in this table.
         This is to avoid a catch 22 issue when changing the type of the primary key in RXCONTENTLIST table.
   -->
=======
>>>>>>> 33425473
    <table name="PSX_CONTENTLIST_GEN_PARAM" allowSchemaChanges="y" alter="y"  delolddata="n" isView="n">
        <row>
            <column name="PARAM_ID">
                <jdbctype>BIGINT</jdbctype>
                <allowsnull>no</allowsnull>
            </column>
            <column name="CONTENT_LIST_ID">
                <jdbctype>BIGINT</jdbctype>
                <allowsnull>yes</allowsnull>
            </column>
            <column name="VERSION">
                <jdbctype>INTEGER</jdbctype>
                <allowsnull>no</allowsnull>
            </column>
            <column name="NAME">
                <jdbctype>VARCHAR</jdbctype>
                <allowsnull>yes</allowsnull>
                <size>64</size>
            </column>
            <column name="VALUE" >
                <jdbctype>VARCHAR</jdbctype>
                <allowsnull>no</allowsnull>
                <size>4000</size>
            </column>
        </row>
        <primarykey>
            <name>PARAM_ID</name>
        </primarykey>
        <foreignkey name="FK_GPARM_CLIST_ID">
            <fkColumn>
                <name>CONTENT_LIST_ID</name>
                <externalTable>RXCONTENTLIST</externalTable>
                <externalColumn>CONTENTLISTID</externalColumn>
            </fkColumn>
        </foreignkey>
    </table>
<<<<<<< HEAD
    <!-- defined PSX_CONTENTLIST_EXPANDER_PARAM table with foriegn key to RXCONTENTLIST table.
         There are 2 definition for PSX_CONTENTLIST_EXPANDER_PARAM table, with/without forgien key.
         Make sure update both places for any changes in this table.
         This is to avoid a catch 22 issue when changing the type of the primary key in RXCONTENTLIST table.
   -->
=======
>>>>>>> 33425473
    <table name="PSX_CONTENTLIST_EXPANDER_PARAM" allowSchemaChanges="y" alter="y"  delolddata="n" isView="n">
        <row>
            <column name="PARAM_ID">
                <jdbctype>BIGINT</jdbctype>
                <allowsnull>no</allowsnull>
            </column>
            <column name="CONTENT_LIST_ID">
                <jdbctype>BIGINT</jdbctype>
                <allowsnull>yes</allowsnull>
            </column>
            <column name="VERSION">
                <jdbctype>INTEGER</jdbctype>
                <allowsnull>no</allowsnull>
            </column>
            <column name="NAME">
                <jdbctype>VARCHAR</jdbctype>
                <allowsnull>yes</allowsnull>
                <size>64</size>
            </column>
            <column name="VALUE" >
                <jdbctype>VARCHAR</jdbctype>
                <allowsnull>no</allowsnull>
                <size>4000</size>
            </column>
        </row>
        <primarykey>
            <name>PARAM_ID</name>
        </primarykey>
        <foreignkey name="EPARM_CLIST_ID">
            <fkColumn>
                <name>CONTENT_LIST_ID</name>
                <externalTable>rxcontentlist</externalTable>
                <externalColumn>CONTENTLISTID</externalColumn>
            </fkColumn>
        </foreignkey>
        <indexdefinitions>
            <index name="IX_EPARM_CLIST_ID" isUnique="n">
                <name>CONTENT_LIST_ID</name>
            </index>
        </indexdefinitions>
    </table>
<<<<<<< HEAD
=======

>>>>>>> 33425473
    <table name="RXEDITION" allowSchemaChanges="y" alter="y"  delolddata="n" isView="n">
        <row>
            <column name="EDITIONID">
                <jdbctype>BIGINT</jdbctype>
                <size />
                <allowsnull>no</allowsnull>
            </column>
            <column name="VERSION">
                <jdbctype>INTEGER</jdbctype>
                <size />
                <allowsnull>no</allowsnull>
                <defaultvalue>0</defaultvalue>
            </column>
            <column name="DISPLAYTITLE">
                <jdbctype>VARCHAR</jdbctype>
                <size>100</size>
                <allowsnull>yes</allowsnull>
            </column>
            <column name="EDITIONCOMMENT" >
                <jdbctype>VARCHAR</jdbctype>
                <size>255</size>
                <allowsnull>yes</allowsnull>
            </column>
            <column name="EDITIONTYPE">
                <jdbctype>VARCHAR</jdbctype>
                <size>100</size>
                <allowsnull>yes</allowsnull>
            </column>
            <column name="DESTSITE">
                <jdbctype>BIGINT</jdbctype>
                <size />
                <allowsnull>yes</allowsnull>
            </column>
            <column name="PRIORITY">
                <jdbctype>INTEGER</jdbctype>
                <size />
                <allowsnull>yes</allowsnull>
            </column>
            <column name="PUBSERVER">
                <jdbctype>BIGINT</jdbctype>
                <size />
                <allowsnull>yes</allowsnull>
            </column>
        </row>
        <primarykey>
            <name>EDITIONID</name>
        </primarykey>
    </table>
    <table name="RXEDITIONCLIST" allowSchemaChanges="y" alter="y"  delolddata="n" isView="n">
        <row>
            <column name="EDITIONCLISTID">
                <jdbctype>BIGINT</jdbctype>
                <size/>
                <allowsnull>no</allowsnull>
            </column>
            <column name="EDITIONID">
                <jdbctype>BIGINT</jdbctype>
                <size/>
                <allowsnull>no</allowsnull>
            </column>
            <column name="CONTENTLISTID">
                <jdbctype>BIGINT</jdbctype>
                <size/>
                <allowsnull>no</allowsnull>
            </column>
            <column name="SEQUENCE">
                <jdbctype>INTEGER</jdbctype>
                <size/>
                <allowsnull>yes</allowsnull>
            </column>
            <column name="AUTHTYPE">
                <jdbctype>INTEGER</jdbctype>
                <size/>
                <allowsnull>yes</allowsnull>
            </column>
            <column name="CONTEXT">
                <jdbctype>INTEGER</jdbctype>
                <size/>
                <allowsnull>no</allowsnull>
            </column>
            <column name="ASSEMBLY_CONTEXT">
                <jdbctype>INTEGER</jdbctype>
                <size/>
                <allowsnull>yes</allowsnull>
            </column>
        </row>
        <primarykey>
            <name>EDITIONCLISTID</name>
            <name>EDITIONID</name>
            <name>CONTENTLISTID</name>
        </primarykey>
        <indexdefinitions>
            <index name="IX_EDLIST_EDN_LIST" isUnique="n">
                <name>EDITIONID</name>
                <name>CONTENTLISTID</name>
            </index>
        </indexdefinitions>
    </table>
    <table name="RXEDITIONITEM" allowSchemaChanges="y" alter="y"  delolddata="n" isView="n">
        <row>
            <column name="EDITIONID">
                <jdbctype>INTEGER</jdbctype>
                <size/>
                <allowsnull>no</allowsnull>
            </column>
            <column name="CONTENTID">
                <jdbctype>INTEGER</jdbctype>
                <size/>
                <allowsnull>no</allowsnull>
            </column>
            <column name="REVISION">
                <jdbctype>INTEGER</jdbctype>
                <size/>
                <allowsnull>yes</allowsnull>
            </column>
            <column name="VARIANT">
                <jdbctype>INTEGER</jdbctype>
                <size/>
                <allowsnull>yes</allowsnull>
            </column>
            <column name="PUBSTATUS">
                <jdbctype>VARCHAR</jdbctype>
                <size>25</size>
                <allowsnull>yes</allowsnull>
            </column>
            <column name="PUBTYPE">
                <jdbctype>INTEGER</jdbctype>
                <size/>
                <allowsnull>yes</allowsnull>
            </column>
        </row>
        <primarykey>
            <name>CONTENTID</name>
            <name>EDITIONID</name>
        </primarykey>
    </table>
    <table name="RXLOOKUP" allowSchemaChanges="y" alter="y"  delolddata="n" isView="n">
        <row>
            <column name="LOOKUPID">
                <jdbctype>INTEGER</jdbctype>
                <size/>
                <allowsnull>no</allowsnull>
            </column>
            <column name="LOOKUPTYPE">
                <jdbctype>VARCHAR</jdbctype>
                <size>50</size>
                <allowsnull>yes</allowsnull>
            </column>
            <column name="LOOKUPVALUE" >
                <jdbctype>VARCHAR</jdbctype>
                <size>2100</size>
                <allowsnull>yes</allowsnull>
            </column>
            <column name="LOOKUPDISPLAY">
                <jdbctype>VARCHAR</jdbctype>
                <size>100</size>
                <allowsnull>yes</allowsnull>
            </column>
            <column name="LOOKUPSEQUENCE">
                <jdbctype>INTEGER</jdbctype>
                <size/>
                <allowsnull>yes</allowsnull>
            </column>
            <column name="DESCRIPTION" >
                <jdbctype>VARCHAR</jdbctype>
                <size>255</size>
                <allowsnull>yes</allowsnull>
            </column>
            <column name="VERSION">
                <jdbctype>INTEGER</jdbctype>
                <size/>
                <allowsnull>no</allowsnull>
                <defaultvalue>0</defaultvalue>
            </column>
        </row>
        <primarykey>
            <name>LOOKUPID</name>
        </primarykey>
        <indexdefinitions>
            <index name="IX_RXLOOKUP_TYPE" isUnique="n">
                <name>LOOKUPTYPE</name>
            </index>
        </indexdefinitions>
    </table>
    <table name="PSX_PUBLICATION_STATUS" allowSchemaChanges="y" alter="y"  delolddata="n" isView="n">
        <row>
            <column name="STATUS_ID">
                <jdbctype>BIGINT</jdbctype>
                <size/>
                <allowsnull>no</allowsnull>
            </column>
            <column name="VERSION">
                <jdbctype>INTEGER</jdbctype>
                <size/>
                <allowsnull>no</allowsnull>
            </column>
            <column name="START_DATE">
                <jdbctype>DATE</jdbctype>
                <size/>
                <allowsnull>yes</allowsnull>
            </column>
            <column name="END_DATE">
                <jdbctype>DATE</jdbctype>
                <size/>
                <allowsnull>yes</allowsnull>
            </column>
            <column name="EDITION_ID">
                <jdbctype>BIGINT</jdbctype>
                <size/>
                <allowsnull>no</allowsnull>
            </column>
            <column name="ENDING_STATUS">
                <jdbctype>INTEGER</jdbctype>
                <size/>
                <allowsnull>yes</allowsnull>
            </column>
            <column name="DELIVERED_COUNT">
                <jdbctype>INTEGER</jdbctype>
                <size/>
                <allowsnull>no</allowsnull>
            </column>
            <column name="REMOVED_COUNT">
                <jdbctype>INTEGER</jdbctype>
                <size/>
                <allowsnull>no</allowsnull>
            </column>
            <column name="FAILED_COUNT">
                <jdbctype>INTEGER</jdbctype>
                <size/>
                <allowsnull>no</allowsnull>
            </column>
            <column name="HIDDEN">
                <jdbctype>CHAR</jdbctype>
                <size>1</size>
                <allowsnull>yes</allowsnull>
            </column>
            <column name="SERVER">
                <jdbctype>VARCHAR</jdbctype>
                <size>255</size>
                <allowsnull>yes</allowsnull>
            </column>
            <column name="PUBSERVERID">
                <jdbctype>BIGINT</jdbctype>
                <size/>
                <allowsnull>yes</allowsnull>
            </column>
        </row>
        <primarykey>
            <name>STATUS_ID</name>
        </primarykey>
        <indexdefinitions>
            <index name="IX_PUB_HISTORY" isUnique="n">
                <name>STATUS_ID</name>
                <name>PUBSERVERID</name>
            </index>
        </indexdefinitions>
    </table>
    <table name="PSX_PUBLICATION_DOC" allowSchemaChanges="y" alter="y"  delolddata="n" isView="n">
        <row>
            <column name="REFERENCE_ID">
                <jdbctype>BIGINT</jdbctype>
                <size/>
                <allowsnull>no</allowsnull>
            </column>
            <column name="VERSION">
                <jdbctype>INTEGER</jdbctype>
                <size/>
                <allowsnull>no</allowsnull>
            </column>
            <column name="STATUS_ID">
                <jdbctype>BIGINT</jdbctype>
                <size/>
                <allowsnull>yes</allowsnull>
            </column>
            <column name="CONTENT_ID">
                <jdbctype>INTEGER</jdbctype>
                <size/>
                <allowsnull>no</allowsnull>
            </column>
            <column name="REVISION_ID">
                <jdbctype>INTEGER</jdbctype>
                <size/>
                <allowsnull>yes</allowsnull>
            </column>
            <column name="FOLDER_ID">
                <jdbctype>INTEGER</jdbctype>
                <size/>
                <allowsnull>yes</allowsnull>
            </column>
            <column name="TEMPLATE_ID">
                <jdbctype>BIGINT</jdbctype>
                <size/>
                <allowsnull>yes</allowsnull>
            </column>
            <column name="LOCATION" >
                <jdbctype>VARCHAR</jdbctype>
                <size>2100</size>
                <allowsnull>yes</allowsnull>
            </column>
            <column name="PUBLISHING_DATE">
                <jdbctype>DATE</jdbctype>
                <size/>
                <allowsnull>yes</allowsnull>
            </column>
            <column name="OPERATION">
                <jdbctype>TINYINT</jdbctype>
                <size/>
                <allowsnull>yes</allowsnull>
            </column>
            <column name="ASSEMBLY_URL" >
                <jdbctype>VARCHAR</jdbctype>
                <size>2100</size>
                <allowsnull>yes</allowsnull>
            </column>
            <column name="ELAPSED">
                <jdbctype>INTEGER</jdbctype>
                <size/>
                <allowsnull>yes</allowsnull>
            </column>
            <column name="STATUS">
                <jdbctype>TINYINT</jdbctype>
                <size/>
                <allowsnull>yes</allowsnull>
            </column>
            <column name="HIDDEN">
                <jdbctype>CHAR</jdbctype>
                <size>1</size>
                <allowsnull>yes</allowsnull>
            </column>
            <column name="PAGE">
                <jdbctype>INTEGER</jdbctype>
                <size/>
                <allowsnull>yes</allowsnull>
            </column>
            <column name="PAGE_REFERENCE_ID">
                <jdbctype>BIGINT</jdbctype>
                <size/>
                <allowsnull>yes</allowsnull>
            </column>
            <column name="DELIVERY_TYPE" >
                <jdbctype>VARCHAR</jdbctype>
                <size>80</size>
                <allowsnull>yes</allowsnull>
            </column>
            <column name="MESSAGE">
                <jdbctype>CLOB</jdbctype>
                <size/>
                <allowsnull>yes</allowsnull>
            </column>
            <column name="UNPUBLISH_REF_ID">
                <jdbctype>BIGINT</jdbctype>
                <size/>
                <allowsnull>yes</allowsnull>
            </column>
        </row>
        <primarykey>
            <name>REFERENCE_ID</name>
        </primarykey>
        <foreignkey name="FK_PUBDOCS_PUBSTATUS">
            <fkColumn>
                <name>STATUS_ID</name>
                <externalTable>PSX_PUBLICATION_STATUS</externalTable>
                <externalColumn>STATUS_ID</externalColumn>
            </fkColumn>
        </foreignkey>
        <indexdefinitions>
            <index name="IX_PBDOCS_PBSTATUS" isUnique="n">
                <name>STATUS_ID</name>
            </index>
            <index name="IX_PUBDOCS_LOOKUP" isUnique="n">
                <name>CONTENT_ID</name>
                <name>REVISION_ID</name>
                <name>FOLDER_ID</name>
                <name>TEMPLATE_ID</name>
                <name>PAGE</name>
                <name>PUBLISHING_DATE</name>
            </index>
            <index name="IX_PUBDOCS_1" isUnique="n">
                <name>REFERENCE_ID</name>
                <name>CONTENT_ID</name>
                <name>STATUS_ID</name>
            </index>
            <index name="IX_PUBDOCS_2" isUnique="n">
                <name>CONTENT_ID</name>
                <name>REFERENCE_ID</name>
                <name>STATUS_ID</name>
            </index>
            <index name="IX_PUBDOCS_3" isUnique="n">
                <name>REFERENCE_ID</name>
                <name>CONTENT_ID</name>
                <name>FOLDER_ID</name>
                <name>STATUS</name>
                <name>OPERATION</name>
            </index>
            <index name="IX_PUBDOCS_4" isUnique="n">
                <name>REFERENCE_ID</name>
                <name>CONTENT_ID</name>
                <name>STATUS</name>
                <name>OPERATION</name>
            </index>
            <index name="IX_PUBDOCS_5" isUnique="n">
                <name>REFERENCE_ID</name>
                <name>CONTENT_ID</name>
            </index>
            <index name="IX_REF_OP_STAT" isUnique="n">
                <name>REFERENCE_ID</name>
                <name>OPERATION</name>
                <name>STATUS</name>
            </index>
        </indexdefinitions>
    </table>
    <table name="PSX_PUBLICATION_SITE_ITEM" allowSchemaChanges="y" alter="y"  delolddata="n" isView="n">
        <row>
            <column name="REFERENCE_ID">
                <jdbctype>BIGINT</jdbctype>
                <size/>
                <allowsnull>no</allowsnull>
            </column>
            <column name="VERSION">
                <jdbctype>INTEGER</jdbctype>
                <size/>
                <allowsnull>no</allowsnull>
            </column>
            <column name="SITE_ID">
                <jdbctype>BIGINT</jdbctype>
                <size/>
                <allowsnull>no</allowsnull>
            </column>
            <column name="CONTEXT_ID">
                <jdbctype>INTEGER</jdbctype>
                <size/>
                <allowsnull>no</allowsnull>
            </column>
            <column name="UNPUBLISH_INFO">
                <jdbctype>BLOB</jdbctype>
                <size/>
                <allowsnull>yes</allowsnull>
            </column>
            <column name="SERVER_ID">
                <jdbctype>BIGINT</jdbctype>
                <size/>
                <allowsnull>yes</allowsnull>
            </column>
            <column name="STATUS_ID">
                <jdbctype>BIGINT</jdbctype>
                <size/>
                <allowsnull>yes</allowsnull>
            </column>
            <column name="CONTENT_ID">
                <jdbctype>INTEGER</jdbctype>
                <size/>
                <allowsnull>yes</allowsnull>
            </column>
            <column name="REVISION_ID">
                <jdbctype>INTEGER</jdbctype>
                <size/>
                <allowsnull>yes</allowsnull>
            </column>
            <column name="FOLDER_ID">
                <jdbctype>INTEGER</jdbctype>
                <size/>
                <allowsnull>yes</allowsnull>
            </column>
            <column name="TEMPLATE_ID">
                <jdbctype>BIGINT</jdbctype>
                <size/>
                <allowsnull>yes</allowsnull>
            </column>
            <column name="LOCATION" >
                <jdbctype>VARCHAR</jdbctype>
                <size>2100</size>
                <allowsnull>yes</allowsnull>
            </column>
            <column name="PUBLISHING_DATE">
                <jdbctype>DATE</jdbctype>
                <size/>
                <allowsnull>yes</allowsnull>
            </column>
            <column name="OPERATION">
                <jdbctype>TINYINT</jdbctype>
                <size/>
                <allowsnull>yes</allowsnull>
            </column>
            <column name="ASSEMBLY_URL" >
                <jdbctype>VARCHAR</jdbctype>
                <size>2100</size>
                <allowsnull>yes</allowsnull>
            </column>
            <column name="ELAPSED">
                <jdbctype>INTEGER</jdbctype>
                <size/>
                <allowsnull>yes</allowsnull>
            </column>
            <column name="STATUS">
                <jdbctype>TINYINT</jdbctype>
                <size/>
                <allowsnull>yes</allowsnull>
            </column>
            <column name="PAGE">
                <jdbctype>INTEGER</jdbctype>
                <size/>
                <allowsnull>yes</allowsnull>
            </column>
            <column name="PAGE_REFERENCE_ID">
                <jdbctype>BIGINT</jdbctype>
                <size/>
                <allowsnull>yes</allowsnull>
            </column>
            <column name="DELIVERY_TYPE" >
                <jdbctype>VARCHAR</jdbctype>
                <size>80</size>
                <allowsnull>yes</allowsnull>
            </column>
            <column name="UNPUBLISH_REF_ID">
                <jdbctype>BIGINT</jdbctype>
                <size/>
                <allowsnull>yes</allowsnull>
            </column>
            <primarykey>
                <name>REFERENCE_ID</name>
            </primarykey>
            <foreignkey name="FK_SITE_ITEMS_REF">
                <fkColumn>
                    <name>REFERENCE_ID</name>
                    <externalTable>PSX_PUBLICATION_DOC</externalTable>
                    <externalColumn>REFERENCE_ID</externalColumn>
                </fkColumn>
            </foreignkey>
            <indexdefinitions>
                <index name="IX_SITE_ITEMS_1" isUnique="n">
                    <name>SITE_ID</name>
                    <name>CONTEXT_ID</name>
                    <name>CONTENT_ID</name>
                    <name>REVISION_ID</name>
                    <name>FOLDER_ID</name>
                    <name>TEMPLATE_ID</name>
                    <name>PAGE</name>
                    <name>PUBLISHING_DATE</name>
                </index>
                <index name="IX_SITE_ITEMS_2" isUnique="n">
                    <name>SITE_ID</name>
                    <name>CONTEXT_ID</name>
                    <name>REFERENCE_ID</name>
                </index>
                <index name="IX_REF_SERV_CONTXT" isUnique="n">
                    <name>REFERENCE_ID</name>
                    <name>SERVER_ID</name>
                    <name>CONTEXT_ID</name>
                </index>
                <index name="IX_WORKING_CONTXT" isUnique="n">
                    <name>SERVER_ID</name>
                    <name>CONTEXT_ID</name>
                    <name>CONTENT_ID</name>
                    <name>STATUS</name>
                    <name>OPERATION</name>
                </index>
            </indexdefinitions>
        </row>
    </table>
    <table name="RXSITES" allowSchemaChanges="y" alter="y"  delolddata="n" isView="n">
        <row>
            <column name="SITEID">
                <jdbctype>BIGINT</jdbctype>
                <size/>
                <allowsnull>no</allowsnull>
            </column>
            <column name="VERSION">
                <jdbctype>INTEGER</jdbctype>
                <size/>
                <allowsnull>no</allowsnull>
                <defaultvalue>0</defaultvalue>
            </column>
            <column name="SITENAME">
                <jdbctype>VARCHAR</jdbctype>
                <size>100</size>
                <allowsnull>yes</allowsnull>
            </column>
            <column name="PREVSITENAME">
                <jdbctype>VARCHAR</jdbctype>
                <size>100</size>
                <allowsnull>yes</allowsnull>
            </column>
            <column name="SITEDESC" >
                <jdbctype>VARCHAR</jdbctype>
                <size>255</size>
                <allowsnull>yes</allowsnull>
            </column>
            <column name="BASEURL" >
                <jdbctype>CLOB</jdbctype>
                <allowsnull>yes</allowsnull>
            </column>
            <column name="ROOT">
                <jdbctype>CLOB</jdbctype>
                <allowsnull>yes</allowsnull>
            </column>
            <column name="UNPUBLISH_FLAGS">
                <jdbctype>VARCHAR</jdbctype>
                <size>50</size>
                <allowsnull>yes</allowsnull>
            </column>
            <column name="IPADDRESS">
                <jdbctype>VARCHAR</jdbctype>
                <size>50</size>
                <allowsnull>yes</allowsnull>
            </column>
            <column name="PORT">
                <jdbctype>INTEGER</jdbctype>
                <size/>
                <allowsnull>yes</allowsnull>
            </column>
            <column name="USERID">
                <jdbctype>VARCHAR</jdbctype>
                <size>50</size>
                <allowsnull>yes</allowsnull>
            </column>
            <column name="PASSWORD">
                <jdbctype>VARCHAR</jdbctype>
                <size>50</size>
                <allowsnull>yes</allowsnull>
            </column>
            <column name="PRIVATE_KEY">
                <jdbctype>VARCHAR</jdbctype>
                <size>255</size>
                <allowsnull>yes</allowsnull>
            </column>
            <column name="STATE">
                <jdbctype>INTEGER</jdbctype>
                <size/>
                <allowsnull>yes</allowsnull>
            </column>
            <column name="FOLDER_ROOT" >
                <jdbctype>VARCHAR</jdbctype>
                <size>2100</size>
                <allowsnull>yes</allowsnull>
            </column>
            <column name="NAV_THEME">
                <jdbctype>VARCHAR</jdbctype>
                <size>50</size>
                <allowsnull>yes</allowsnull>
            </column>
            <column name="GLOBALTEMPLATE">
                <jdbctype>VARCHAR</jdbctype>
                <size>100</size>
                <allowsnull>yes</allowsnull>
            </column>
            <column name="ALLOWED_NAMESPACES">
                <jdbctype>VARCHAR</jdbctype>
                <size>256</size>
                <allowsnull>yes</allowsnull>
            </column>
            <column name="AS3_BUCKET_NAME">
                <jdbctype>VARCHAR</jdbctype>
                <size>256</size>
                <allowsnull>yes</allowsnull>
            </column>
            <column name="AS3_ACCESSKEY">
                <jdbctype>VARCHAR</jdbctype>
                <size>100</size>
                <allowsnull>yes</allowsnull>
            </column>
            <column name="AS3_SECRETKEY">
                <jdbctype>VARCHAR</jdbctype>
                <size>256</size>
                <allowsnull>yes</allowsnull>
            </column>
            <column name="IS_SECURE">
                <jdbctype>CHAR</jdbctype>
                <size>1</size>
                <allowsnull>yes</allowsnull>
                <defaultvalue>F</defaultvalue>
            </column>
            <column name="LOGIN_PAGE">
                <jdbctype>CLOB</jdbctype>
                <allowsnull>yes</allowsnull>
            </column>
            <column name="REGISTRATION_PAGE">
                <jdbctype>CLOB</jdbctype>
                <allowsnull>yes</allowsnull>
            </column>
            <column name="REGISTRATION_CONFIRMATION_PAGE">
                <jdbctype>CLOB</jdbctype>
                <allowsnull>yes</allowsnull>
            </column>
            <column name="RESET_PAGE">
                <jdbctype>CLOB</jdbctype>
                <allowsnull>yes</allowsnull>
            </column>
            <column name="RESET_REQUEST_PASSWORD_PAGE">
                <jdbctype>CLOB</jdbctype>
                <allowsnull>yes</allowsnull>
            </column>
            <column name="DEFAULT_PUBSERVERID">
                <jdbctype>BIGINT</jdbctype>
                <allowsnull>yes</allowsnull>
            </column>
            <column name="DEFAULT_FILE_EXT">
                <jdbctype>VARCHAR</jdbctype>
                <size>30</size>
                <allowsnull>yes</allowsnull>
                <defaultvalue>html</defaultvalue>
            </column>
            <column name="IS_CANONICAL">
                <jdbctype>CHAR</jdbctype>
                <size>1</size>
                <allowsnull>yes</allowsnull>
                <defaultvalue>T</defaultvalue>
            </column>
            <column name="SITE_PROTOCOL">
                <jdbctype>VARCHAR</jdbctype>
                <size>5</size>
                <allowsnull>yes</allowsnull>
                <defaultvalue>https</defaultvalue>
            </column>
            <column name="DEFAULT_DOCUMENT">
                <jdbctype>VARCHAR</jdbctype>
                <size>255</size>
                <allowsnull>yes</allowsnull>
                <defaultvalue>index.html</defaultvalue>
            </column>
            <column name="CANONICAL_DIST">
                <jdbctype>VARCHAR</jdbctype>
                <size>20</size>
                <allowsnull>yes</allowsnull>
                <defaultvalue>pages</defaultvalue>
            </column>
            <column name="IS_CANONICAL_REPLACE">
                <jdbctype>CHAR</jdbctype>
                <size>1</size>
                <allowsnull>yes</allowsnull>
                <defaultvalue>T</defaultvalue>
            </column>
            <column name="OVERRIDE_JQUERY">
                <jdbctype>CHAR</jdbctype>
                <size>1</size>
                <allowsnull>yes</allowsnull>
                <defaultvalue>F</defaultvalue>
            </column>
            <column name="OVERRIDE_JQUERYUI">
                <jdbctype>CHAR</jdbctype>
                <size>1</size>
                <allowsnull>yes</allowsnull>
                <defaultvalue>F</defaultvalue>
            </column>
            <column name="OVERRIDE_FOUNDATION">
                <jdbctype>CHAR</jdbctype>
                <size>1</size>
                <allowsnull>yes</allowsnull>
                <defaultvalue>F</defaultvalue>
            </column>
            <column name="ENABLE_MOBILE_PREVIEW">
                <jdbctype>CHAR</jdbctype>
                <size>1</size>
                <allowsnull>yes</allowsnull>
                <defaultvalue>T</defaultvalue>
            </column>
            <column action="c" limitSizeForIndex="n" name="ADDL_HEAD_CONTENT">
                <jdbctype>CLOB</jdbctype>
                <allowsnull>yes</allowsnull>
                <defaultvalue/>
            </column>
            <column action="c" limitSizeForIndex="n" name="AFTER_BODY_START">
                <jdbctype>CLOB</jdbctype>
                <allowsnull>yes</allowsnull>
                <defaultvalue/>
            </column>
            <column action="c" limitSizeForIndex="n" name="BEFORE_BODY_CLOSE">
                <jdbctype>CLOB</jdbctype>
                <allowsnull>yes</allowsnull>
                <defaultvalue/>
            </column>
            <column action="c" limitSizeForIndex="n" name="GENERATE_SITEMAP">
                <jdbctype>CHAR</jdbctype>
                <size>1</size>
                <allowsnull>yes</allowsnull>
                <defaultvalue>F</defaultvalue>
            </column>
            <column action="c" limitSizeForIndex="n" name="IS_PAGE_BASED">
                <jdbctype>CHAR</jdbctype>
                <size>1</size>
                <allowsnull>yes</allowsnull>
                <defaultvalue>F</defaultvalue>
            </column>
        </row>
        <primarykey>
            <name>SITEID</name>
        </primarykey>
    </table>
    <table name="RXSLOTCONTENT" allowSchemaChanges="y" alter="y"  delolddata="n" isView="n">
        <row>
            <column name="SLOTID">
                <jdbctype>BIGINT</jdbctype>
                <size/>
                <allowsnull>no</allowsnull>
            </column>
            <column name="VERSION">
                <jdbctype>INTEGER</jdbctype>
                <size/>
                <allowsnull>no</allowsnull>
                <defaultvalue>0</defaultvalue>
            </column>
            <column name="CONTENTTYPEID">
                <jdbctype>BIGINT</jdbctype>
                <size/>
                <allowsnull>no</allowsnull>
            </column>
            <column name="VARIANTID">
                <jdbctype>BIGINT</jdbctype>
                <size/>
                <allowsnull>no</allowsnull>
            </column>
        </row>
        <primarykey name="PK_RXSLOTCONTENT">
            <name>SLOTID</name>
            <name>CONTENTTYPEID</name>
            <name>VARIANTID</name>
        </primarykey>
        <indexdefinitions>
            <index name="IX_SLOTCON_CID_VID" isUnique="n">
                <name>CONTENTTYPEID</name>
                <name>VARIANTID</name>
            </index>
        </indexdefinitions>
    </table>
    <table name="RXSLOTTYPE" allowSchemaChanges="y" alter="y"  delolddata="n" isView="n">
        <row>
            <column name="SLOTID">
                <jdbctype>BIGINT</jdbctype>
                <size/>
                <allowsnull>no</allowsnull>
            </column>
            <column name="VERSION">
                <jdbctype>INTEGER</jdbctype>
                <size/>
                <allowsnull>no</allowsnull>
                <defaultvalue>0</defaultvalue>
            </column>
            <column name="LABEL">
                <jdbctype>VARCHAR</jdbctype>
                <size>100</size>
                <allowsnull>yes</allowsnull>
            </column>
            <column name="SLOTNAME">
                <jdbctype>VARCHAR</jdbctype>
                <size>100</size>
                <allowsnull>yes</allowsnull>
            </column>
            <column name="SLOTDESC" >
                <jdbctype>VARCHAR</jdbctype>
                <size>255</size>
                <allowsnull>yes</allowsnull>
            </column>
            <column name="SYSTEMSLOT">
                <jdbctype>INTEGER</jdbctype>
                <size/>
                <allowsnull>yes</allowsnull>
                <defaultvalue>0</defaultvalue>
            </column>
            <column name="SLOTTYPE">
                <jdbctype>INTEGER</jdbctype>
                <size/>
                <allowsnull>yes</allowsnull>
                <defaultvalue>0</defaultvalue>
            </column>
            <column name="RELATIONSHIPNAME">
                <jdbctype>VARCHAR</jdbctype>
                <size>50</size>
                <allowsnull>yes</allowsnull>
                <defaultvalue>Active Assembly</defaultvalue>
            </column>
            <column name="FINDER" >
                <jdbctype>VARCHAR</jdbctype>
                <size>1023</size>
                <allowsnull>yes</allowsnull>
            </column>
        </row>
        <primarykey>
            <name>SLOTID</name>
        </primarykey>
        <indexdefinitions>
            <index name="IX_SLOTTYPE_NAME" isUnique="y">
                <name>SLOTNAME</name>
            </index>
        </indexdefinitions>
    </table>
    <table name="PSX_SLOT_FINDER_PARAM" allowSchemaChanges="y" alter="y"  delolddata="n" isView="n">
        <row>
            <column name="PARAM_ID">
                <jdbctype>BIGINT</jdbctype>
                <size/>
                <allowsnull>no</allowsnull>
            </column>
            <column name="VERSION">
                <jdbctype>INTEGER</jdbctype>
                <size/>
                <allowsnull>no</allowsnull>
                <defaultvalue>0</defaultvalue>
            </column>
            <column name="NAME">
                <jdbctype>VARCHAR</jdbctype>
                <size>64</size>
                <allowsnull>no</allowsnull>
            </column>
            <column name="VALUE" >
                <jdbctype>VARCHAR</jdbctype>
                <size>1023</size>
                <allowsnull>no</allowsnull>
            </column>
            <column name="SLOTID">
                <jdbctype>BIGINT</jdbctype>
                <size/>
                <allowsnull>yes</allowsnull>
            </column>
        </row>
        <primarykey name="PK_SLOTFINDERPARAM">
            <name>PARAM_ID</name>
        </primarykey>
        <foreignkey name="FK_SLOTID_PARAM">
            <fkColumn>
                <name>SLOTID</name>
                <externalTable>RXSLOTTYPE</externalTable>
                <externalColumn>SLOTID</externalColumn>
            </fkColumn>
        </foreignkey>
    </table>
    <table name="RXVARIANTSLOTTYPE" allowSchemaChanges="y" alter="y"  delolddata="n" isView="n">
        <row>
            <column name="VARIANTID">
                <jdbctype>BIGINT</jdbctype>
                <size/>
                <allowsnull>no</allowsnull>
            </column>
            <column name="SLOTID">
                <jdbctype>BIGINT</jdbctype>
                <size/>
                <allowsnull>no</allowsnull>
            </column>
        </row>
        <primarykey name="PK_RXVARIANTSLOTTYPE">
            <name>VARIANTID</name>
            <name>SLOTID</name>
        </primarykey>
        <indexdefinitions>
            <index name="IX_VARSLOTTYPE_SID" isUnique="n">
                <name>SLOTID</name>
            </index>
        </indexdefinitions>
    </table>
    <table name="STATEROLES" allowSchemaChanges="y" alter="y"  delolddata="n" isView="n">
        <schemaHandlers>
            <schemaHandler type="noAlterTableStmt"/>
            <schemaHandler type="fromBackup">
                <dataHandlers>
                    <dataHandler class="com.percussion.install.PSJdbcNonNullColumn">
                        <column name="SHOWININBOX" value="y"/>
                    </dataHandler>
                </dataHandlers>
            </schemaHandler>
        </schemaHandlers>
        <row>
            <column name="STATEID">
                <jdbctype>INTEGER</jdbctype>
                <size/>
                <allowsnull>no</allowsnull>
            </column>
            <column name="ROLEID">
                <jdbctype>INTEGER</jdbctype>
                <size/>
                <allowsnull>no</allowsnull>
            </column>
            <column name="ASSIGNMENTTYPE">
                <jdbctype>INTEGER</jdbctype>
                <size/>
                <allowsnull>yes</allowsnull>
            </column>
            <column name="ADHOCTYPE">
                <jdbctype>INTEGER</jdbctype>
                <size/>
                <allowsnull>yes</allowsnull>
            </column>
            <column name="ISNOTIFYON">
                <jdbctype>CHAR</jdbctype>
                <size>1</size>
                <allowsnull>yes</allowsnull>
            </column>
            <column name="WORKFLOWAPPID">
                <jdbctype>INTEGER</jdbctype>
                <size/>
                <allowsnull>no</allowsnull>
            </column>
            <column name="SHOWININBOX">
                <jdbctype>CHAR</jdbctype>
                <size>1</size>
                <allowsnull>no</allowsnull>
                <defaultvalue>y</defaultvalue>
            </column>
        </row>
        <primarykey>
            <name>STATEID</name>
            <name>ROLEID</name>
            <name>WORKFLOWAPPID</name>
        </primarykey>
        <indexdefinitions>
            <index name="IX_STROLES_WID_SID" isUnique="n">
                <name>WORKFLOWAPPID</name>
                <name>STATEID</name>
            </index>
        </indexdefinitions>
    </table>
    <table name="STATES" allowSchemaChanges="y" alter="y"  delolddata="n" isView="n">
        <row>
            <column name="STATEID">
                <jdbctype>INTEGER</jdbctype>
                <size/>
                <allowsnull>no</allowsnull>
            </column>
            <column name="STATENAME">
                <jdbctype>VARCHAR</jdbctype>
                <size>50</size>
                <allowsnull>no</allowsnull>
            </column>
            <column name="CONTENTVALID">
                <jdbctype>CHAR</jdbctype>
                <size>1</size>
                <allowsnull>no</allowsnull>
            </column>
            <column name="STATEDESC" >
                <jdbctype>VARCHAR</jdbctype>
                <size>255</size>
                <allowsnull>yes</allowsnull>
            </column>
            <column name="WORKFLOWAPPID">
                <jdbctype>INTEGER</jdbctype>
                <size/>
                <allowsnull>no</allowsnull>
            </column>
            <column name="SORTORDER">
                <jdbctype>INTEGER</jdbctype>
                <size/>
                <allowsnull>yes</allowsnull>
            </column>
        </row>
        <primarykey>
            <name>STATEID</name>
            <name>WORKFLOWAPPID</name>
        </primarykey>
        <indexdefinitions>
            <index name="IX_STATES_NAME" isUnique="n">
                <name>STATENAME</name>
            </index>
        </indexdefinitions>
    </table>
    <table name="TRANSITIONS" allowSchemaChanges="y" alter="y"  delolddata="n" isView="n">
        <row>
            <column name="TRANSITIONID">
                <jdbctype>INTEGER</jdbctype>
                <size/>
                <allowsnull>no</allowsnull>
            </column>
            <column name="TRANSITIONTYPE">
                <jdbctype>INTEGER</jdbctype>
                <size/>
                <allowsnull>yes</allowsnull>
            </column>
            <column name="TRANSITIONLABEL">
                <jdbctype>VARCHAR</jdbctype>
                <size>50</size>
                <allowsnull>yes</allowsnull>
            </column>
            <column name="TRANSITIONPROMPT">
                <jdbctype>VARCHAR</jdbctype>
                <size>50</size>
                <allowsnull>yes</allowsnull>
            </column>
            <column name="TRANSITIONFROMSTATEID">
                <jdbctype>INTEGER</jdbctype>
                <size/>
                <allowsnull>yes</allowsnull>
            </column>
            <column name="TRANSITIONTOSTATEID">
                <jdbctype>INTEGER</jdbctype>
                <size/>
                <allowsnull>yes</allowsnull>
            </column>
            <column name="TRANSITIONACTIONTRIGGER">
                <jdbctype>VARCHAR</jdbctype>
                <size>50</size>
                <allowsnull>yes</allowsnull>
            </column>
            <column name="TRANSITIONAPPROVALSREQUIRED">
                <jdbctype>INTEGER</jdbctype>
                <size/>
                <allowsnull>yes</allowsnull>
            </column>
            <column name="TRANSITIONDESC" >
                <jdbctype>VARCHAR</jdbctype>
                <size>255</size>
                <allowsnull>yes</allowsnull>
            </column>
            <column name="WORKFLOWAPPID">
                <jdbctype>INTEGER</jdbctype>
                <size/>
                <allowsnull>no</allowsnull>
            </column>
            <column name="TRANSITIONACTIONS" >
                <jdbctype>VARCHAR</jdbctype>
                <size>1024</size>
                <allowsnull>yes</allowsnull>
            </column>
            <column name="TRANSITIONROLES" >
                <jdbctype>VARCHAR</jdbctype>
                <size>255</size>
                <allowsnull>yes</allowsnull>
            </column>
            <column name="TRANSITIONCOMMENTREQUIRED">
                <jdbctype>CHAR</jdbctype>
                <size>1</size>
                <allowsnull>yes</allowsnull>
            </column>
            <column name="AGINGTYPE">
                <jdbctype>INTEGER</jdbctype>
                <size/>
                <allowsnull>yes</allowsnull>
            </column>
            <column name="AGINGINTERVAL">
                <jdbctype>INTEGER</jdbctype>
                <size/>
                <allowsnull>yes</allowsnull>
            </column>
            <column name="SYSTEMFIELD">
                <jdbctype>VARCHAR</jdbctype>
                <size>50</size>
                <allowsnull>yes</allowsnull>
            </column>
            <column name="DEFAULTTRANSITION">
                <jdbctype>CHAR</jdbctype>
                <size>1</size>
                <allowsnull>yes</allowsnull>
            </column>
        </row>
        <primarykey>
            <name>TRANSITIONID</name>
            <name>WORKFLOWAPPID</name>
        </primarykey>
    </table>
    <table name="USERLOGIN" allowSchemaChanges="y" alter="y"  delolddata="n" isView="n">
        <row>
            <column name="USERID">
                <jdbctype>VARCHAR</jdbctype>
                <size>50</size>
                <allowsnull>no</allowsnull>
            </column>
            <column name="PASSWORD">
                <jdbctype>VARCHAR</jdbctype>
                <size>255</size>
                <allowsnull>yes</allowsnull>
            </column>
        </row>
        <primarykey>
            <name>USERID</name>
        </primarykey>
    </table>
    <table name="WORKFLOWAPPS" allowSchemaChanges="y" alter="y"  delolddata="n" isView="n">
        <row>
            <column name="WORKFLOWAPPID">
                <jdbctype>INTEGER</jdbctype>
                <size/>
                <allowsnull>no</allowsnull>
            </column>
            <column name="WORKFLOWAPPNAME">
                <jdbctype>VARCHAR</jdbctype>
                <size>50</size>
                <allowsnull>no</allowsnull>
            </column>
            <column name="ADMINISTRATOR">
                <jdbctype>VARCHAR</jdbctype>
                <size>50</size>
                <allowsnull>yes</allowsnull>
            </column>
            <column name="INITIALSTATEID">
                <jdbctype>INTEGER</jdbctype>
                <size/>
                <allowsnull>yes</allowsnull>
            </column>
            <column name="WORKFLOWAPPDESC" >
                <jdbctype>VARCHAR</jdbctype>
                <size>255</size>
                <allowsnull>yes</allowsnull>
            </column>
            <column name="VERSION">
                <jdbctype>INTEGER</jdbctype>
                <size/>
                <allowsnull>yes</allowsnull>
                <defaultvalue>0</defaultvalue>
            </column>
        </row>
        <primarykey>
            <name>WORKFLOWAPPID</name>
        </primarykey>
    </table>
    <table name="PSX_ADMINLOOKUP" allowSchemaChanges="y" alter="y"  delolddata="n" isView="n">
        <row>
            <column name="ID">
                <jdbctype>INTEGER</jdbctype>
                <size/>
                <allowsnull>no</allowsnull>
            </column>
            <column name="TYPE">
                <jdbctype>VARCHAR</jdbctype>
                <size>10</size>
                <allowsnull>no</allowsnull>
            </column>
            <column name="CATEGORY">
                <jdbctype>VARCHAR</jdbctype>
                <size>50</size>
                <allowsnull>yes</allowsnull>
            </column>
            <column name="NAME">
                <jdbctype>VARCHAR</jdbctype>
                <size>50</size>
                <allowsnull>yes</allowsnull>
            </column>
            <column name="LIMITTOLIST">
                <jdbctype>VARCHAR</jdbctype>
                <size>1</size>
                <allowsnull>yes</allowsnull>
            </column>
            <column name="CATALOGURL">
                <jdbctype>CLOB</jdbctype>
                <size/>
                <allowsnull>yes</allowsnull>
            </column>
        </row>
        <primarykey>
            <name>ID</name>
        </primarykey>
    </table>
    <table name="PSX_ATTRIBUTE_NAMES" allowSchemaChanges="y" alter="y"  delolddata="n" isView="n">
        <row>
            <column name="ID">
                <jdbctype>INTEGER</jdbctype>
                <size/>
                <allowsnull>no</allowsnull>
            </column>
            <column name="NAME">
                <jdbctype>VARCHAR</jdbctype>
                <size>50</size>
                <allowsnull>no</allowsnull>
            </column>
            <column name="COMPONENTID">
                <jdbctype>INTEGER</jdbctype>
                <size/>
                <allowsnull>yes</allowsnull>
            </column>
            <column name="NORMALNAME">
                <jdbctype>VARCHAR</jdbctype>
                <size>50</size>
                <allowsnull>no</allowsnull>
            </column>
        </row>
        <primarykey name="PK_ATTRIBUTE_NAMES">
            <name>ID</name>
        </primarykey>
        <indexdefinitions>
            <index name="IX_ATTR_NAME_NNAME" isUnique="n">
                <name>NORMALNAME</name>
            </index>
        </indexdefinitions>
    </table>
    <table name="PSX_ATTRIBUTE_VALUES" allowSchemaChanges="y" alter="y"  delolddata="n" isView="n">
        <row>
            <column name="ID">
                <jdbctype>INTEGER</jdbctype>
                <size/>
                <allowsnull>no</allowsnull>
            </column>
            <column name="ATTRIBUTEID">
                <jdbctype>INTEGER</jdbctype>
                <size/>
                <allowsnull>yes</allowsnull>
            </column>
            <column name="VALUE" >
                <jdbctype>VARCHAR</jdbctype>
                <size>250</size>
                <allowsnull>yes</allowsnull>
            </column>
            <column name="COMPONENTID">
                <jdbctype>INTEGER</jdbctype>
                <size/>
                <allowsnull>yes</allowsnull>
            </column>
        </row>
        <primarykey name="PK_ATTRIBUTEVALUES">
            <name>ID</name>
        </primarykey>
    </table>
    <table name="PSX_ROLE_ATTRIBUTES" allowSchemaChanges="y" alter="y"  delolddata="n" isView="n">
        <row>
            <column name="ROLEID">
                <jdbctype>INTEGER</jdbctype>
                <size/>
                <allowsnull>no</allowsnull>
            </column>
            <column name="ATTRIBUTEID">
                <jdbctype>INTEGER</jdbctype>
                <size/>
                <allowsnull>no</allowsnull>
            </column>
        </row>
        <primarykey name="PK_PSX_ROLE_ATTRIBUTES">
            <name>ROLEID</name>
            <name>ATTRIBUTEID</name>
        </primarykey>
    </table>
    <table name="PSX_ROLE_SUBJECT_ATTRIBUTES" allowSchemaChanges="y" alter="y"  delolddata="n" isView="n">
        <row>
            <column name="ROLEID">
                <jdbctype>INTEGER</jdbctype>
                <size/>
                <allowsnull>no</allowsnull>
            </column>
            <column name="SUBJECTID">
                <jdbctype>INTEGER</jdbctype>
                <size/>
                <allowsnull>no</allowsnull>
            </column>
            <column name="ATTRIBUTEID">
                <jdbctype>INTEGER</jdbctype>
                <size/>
                <allowsnull>no</allowsnull>
            </column>
        </row>
        <primarykey>
            <name>ROLEID</name>
            <name>SUBJECTID</name>
            <name>ATTRIBUTEID</name>
        </primarykey>
    </table>
    <table name="PSX_ROLE_SUBJECTS" allowSchemaChanges="y" alter="y"  delolddata="n" isView="n">
        <row>
            <column name="ROLEID">
                <jdbctype>INTEGER</jdbctype>
                <size/>
                <allowsnull>no</allowsnull>
            </column>
            <column name="SUBJECTID">
                <jdbctype>INTEGER</jdbctype>
                <size/>
                <allowsnull>no</allowsnull>
            </column>
        </row>
        <primarykey name="PK_PSX_ROLE_SUBJECTS">
            <name>ROLEID</name>
            <name>SUBJECTID</name>
        </primarykey>
    </table>
    <table name="PSX_ROLES" allowSchemaChanges="y" alter="y"  delolddata="n" isView="n">
        <row>
            <column name="ID">
                <jdbctype>INTEGER</jdbctype>
                <size/>
                <allowsnull>no</allowsnull>
            </column>
            <column name="NAME">
                <jdbctype>VARCHAR</jdbctype>
                <size>50</size>
                <allowsnull>no</allowsnull>
            </column>
            <column name="COMPONENTID">
                <jdbctype>INTEGER</jdbctype>
                <size/>
                <allowsnull>yes</allowsnull>
            </column>
            <column name="NORMALNAME">
                <jdbctype>VARCHAR</jdbctype>
                <size>50</size>
                <allowsnull>no</allowsnull>
            </column>
            <column name="DESCRIPTION">
                <jdbctype>VARCHAR</jdbctype>
                <size>255</size>
                <allowsnull>yes</allowsnull>
            </column>
        </row>
        <primarykey>
            <name>ID</name>
        </primarykey>
        <indexdefinitions>
            <index name="IX_ROLES_NNAME" isUnique="n">
                <name>NORMALNAME</name>
            </index>
        </indexdefinitions>
    </table>
    <table name="PSX_SUBJECT_ATTRIBUTES" allowSchemaChanges="y" alter="y"  delolddata="n" isView="n">
        <row>
            <column name="SUBJECTID">
                <jdbctype>INTEGER</jdbctype>
                <size/>
                <allowsnull>no</allowsnull>
            </column>
            <column name="ATTRIBUTEID">
                <jdbctype>INTEGER</jdbctype>
                <size/>
                <allowsnull>no</allowsnull>
            </column>
        </row>
        <primarykey>
            <name>SUBJECTID</name>
            <name>ATTRIBUTEID</name>
        </primarykey>
    </table>
    <table name="PSX_SUBJECTS" allowSchemaChanges="y" alter="y"  delolddata="n" isView="n">
        <row>
            <column name="ID">
                <jdbctype>INTEGER</jdbctype>
                <size/>
                <allowsnull>no</allowsnull>
            </column>
            <column name="NAME">
                <jdbctype>VARCHAR</jdbctype>
                <size>255</size>
                <allowsnull>yes</allowsnull>
            </column>
            <column name="TYPE">
                <jdbctype>INTEGER</jdbctype>
                <size/>
                <allowsnull>yes</allowsnull>
            </column>
            <column name="COMPONENTID">
                <jdbctype>INTEGER</jdbctype>
                <size/>
                <allowsnull>yes</allowsnull>
            </column>
        </row>
        <primarykey>
            <name>ID</name>
        </primarykey>
        <indexdefinitions>
            <index name="IX_SUBJECTS_NAME" isUnique="n">
                <name>NAME</name>
            </index>
        </indexdefinitions>
    </table>
    <table name="TRANSITIONNOTIFICATIONS" allowSchemaChanges="y" alter="y"  delolddata="n" isView="n">
        <row>
            <column name="TRANSITIONNOTIFICATIONID">
                <jdbctype>INTEGER</jdbctype>
                <size/>
                <allowsnull>no</allowsnull>
            </column>
            <column name="TRANSITIONID">
                <jdbctype>INTEGER</jdbctype>
                <size/>
                <allowsnull>no</allowsnull>
            </column>
            <column name="NOTIFICATIONID">
                <jdbctype>INTEGER</jdbctype>
                <size/>
                <allowsnull>no</allowsnull>
            </column>
            <column name="STATEROLERECIPIENTTYPES">
                <jdbctype>INTEGER</jdbctype>
                <size/>
                <allowsnull>yes</allowsnull>
            </column>
            <column name="ADDITIONALRECIPIENTLIST" >
                <jdbctype>VARCHAR</jdbctype>
                <size>1024</size>
                <allowsnull>yes</allowsnull>
            </column>
            <column name="CCLIST" >
                <jdbctype>VARCHAR</jdbctype>
                <size>1024</size>
                <allowsnull>yes</allowsnull>
            </column>
            <column name="WORKFLOWAPPID">
                <jdbctype>INTEGER</jdbctype>
                <size/>
                <allowsnull>no</allowsnull>
            </column>
        </row>
        <primarykey>
            <name>WORKFLOWAPPID</name>
            <name>TRANSITIONNOTIFICATIONID</name>
        </primarykey>
        <indexdefinitions>
            <index name="IX_TNTIF_WID_TID" isUnique="n">
                <name>WORKFLOWAPPID</name>
                <name>TRANSITIONID</name>
            </index>
        </indexdefinitions>
    </table>
    <table name="RXSYSCOMPONENT" allowSchemaChanges="y" alter="y"  delolddata="n" isView="n">
        <row>
            <column name="COMPONENTID">
                <jdbctype>INTEGER</jdbctype>
                <size/>
                <allowsnull>no</allowsnull>
            </column>
            <column name="NAME">
                <jdbctype>VARCHAR</jdbctype>
                <size>50</size>
                <allowsnull>yes</allowsnull>
            </column>
            <column name="DISPLAYNAME">
                <jdbctype>VARCHAR</jdbctype>
                <size>50</size>
                <allowsnull>yes</allowsnull>
            </column>
            <column name="DESCRIPTION" >
                <jdbctype>VARCHAR</jdbctype>
                <size>255</size>
                <allowsnull>yes</allowsnull>
            </column>
            <column name="URL" >
                <jdbctype>VARCHAR</jdbctype>
                <size>2100</size>
                <allowsnull>yes</allowsnull>
            </column>
            <column name="TYPE">
                <jdbctype>INTEGER</jdbctype>
                <size/>
                <allowsnull>no</allowsnull>
            </column>
            <column name="STATE">
                <jdbctype>INTEGER</jdbctype>
                <size/>
                <allowsnull>yes</allowsnull>
            </column>
        </row>
        <primarykey>
            <name>COMPONENTID</name>
        </primarykey>
        <indexdefinitions>
            <index name="IX_SYSCOMP_NAME" isUnique="n">
                <name>NAME</name>
            </index>
        </indexdefinitions>
    </table>
    <table name="RXSYSCOMPONENTPROPERTY" allowSchemaChanges="y" alter="y"  delolddata="n" isView="n">
        <row>
            <column name="PROPERTYID">
                <jdbctype>INTEGER</jdbctype>
                <size/>
                <allowsnull>no</allowsnull>
            </column>
            <column name="COMPONENTID">
                <jdbctype>INTEGER</jdbctype>
                <size/>
                <allowsnull>no</allowsnull>
            </column>
            <column name="PROPNAME">
                <jdbctype>VARCHAR</jdbctype>
                <size>50</size>
                <allowsnull>yes</allowsnull>
            </column>
            <column name="PROPVALUE" >
                <jdbctype>VARCHAR</jdbctype>
                <size>255</size>
                <allowsnull>yes</allowsnull>
            </column>
            <column name="PROPDESC" >
                <jdbctype>VARCHAR</jdbctype>
                <size>255</size>
                <allowsnull>yes</allowsnull>
            </column>
        </row>
        <primarykey name="PK_COMPONENTPROP">
            <name>PROPERTYID</name>
        </primarykey>
        <indexdefinitions>
            <index name="IX_SYSCOMPROP_CID" isUnique="n">
                <name>COMPONENTID</name>
            </index>
        </indexdefinitions>
    </table>
    <table name="RXSYSCOMPONENTRELATIONS" allowSchemaChanges="y" alter="y"  delolddata="n" isView="n">
        <row>
            <column name="COMPONENTID">
                <jdbctype>INTEGER</jdbctype>
                <size/>
                <allowsnull>no</allowsnull>
            </column>
            <column name="CHILDCOMPONENTID">
                <jdbctype>INTEGER</jdbctype>
                <size/>
                <allowsnull>no</allowsnull>
            </column>
            <column name="COMPONENTSLOTNAME" >
                <jdbctype>VARCHAR</jdbctype>
                <size>255</size>
                <allowsnull>yes</allowsnull>
            </column>
            <column name="SORTORDER">
                <jdbctype>INTEGER</jdbctype>
                <size/>
                <allowsnull>yes</allowsnull>
            </column>
        </row>
        <primarykey name="PK_COMPONENTRELATE">
            <name>COMPONENTID</name>
            <name>CHILDCOMPONENTID</name>
        </primarykey>
        <indexdefinitions>
            <index name="IX_SYSCOMREL_CHID" isUnique="n">
                <name>CHILDCOMPONENTID</name>
            </index>
        </indexdefinitions>
    </table>
    <table name="RXCONTEXT" allowSchemaChanges="y" alter="y"  delolddata="n" isView="n">
        <row>
            <column name="CONTEXTID">
                <jdbctype>BIGINT</jdbctype>
                <size/>
                <allowsnull>no</allowsnull>
            </column>
            <column name="VERSION">
                <jdbctype>INTEGER</jdbctype>
                <size/>
                <allowsnull>no</allowsnull>
                <defaultvalue>0</defaultvalue>
            </column>
            <column name="CONTEXTNAME">
                <jdbctype>VARCHAR</jdbctype>
                <size>50</size>
                <allowsnull>no</allowsnull>
            </column>
            <column name="CONTEXTDESC" >
                <jdbctype>VARCHAR</jdbctype>
                <size>255</size>
                <allowsnull>yes</allowsnull>
            </column>
            <column name="DEFAULTSCHEMEID">
                <jdbctype>BIGINT</jdbctype>
                <size/>
                <allowsnull>yes</allowsnull>
            </column>
        </row>
        <primarykey>
            <name>CONTEXTID</name>
        </primarykey>
    </table>
    <table name="RXASSEMBLERPROPERTIES" allowSchemaChanges="y" alter="y"  delolddata="n" isView="n">
        <row>
            <column name="SITEID">
                <jdbctype>BIGINT</jdbctype>
                <size/>
                <allowsnull>no</allowsnull>
            </column>
            <column name="VERSION">
                <jdbctype>INTEGER</jdbctype>
                <size/>
                <allowsnull>no</allowsnull>
                <defaultvalue>0</defaultvalue>
            </column>
            <column name="CONTEXTID">
                <jdbctype>INTEGER</jdbctype>
                <size/>
                <allowsnull>no</allowsnull>
            </column>
            <column name="PROPERTYID">
                <jdbctype>BIGINT</jdbctype>
                <size/>
                <allowsnull>no</allowsnull>
            </column>
            <column name="PROPERTYNAME">
                <jdbctype>VARCHAR</jdbctype>
                <size>50</size>
                <allowsnull>yes</allowsnull>
            </column>
            <column name="PROPERTYVALUE" >
                <jdbctype>VARCHAR</jdbctype>
                <size>255</size>
                <allowsnull>yes</allowsnull>
            </column>
        </row>
        <primarykey>
            <name>PROPERTYID</name>
        </primarykey>
    </table>
    <table name="RXLOCATIONSCHEME" allowSchemaChanges="y" alter="y"  delolddata="n" isView="n">
        <row>
            <column name="SCHEMEID">
                <jdbctype>BIGINT</jdbctype>
                <size/>
                <allowsnull>no</allowsnull>
            </column>
            <column name="VERSION">
                <jdbctype>INTEGER</jdbctype>
                <size/>
                <allowsnull>no</allowsnull>
                <defaultvalue>0</defaultvalue>
            </column>
            <column name="SCHEMENAME">
                <jdbctype>VARCHAR</jdbctype>
                <size>50</size>
                <allowsnull>yes</allowsnull>
            </column>
            <column name="DESCRIPTION" >
                <jdbctype>VARCHAR</jdbctype>
                <size>255</size>
                <allowsnull>yes</allowsnull>
            </column>
            <column name="VARIANTID">
                <jdbctype>BIGINT</jdbctype>
                <size/>
                <allowsnull>no</allowsnull>
            </column>
            <column name="CONTENTTYPEID">
                <jdbctype>BIGINT</jdbctype>
                <size/>
                <allowsnull>no</allowsnull>
            </column>
            <column name="CONTEXTID">
                <jdbctype>BIGINT</jdbctype>
                <size/>
                <allowsnull>no</allowsnull>
            </column>
            <column name="GENERATOR" >
                <jdbctype>VARCHAR</jdbctype>
                <size>255</size>
                <allowsnull>yes</allowsnull>
            </column>
        </row>
        <primarykey name="PK_RXLOCATIONSCHEME">
            <name>SCHEMEID</name>
        </primarykey>
        <indexdefinitions>
            <index name="UIX_RXLOCSCHEME" isUnique="y">
                <name>CONTEXTID</name>
                <name>VARIANTID</name>
                <name>CONTENTTYPEID</name>
            </index>
        </indexdefinitions>
    </table>
    <table name="RXLOCATIONSCHEMEPARAMS" allowSchemaChanges="y" alter="y"  delolddata="n" isView="n">
        <row>
            <column name="SCHEMEPARAMID">
                <jdbctype>INTEGER</jdbctype>
                <size/>
                <allowsnull>no</allowsnull>
            </column>
            <column name="SCHEMEID">
                <jdbctype>INTEGER</jdbctype>
                <size/>
                <allowsnull>no</allowsnull>
            </column>
            <column name="SEQUENCE">
                <jdbctype>INTEGER</jdbctype>
                <size/>
                <allowsnull>no</allowsnull>
            </column>
            <column name="TYPE">
                <jdbctype>VARCHAR</jdbctype>
                <size>50</size>
                <allowsnull>no</allowsnull>
            </column>
            <column name="NAME">
                <jdbctype>VARCHAR</jdbctype>
                <size>50</size>
                <allowsnull>no</allowsnull>
            </column>
            <column name="VALUE" >
                <jdbctype>CLOB</jdbctype>
                <size/>
                <allowsnull>no</allowsnull>
            </column>
        </row>
        <primarykey>
            <name>SCHEMEPARAMID</name>
        </primarykey>
        <indexdefinitions>
            <index name="IX_LOCSCHPRM_SID" isUnique="n">
                <name>SCHEMEID</name>
            </index>
        </indexdefinitions>
    </table>
    <table name="RXSEARCHES" allowSchemaChanges="y" alter="y"  delolddata="n" isView="n">
        <row>
            <column name="SEARCHID">
                <jdbctype>INTEGER</jdbctype>
                <size/>
                <allowsnull>no</allowsnull>
            </column>
            <column name="USERNAME">
                <jdbctype>VARCHAR</jdbctype>
                <size>50</size>
                <allowsnull>no</allowsnull>
            </column>
            <column name="NAME">
                <jdbctype>VARCHAR</jdbctype>
                <size>255</size>
                <allowsnull>no</allowsnull>
            </column>
            <column name="QUERY">
                <jdbctype>CLOB</jdbctype>
                <size/>
                <allowsnull>no</allowsnull>
            </column>
        </row>
        <primarykey>
            <name>SEARCHID</name>
        </primarykey>
        <indexdefinitions>
            <index name="IX_SEARCHES_UNAME" isUnique="n">
                <name>USERNAME</name>
            </index>
        </indexdefinitions>
    </table>
    <table name="RXCOMMUNITY" allowSchemaChanges="y" alter="y"  delolddata="n" isView="n">
        <row>
            <column name="COMMUNITYID">
                <jdbctype>INTEGER</jdbctype>
                <size/>
                <allowsnull>no</allowsnull>
            </column>
            <column name="VERSION">
                <jdbctype>INTEGER</jdbctype>
                <size/>
                <allowsnull>no</allowsnull>
                <defaultvalue>0</defaultvalue>
            </column>
            <column name="NAME">
                <jdbctype>VARCHAR</jdbctype>
                <size>50</size>
                <allowsnull>no</allowsnull>
            </column>
            <column name="DESCRITPION" >
                <jdbctype>VARCHAR</jdbctype>
                <size>255</size>
                <allowsnull>yes</allowsnull>
            </column>
        </row>
        <primarykey>
            <name>COMMUNITYID</name>
        </primarykey>
        <indexdefinitions>
            <index name="IX_COMMUNITY_NAME" isUnique="n">
                <name>NAME</name>
            </index>
        </indexdefinitions>
    </table>
    <table name="RXCOMMUNITYROLE" allowSchemaChanges="y" alter="y"  delolddata="n" isView="n">
        <row>
            <column name="ROLEID">
                <jdbctype>INTEGER</jdbctype>
                <size/>
                <allowsnull>no</allowsnull>
            </column>
            <column name="COMMUNITYID">
                <jdbctype>INTEGER</jdbctype>
                <size/>
                <allowsnull>no</allowsnull>
            </column>
        </row>
        <primarykey>
            <name>ROLEID</name>
            <name>COMMUNITYID</name>
        </primarykey>
        <indexdefinitions>
            <index name="IX_COMITYROL_CID" isUnique="n">
                <name>COMMUNITYID</name>
            </index>
        </indexdefinitions>
    </table>
    <table name="RXCOMPONENTCOMMUNITY" allowSchemaChanges="y" alter="y"  delolddata="n" isView="n">
        <row>
            <column name="COMPONENTID">
                <jdbctype>INTEGER</jdbctype>
                <size/>
                <allowsnull>no</allowsnull>
            </column>
            <column name="COMMUNITYID">
                <jdbctype>INTEGER</jdbctype>
                <size/>
                <allowsnull>no</allowsnull>
            </column>
        </row>
        <primarykey name="PK_COMPONENTCOMMUN">
            <name>COMPONENTID</name>
            <name>COMMUNITYID</name>
        </primarykey>
        <indexdefinitions>
            <index name="IX_COMPCOMITY_CID" isUnique="n">
                <name>COMMUNITYID</name>
            </index>
        </indexdefinitions>
    </table>
    <table name="RXMENUACTION" allowSchemaChanges="y" alter="y"  delolddata="n" isView="n">
        <row>
            <column name="ACTIONID">
                <jdbctype>INTEGER</jdbctype>
                <size/>
                <allowsnull>no</allowsnull>
            </column>
            <column name="NAME">
                <jdbctype>VARCHAR</jdbctype>
                <size>50</size>
                <allowsnull>no</allowsnull>
            </column>
            <column name="DISPLAYNAME">
                <jdbctype>VARCHAR</jdbctype>
                <size>50</size>
                <allowsnull>no</allowsnull>
            </column>
            <column name="DESCRIPTION" >
                <jdbctype>VARCHAR</jdbctype>
                <size>255</size>
                <allowsnull>yes</allowsnull>
            </column>
            <column name="URL">
                <jdbctype>CLOB</jdbctype>
                <size/>
                <allowsnull>yes</allowsnull>
            </column>
            <column name="SORTORDER">
                <jdbctype>INTEGER</jdbctype>
                <size/>
                <allowsnull>yes</allowsnull>
            </column>
            <column name="TYPE">
                <jdbctype>VARCHAR</jdbctype>
                <size>50</size>
                <allowsnull>yes</allowsnull>
            </column>
            <column name="HANDLER">
                <jdbctype>VARCHAR</jdbctype>
                <size>50</size>
                <allowsnull>yes</allowsnull>
            </column>
            <column name="VERSION">
                <jdbctype>INTEGER</jdbctype>
                <size/>
                <allowsnull>no</allowsnull>
                <defaultvalue>0</defaultvalue>
            </column>
        </row>
        <primarykey name="PK_RXMENUACTION">
            <name>ACTIONID</name>
        </primarykey>
        <indexdefinitions>
            <index name="IX_MENUACT_NAME" isUnique="n">
                <name>NAME</name>
            </index>
        </indexdefinitions>
    </table>
    <table name="RXMENUACTIONPARAM" allowSchemaChanges="y" alter="y"  delolddata="n" isView="n">
        <row>
            <column name="ACTIONID">
                <jdbctype>INTEGER</jdbctype>
                <size/>
                <allowsnull>no</allowsnull>
            </column>
            <column name="PARAMNAME">
                <jdbctype>VARCHAR</jdbctype>
                <size>50</size>
                <allowsnull>no</allowsnull>
            </column>
            <column name="PARAMVALUE" >
                <jdbctype>VARCHAR</jdbctype>
                <size>255</size>
                <allowsnull>yes</allowsnull>
            </column>
            <column name="DESCRIPTION" >
                <jdbctype>VARCHAR</jdbctype>
                <size>255</size>
                <allowsnull>yes</allowsnull>
            </column>
        </row>
        <primarykey name="PK_RXMENUACTIONPARAM">
            <name>ACTIONID</name>
            <name>PARAMNAME</name>
        </primarykey>
    </table>
    <table name="RXMENUACTIONRELATION" allowSchemaChanges="y" alter="y"  delolddata="n" isView="n">
        <row>
            <column name="ACTIONID">
                <jdbctype>INTEGER</jdbctype>
                <size/>
                <allowsnull>no</allowsnull>
            </column>
            <column name="CHILDACTIONID">
                <jdbctype>INTEGER</jdbctype>
                <size/>
                <allowsnull>no</allowsnull>
            </column>
        </row>
        <primarykey name="PK_RXMENUACTIONRELATION">
            <name>ACTIONID</name>
            <name>CHILDACTIONID</name>
        </primarykey>
    </table>
    <table name="RXMODE" allowSchemaChanges="y" alter="y"  delolddata="n" isView="n">
        <row>
            <column name="MODEID">
                <jdbctype>INTEGER</jdbctype>
                <size/>
                <allowsnull>no</allowsnull>
            </column>
            <column name="NAME">
                <jdbctype>VARCHAR</jdbctype>
                <size>50</size>
                <allowsnull>no</allowsnull>
            </column>
            <column name="DISPLAYNAME">
                <jdbctype>VARCHAR</jdbctype>
                <size>50</size>
                <allowsnull>no</allowsnull>
            </column>
            <column name="DESCRIPTION" >
                <jdbctype>VARCHAR</jdbctype>
                <size>255</size>
                <allowsnull>yes</allowsnull>
            </column>
        </row>
        <primarykey name="PK_RXMODE">
            <name>MODEID</name>
        </primarykey>
    </table>
    <table name="RXMODEUICONTEXTACTION" allowSchemaChanges="y" alter="y"  delolddata="n" isView="n">
        <row>
            <column name="MODEID">
                <jdbctype>INTEGER</jdbctype>
                <size/>
                <allowsnull>no</allowsnull>
            </column>
            <column name="UICONTEXTID">
                <jdbctype>INTEGER</jdbctype>
                <size/>
                <allowsnull>no</allowsnull>
            </column>
            <column name="ACTIONID">
                <jdbctype>INTEGER</jdbctype>
                <size/>
                <allowsnull>no</allowsnull>
            </column>
        </row>
        <primarykey name="PK_RXMODEUICONTEXTACTION">
            <name>MODEID</name>
            <name>UICONTEXTID</name>
            <name>ACTIONID</name>
        </primarykey>
        <indexdefinitions>
            <index name="IX_MODEUICACT_AID" isUnique="n">
                <name>ACTIONID</name>
            </index>
        </indexdefinitions>
    </table>
    <table name="RXUICONTEXT" allowSchemaChanges="y" alter="y"  delolddata="n" isView="n">
        <row>
            <column name="UICONTEXTID">
                <jdbctype>INTEGER</jdbctype>
                <size/>
                <allowsnull>no</allowsnull>
            </column>
            <column name="NAME">
                <jdbctype>VARCHAR</jdbctype>
                <size>50</size>
                <allowsnull>no</allowsnull>
            </column>
            <column name="DISPLAYNAME">
                <jdbctype>VARCHAR</jdbctype>
                <size>50</size>
                <allowsnull>no</allowsnull>
            </column>
            <column name="DESCRIPTION" >
                <jdbctype>VARCHAR</jdbctype>
                <size>255</size>
                <allowsnull>yes</allowsnull>
            </column>
        </row>
        <primarykey name="PK_RXUICONTEXT">
            <name>UICONTEXTID</name>
        </primarykey>
    </table>
    <table name="RXLOCALE" allowSchemaChanges="y" alter="y"  delolddata="n" isView="n">
        <row>
            <column name="LOCALEID">
                <jdbctype>INTEGER</jdbctype>
                <size/>
                <allowsnull>no</allowsnull>
            </column>
            <column name="LANGUAGESTRING">
                <jdbctype>VARCHAR</jdbctype>
                <size>16</size>
                <allowsnull>no</allowsnull>
            </column>
            <column name="DISPLAYNAME">
                <jdbctype>VARCHAR</jdbctype>
                <size>50</size>
                <allowsnull>no</allowsnull>
            </column>
            <column name="SORTORDER">
                <jdbctype>INTEGER</jdbctype>
                <size/>
                <allowsnull>yes</allowsnull>
            </column>
            <column name="DESCRIPTION" >
                <jdbctype>VARCHAR</jdbctype>
                <size>255</size>
                <allowsnull>yes</allowsnull>
            </column>
            <column name="STATUS">
                <jdbctype>INTEGER</jdbctype>
                <size/>
                <allowsnull>yes</allowsnull>
            </column>
            <column name="VERSION">
                <jdbctype>INTEGER</jdbctype>
                <size/>
                <allowsnull>no</allowsnull>
                <defaultvalue>0</defaultvalue>
            </column>
        </row>
        <primarykey name="PK_RXLOCALE">
            <name>LOCALEID</name>
        </primarykey>
    </table>
    <table name="RXLOCALEPROPERTY" allowSchemaChanges="y" alter="y"  delolddata="n" isView="n">
        <row>
            <column name="LOCALEID">
                <jdbctype>INTEGER</jdbctype>
                <size/>
                <allowsnull>no</allowsnull>
            </column>
            <column name="PROPERTYNAME">
                <jdbctype>VARCHAR</jdbctype>
                <size>50</size>
                <allowsnull>no</allowsnull>
            </column>
            <column name="PROPERTYVALUE">
                <jdbctype>VARCHAR</jdbctype>
                <size>50</size>
                <allowsnull>yes</allowsnull>
            </column>
            <column name="DESCRIPTION" >
                <jdbctype>VARCHAR</jdbctype>
                <size>255</size>
                <allowsnull>yes</allowsnull>
            </column>
        </row>
        <primarykey name="PK_LOCALEPROPERTY">
            <name>LOCALEID</name>
            <name>PROPERTYNAME</name>
        </primarykey>
    </table>
    <table name="PSX_PERSISTEDPROPERTYMETA" allowSchemaChanges="y" alter="y"  delolddata="n" isView="n">
        <row>
            <column name="PROPERTYID">
                <jdbctype>INTEGER</jdbctype>
                <size/>
                <allowsnull>no</allowsnull>
            </column>
            <column name="USERNAME">
                <jdbctype>VARCHAR</jdbctype>
                <size>100</size>
                <allowsnull>no</allowsnull>
            </column>
            <column name="PROPERTYNAME">
                <jdbctype>VARCHAR</jdbctype>
                <size>100</size>
                <allowsnull>no</allowsnull>
            </column>
            <column name="CATEGORY">
                <jdbctype>VARCHAR</jdbctype>
                <size>50</size>
                <allowsnull>no</allowsnull>
            </column>
            <column name="PROPERTYSAVETYPE">
                <jdbctype>INTEGER</jdbctype>
                <size/>
                <allowsnull>no</allowsnull>
            </column>
            <column name="ENABLEDSTATE">
                <jdbctype>INTEGER</jdbctype>
                <size/>
                <allowsnull>no</allowsnull>
            </column>
            <column name="OVERRIDABLE">
                <jdbctype>INTEGER</jdbctype>
                <size/>
                <allowsnull>no</allowsnull>
            </column>
            <column name="CLASSNAME">
                <jdbctype>VARCHAR</jdbctype>
                <size>100</size>
                <allowsnull>yes</allowsnull>
            </column>
        </row>
        <primarykey name="PK_PERSISTEDPROPERTYMETA">
            <name>PROPERTYID</name>
        </primarykey>
        <indexdefinitions>
            <index name="IX_ROPMETA_UN_PR" isUnique="n">
                <name>USERNAME</name>
                <name>PROPERTYNAME</name>
            </index>
        </indexdefinitions>
    </table>
    <table name="PSX_PERSISTEDPROPERTYVALUES" allowSchemaChanges="y" alter="y"  delolddata="n" isView="n">
        <row>
            <column name="CONTEXT">
                <jdbctype>VARCHAR</jdbctype>
                <size>25</size>
                <allowsnull>no</allowsnull>
            </column>
            <column name="USERNAME">
                <jdbctype>VARCHAR</jdbctype>
                <size>100</size>
                <allowsnull>no</allowsnull>
            </column>
            <column name="CATEGORY">
                <jdbctype>VARCHAR</jdbctype>
                <size>25</size>
                <allowsnull>no</allowsnull>
            </column>
            <column name="PROPERTYNAME">
                <jdbctype>VARCHAR</jdbctype>
                <size>50</size>
                <allowsnull>no</allowsnull>
            </column>
            <column name="PROPERTYVALUE">
                <jdbctype>CLOB</jdbctype>
                <size/>
                <allowsnull>no</allowsnull>
            </column>
        </row>
        <primarykey name="PK_PERSISTEDPROPVALUES">
            <name>USERNAME</name>
            <name>PROPERTYNAME</name>
            <name>CATEGORY</name>
            <name>CONTEXT</name>
        </primarykey>
    </table>
    <table name="PSX_RXCONFIGURATIONS" allowSchemaChanges="y" alter="y"  delolddata="n" isView="n">
        <row>
            <column name="NAME">
                <jdbctype>VARCHAR</jdbctype>
                <size>50</size>
                <allowsnull>no</allowsnull>
            </column>
            <column name="TYPE">
                <jdbctype>VARCHAR</jdbctype>
                <size>50</size>
                <allowsnull>no</allowsnull>
            </column>
            <column name="LOCKED">
                <jdbctype>VARCHAR</jdbctype>
                <size>50</size>
                <allowsnull>yes</allowsnull>
            </column>
            <column name="LOCKER">
                <jdbctype>VARCHAR</jdbctype>
                <size>50</size>
                <allowsnull>yes</allowsnull>
            </column>
            <column name="CONFIGURATION">
                <jdbctype>CLOB</jdbctype>
                <allowsnull>no</allowsnull>
            </column>
            <column name="DESCRIPTION" >
                <jdbctype>VARCHAR</jdbctype>
                <size>255</size>
                <allowsnull>yes</allowsnull>
            </column>
            <column name="VERSION">
                <jdbctype>INTEGER</jdbctype>
                <size/>
                <allowsnull>no</allowsnull>
                <defaultvalue>0</defaultvalue>
            </column>
        </row>
        <primarykey name="PK_RXCONFIGURATIONS">
            <name>NAME</name>
        </primarykey>
    </table>
    <table name="PSX_RELATIONSHIPCONFIGNAME" allowSchemaChanges="y" alter="y"  delolddata="n" isView="n">
        <row>
            <column name="CONFIG_ID">
                <jdbctype>INTEGER</jdbctype>
                <size/>
                <allowsnull>no</allowsnull>
            </column>
            <column name="CONFIG_NAME">
                <jdbctype>VARCHAR</jdbctype>
                <size>255</size>
                <allowsnull>no</allowsnull>
            </column>
            <column name="VERSION">
                <jdbctype>INTEGER</jdbctype>
                <size/>
                <allowsnull>no</allowsnull>
                <defaultvalue>0</defaultvalue>
            </column>
        </row>
        <primarykey name="PK_RELATIONSHIPCONFIGNAMES">
            <name>CONFIG_ID</name>
        </primarykey>
    </table>
    <table name="PSX_OBJECTRELATIONSHIP" allowSchemaChanges="y" alter="y"  delolddata="n" isView="n">
        <row>
            <column name="RID">
                <jdbctype>INTEGER</jdbctype>
                <allowsnull>no</allowsnull>
            </column>
            <column name="CONFIG_ID">
                <jdbctype>INTEGER</jdbctype>
                <allowsnull>no</allowsnull>
            </column>
            <column name="OWNER_ID">
                <jdbctype>INTEGER</jdbctype>
                <allowsnull>no</allowsnull>
            </column>
            <column name="OWNER_REVISION">
                <jdbctype>INTEGER</jdbctype>
                <allowsnull>yes</allowsnull>
            </column>
            <column name="DEPENDENT_ID">
                <jdbctype>INTEGER</jdbctype>
                <allowsnull>no</allowsnull>
            </column>
            <column name="DEPENDENT_REVISION">
                <jdbctype>INTEGER</jdbctype>
                <allowsnull>yes</allowsnull>
            </column>
            <column name="SLOT_ID">
                <jdbctype>BIGINT</jdbctype>
                <allowsnull>yes</allowsnull>
            </column>
            <column name="SORT_RANK">
                <jdbctype>INTEGER</jdbctype>
                <allowsnull>yes</allowsnull>
            </column>
            <column name="VARIANT_ID">
                <jdbctype>BIGINT</jdbctype>
                <allowsnull>yes</allowsnull>
            </column>
            <column name="FOLDER_ID">
                <jdbctype>INTEGER</jdbctype>
                <allowsnull>yes</allowsnull>
            </column>
            <column name="SITE_ID">
                <jdbctype>BIGINT</jdbctype>
                <allowsnull>yes</allowsnull>
            </column>
            <column name="INLINE_RELATIONSHIP">
                <jdbctype>VARCHAR</jdbctype>
                <size>255</size>
                <allowsnull>yes</allowsnull>
            </column>
            <column name="WIDGET_NAME">
                <jdbctype>VARCHAR</jdbctype>
                <size>100</size>
                <allowsnull>yes</allowsnull>
            </column>
        </row>
        <primarykey name="PK_OBJECTRELATIONSHIP">
            <name>RID</name>
        </primarykey>
        <foreignkey name="FK_RELATIONSHIPCONFIGNAMES">
            <fkColumn>
                <name>CONFIG_ID</name>
                <externalTable>PSX_RELATIONSHIPCONFIGNAME</externalTable>
                <externalColumn>CONFIG_ID</externalColumn>
            </fkColumn>
        </foreignkey>
        <indexdefinitions>
            <index name="IX_RLNSHIP_OWNERID" isUnique="n">
                <name>OWNER_ID</name>
            </index>
            <index name="IX_RLNSHIP_CONFIGID" isUnique="n">
                <name>CONFIG_ID</name>
            </index>
            <index name="IX_RLNSHIP_DEPID" isUnique="n">
                <name>DEPENDENT_ID</name>
            </index>
            <index name="IX_RLNSHIP_SLOTID" isUnique="n">
                <name>SLOT_ID</name>
            </index>
            <index name="IX_RLNSHIP_AADEPS" isUnique="n">
                <name>OWNER_ID</name>
                <name>OWNER_REVISION</name>
                <name>SLOT_ID</name>
                <name>CONFIG_ID</name>
            </index>
            <index name="IX_RLNSHIP_AAROW" isUnique="n">
                <name>DEPENDENT_ID</name>
                <name>SLOT_ID</name>
                <name>RID</name>
                <name>OWNER_ID</name>
            </index>
            <index name="IX_RLNSHIP_RELDEPS" isUnique="n">
                <name>OWNER_ID</name>
                <name>CONFIG_ID</name>
                <name>OWNER_REVISION</name>
            </index>
            <index name="IX_RLNSHIP_RELROW" isUnique="n">
                <name>CONFIG_ID</name>
                <name>OWNER_ID</name>
                <name>RID</name>
                <name>DEPENDENT_ID</name>
            </index>
        </indexdefinitions>
    </table>
    <table name="PSX_OBJECTRELATIONSHIPPROP" allowSchemaChanges="y" alter="y"  delolddata="n" isView="n">
        <row>
            <column name="RID">
                <jdbctype>INTEGER</jdbctype>
                <allowsnull>no</allowsnull>
            </column>
            <column name="PROPERTYNAME">
                <jdbctype>VARCHAR</jdbctype>
                <size>50</size>
                <allowsnull>no</allowsnull>
            </column>
            <column name="PROPERTYVALUE" >
                <jdbctype>VARCHAR</jdbctype>
                <size>255</size>
                <allowsnull>yes</allowsnull>
            </column>
        </row>
        <primarykey name="PK_OBJECTRELATIONSHIPPROP">
            <name>RID</name>
            <name>PROPERTYNAME</name>
        </primarykey>
        <foreignkey name="FK_OBJECTRELATIONSHIPPROP">
            <fkColumn>
                <name>RID</name>
                <externalTable>PSX_OBJECTRELATIONSHIP</externalTable>
                <externalColumn>RID</externalColumn>
            </fkColumn>
        </foreignkey>
    </table>
    <table name="pslog">
        <schemaHandlers>
            <schemaHandler type="noAlterTableStmt"/>
            <schemaHandler type="fromBackup">
                <dataHandlers>
                    <dataHandler class="com.percussion.install.PSJdbcNextNumberColumn">
                        <column name="log_seq_id" nextNumberKey="log_seq_id"/>
                    </dataHandler>
                </dataHandlers>
            </schemaHandler>
        </schemaHandlers>
        <row>
            <column name="log_id_high">
                <jdbctype>INTEGER</jdbctype>
                <size/>
                <allowsnull>no</allowsnull>
            </column>
            <column name="log_id_low">
                <jdbctype>INTEGER</jdbctype>
                <size/>
                <allowsnull>no</allowsnull>
            </column>
            <column name="log_seq_id">
                <jdbctype>INTEGER</jdbctype>
                <size/>
                <allowsnull>no</allowsnull>
            </column>
            <column name="log_type">
                <jdbctype>TINYINT</jdbctype>
                <size/>
                <allowsnull>no</allowsnull>
            </column>
            <column name="log_appl">
                <jdbctype>INTEGER</jdbctype>
                <size/>
                <allowsnull>no</allowsnull>
            </column>
        </row>
        <primarykey>
            <name>log_id_high</name>
            <name>log_id_low</name>
            <name>log_seq_id</name>
        </primarykey>
    </table>
    <table name="pslogdat">
        <row>
            <column name="log_id_high">
                <jdbctype>INTEGER</jdbctype>
                <size/>
                <allowsnull>no</allowsnull>
            </column>
            <column name="log_id_low">
                <jdbctype>INTEGER</jdbctype>
                <size/>
                <allowsnull>no</allowsnull>
            </column>
            <column name="log_seq">
                <jdbctype>INTEGER</jdbctype>
                <size/>
                <allowsnull>no</allowsnull>
            </column>
            <column name="log_subt">
                <jdbctype>INTEGER</jdbctype>
                <size/>
                <allowsnull>no</allowsnull>
            </column>
            <column name="log_subseq">
                <jdbctype>INTEGER</jdbctype>
                <size/>
                <allowsnull>no</allowsnull>
            </column>
            <column name="log_data" >
                <jdbctype>VARCHAR</jdbctype>
                <size>255</size>
                <allowsnull>yes</allowsnull>
            </column>
        </row>
        <primarykey>
            <name>log_id_high</name>
            <name>log_id_low</name>
            <name>log_subseq</name>
            <name>log_seq</name>
        </primarykey>
    </table>
    <table name="DPL_ARCHIVE_LOG_SUMMARY">
        <row>
            <column name="ARCHIVE_LOG_ID">
                <jdbctype>INTEGER</jdbctype>
                <allowsnull>no</allowsnull>
            </column>
            <column name="INSTALL_DATE">
                <jdbctype>TIMESTAMP</jdbctype>
                <allowsnull>no</allowsnull>
            </column>
            <column name="ARCHIVE_REF">
                <jdbctype>VARCHAR</jdbctype>
                <size>255</size>
                <allowsnull>no</allowsnull>
            </column>
            <column name="USER_ID">
                <jdbctype>VARCHAR</jdbctype>
                <size>255</size>
                <allowsnull>no</allowsnull>
            </column>
            <column name="SRC_SERVER_NAME">
                <jdbctype>VARCHAR</jdbctype>
                <size>255</size>
                <allowsnull>no</allowsnull>
            </column>
            <column name="SRC_SERVER_VERSION">
                <jdbctype>VARCHAR</jdbctype>
                <size>255</size>
                <allowsnull>no</allowsnull>
            </column>
            <column name="SRC_SERVER_BUILD_ID">
                <jdbctype>VARCHAR</jdbctype>
                <size>255</size>
                <allowsnull>no</allowsnull>
            </column>
            <column name="SRC_SERVER_BUILD_DATE">
                <jdbctype>TIMESTAMP</jdbctype>
                <allowsnull>no</allowsnull>
            </column>
            <column name="TGT_SERVER_NAME">
                <jdbctype>VARCHAR</jdbctype>
                <size>255</size>
                <allowsnull>no</allowsnull>
            </column>
            <column name="ARCHIVE_MANIFEST">
                <jdbctype>CLOB</jdbctype>
                <allowsnull>no</allowsnull>
            </column>
            <column name="ARCHIVE_INFO">
                <jdbctype>CLOB</jdbctype>
                <allowsnull>no</allowsnull>
            </column>
        </row>
        <primarykey>
            <name>ARCHIVE_LOG_ID</name>
        </primarykey>
    </table>
    <table name="DPL_ARCHIVE_PACKAGE">
        <row>
            <column name="ARCHIVE_LOG_ID">
                <jdbctype>INTEGER</jdbctype>
                <allowsnull>no</allowsnull>
            </column>
            <column name="PACKAGE_NAME">
                <jdbctype>VARCHAR</jdbctype>
                <size>255</size>
                <allowsnull>no</allowsnull>
            </column>
            <column name="PACKAGE_TYPE">
                <jdbctype>VARCHAR</jdbctype>
                <size>50</size>
                <allowsnull>no</allowsnull>
            </column>
            <column name="PACKAGE_ID">
                <jdbctype>VARCHAR</jdbctype>
                <size>100</size>
                <allowsnull>no</allowsnull>
            </column>
            <column name="STATUS">
                <jdbctype>INTEGER</jdbctype>
                <allowsnull>no</allowsnull>
            </column>
            <column name="LOG_SUMMARY_ID">
                <jdbctype>INTEGER</jdbctype>
                <allowsnull>no</allowsnull>
            </column>
        </row>
        <primarykey>
            <name>ARCHIVE_LOG_ID</name>
            <name>PACKAGE_TYPE</name>
            <name>PACKAGE_ID</name>
        </primarykey>
    </table>
    <table name="DPL_ID_MAPPING">
        <row>
            <column name="REPOSITORY_ID" limitSizeForIndex="y" >
                <jdbctype>VARCHAR</jdbctype>
                <size>1000</size>
                <allowsnull>no</allowsnull>
            </column>
            <column name="ID_MAP">
                <jdbctype>CLOB</jdbctype>
                <allowsnull>no</allowsnull>
            </column>
        </row>
        <primarykey>
            <name>REPOSITORY_ID</name>
        </primarykey>
    </table>
    <table name="DPL_LOG_SUMMARY">
        <row>
            <column name="LOG_SUMMARY_ID">
                <jdbctype>INTEGER</jdbctype>
                <allowsnull>no</allowsnull>
            </column>
            <column name="PACKAGE_NAME">
                <jdbctype>VARCHAR</jdbctype>
                <size>255</size>
                <allowsnull>no</allowsnull>
            </column>
            <column name="PACKAGE_TYPE">
                <jdbctype>VARCHAR</jdbctype>
                <size>255</size>
                <allowsnull>no</allowsnull>
            </column>
            <column name="PACKAGE_ID">
                <jdbctype>VARCHAR</jdbctype>
                <size>255</size>
                <allowsnull>no</allowsnull>
            </column>
            <column name="STATUS">
                <jdbctype>INTEGER</jdbctype>
                <allowsnull>no</allowsnull>
            </column>
            <column name="ARCHIVE_LOG_ID">
                <jdbctype>INTEGER</jdbctype>
                <allowsnull>no</allowsnull>
            </column>
            <column name="PACKAGE_DETAIL">
                <jdbctype>CLOB</jdbctype>
                <allowsnull>no</allowsnull>
            </column>
            <column name="VALIDATION_RESULTS">
                <jdbctype>CLOB</jdbctype>
                <allowsnull>no</allowsnull>
            </column>
            <column name="ID_MAP">
                <jdbctype>CLOB</jdbctype>
                <allowsnull>yes</allowsnull>
            </column>
            <column name="DBMS_MAP">
                <jdbctype>CLOB</jdbctype>
                <allowsnull>yes</allowsnull>
            </column>
        </row>
        <primarykey>
            <name>LOG_SUMMARY_ID</name>
        </primarykey>
    </table>
    <table name="DPL_LOG_TXN">
        <row>
            <column name="LOG_SUMMARY_ID">
                <jdbctype>INTEGER</jdbctype>
                <allowsnull>no</allowsnull>
            </column>
            <column name="DEPENDENCY">
                <jdbctype>VARCHAR</jdbctype>
                <size>255</size>
                <allowsnull>no</allowsnull>
            </column>
            <column name="ELEMENT_NAME">
                <jdbctype>VARCHAR</jdbctype>
                <size>255</size>
                <allowsnull>no</allowsnull>
            </column>
            <column name="ELEMENT_TYPE">
                <jdbctype>VARCHAR</jdbctype>
                <size>255</size>
                <allowsnull>no</allowsnull>
            </column>
            <column name="ACTION_TOOK">
                <jdbctype>INTEGER</jdbctype>
                <allowsnull>no</allowsnull>
            </column>
            <column name="SEQUENCE">
                <jdbctype>INTEGER</jdbctype>
                <allowsnull>yes</allowsnull>
            </column>
        </row>
    </table>
    <table name="PSX_FOLDER" allowSchemaChanges="y" alter="y"  delolddata="n" isView="n">
        <row>
            <column name="CONTENTID">
                <jdbctype>INTEGER</jdbctype>
                <allowsnull>no</allowsnull>
            </column>
            <column name="REVISIONID">
                <jdbctype>INTEGER</jdbctype>
                <allowsnull>no</allowsnull>
            </column>
            <column name="DESCRIPTION" >
                <jdbctype>VARCHAR</jdbctype>
                <size>255</size>
                <allowsnull>yes</allowsnull>
            </column>
        </row>
        <primarykey name="PK_FOLDER">
            <name>CONTENTID</name>
            <name>REVISIONID</name>
        </primarykey>
    </table>
    <table name="PSX_PROPERTIES" allowSchemaChanges="y" alter="y"  delolddata="n" isView="n">
        <row>
            <column name="CONTENTID">
                <jdbctype>INTEGER</jdbctype>
                <allowsnull>no</allowsnull>
            </column>
            <column name="REVISIONID">
                <jdbctype>INTEGER</jdbctype>
                <allowsnull>no</allowsnull>
            </column>
            <column name="SYSID">
                <jdbctype>INTEGER</jdbctype>
                <allowsnull>no</allowsnull>
            </column>
            <column name="PROPERTYNAME">
                <jdbctype>VARCHAR</jdbctype>
                <size>50</size>
                <allowsnull>no</allowsnull>
            </column>
            <column name="PROPERTYVALUE" >
                <jdbctype>VARCHAR</jdbctype>
                <size>4000</size>
                <allowsnull>yes</allowsnull>
            </column>
            <column name="DESCRIPTION" >
                <jdbctype>VARCHAR</jdbctype>
                <size>255</size>
                <allowsnull>yes</allowsnull>
            </column>
        </row>
        <primarykey name="PK_PROPERTIES">
            <name>CONTENTID</name>
            <name>REVISIONID</name>
            <name>SYSID</name>
            <name>PROPERTYNAME</name>
        </primarykey>
    </table>
    <table name="RXMENUVISIBILITY" allowSchemaChanges="y" alter="y"  delolddata="n" isView="n">
        <row>
            <column name="ACTIONID">
                <jdbctype>INTEGER</jdbctype>
                <size/>
                <allowsnull>no</allowsnull>
            </column>
            <column name="VISIBILITYCONTEXT">
                <jdbctype>VARCHAR</jdbctype>
                <size>50</size>
                <allowsnull>no</allowsnull>
            </column>
            <column name="VALUE">
                <jdbctype>VARCHAR</jdbctype>
                <size>100</size>
                <allowsnull>no</allowsnull>
            </column>
            <column name="DESCRIPTION" >
                <jdbctype>VARCHAR</jdbctype>
                <size>255</size>
                <allowsnull>yes</allowsnull>
            </column>
        </row>
        <primarykey name="PK_RXMENUVISIBILITY">
            <name>ACTIONID</name>
            <name>VISIBILITYCONTEXT</name>
            <name>VALUE</name>
        </primarykey>
    </table>
    <table name="RXMENUACTIONPROPERTIES" allowSchemaChanges="y" alter="y"  delolddata="n" isView="n">
        <row>
            <column name="ACTIONID">
                <jdbctype>INTEGER</jdbctype>
                <size/>
                <allowsnull>no</allowsnull>
            </column>
            <column name="PROPNAME">
                <jdbctype>VARCHAR</jdbctype>
                <size>100</size>
                <allowsnull>no</allowsnull>
            </column>
            <column name="PROPVALUE" >
                <jdbctype>VARCHAR</jdbctype>
                <size>4000</size>
                <allowsnull>yes</allowsnull>
            </column>
            <column name="DESCRIPTION" >
                <jdbctype>VARCHAR</jdbctype>
                <size>255</size>
                <allowsnull>yes</allowsnull>
            </column>
        </row>
        <primarykey name="PK_RXMENUACTIONPROPERTIES">
            <name>ACTIONID</name>
            <name>PROPNAME</name>
        </primarykey>
    </table>
    <table name="PSX_OBJECTS" allowSchemaChanges="y" alter="y"  delolddata="n" isView="n">
        <row>
            <column name="OBJECTTYPE">
                <jdbctype>INTEGER</jdbctype>
                <allowsnull>no</allowsnull>
            </column>
            <column name="OBJECTNAME">
                <jdbctype>VARCHAR</jdbctype>
                <size>100</size>
                <allowsnull>no</allowsnull>
            </column>
            <column name="FACTORY" >
                <jdbctype>VARCHAR</jdbctype>
                <size>255</size>
                <allowsnull>yes</allowsnull>
            </column>
            <column name="DESCRIPTION" >
                <jdbctype>VARCHAR</jdbctype>
                <size>255</size>
                <allowsnull>yes</allowsnull>
            </column>
            <column name="ISWORKFLOWABLE">
                <jdbctype>INTEGER</jdbctype>
                <allowsnull>no</allowsnull>
                <defaultvalue>1</defaultvalue>
            </column>
            <column name="ISREVISIONABLE">
                <jdbctype>INTEGER</jdbctype>
                <allowsnull>no</allowsnull>
                <defaultvalue>1</defaultvalue>
            </column>
        </row>
        <primarykey name="PK_OBJECTS">
            <name>OBJECTTYPE</name>
        </primarykey>
        <indexdefinitions>
            <index name="UNI_KEY_PSX_OBJS">
                <name>OBJECTTYPE</name>
                <name>OBJECTNAME</name>
            </index>
        </indexdefinitions>
    </table>
    <table name="PSX_OBJECTPROPERTIES" allowSchemaChanges="y" alter="y"  delolddata="n" isView="n">
        <row>
            <column name="OBJECTTYPE">
                <jdbctype>INTEGER</jdbctype>
                <allowsnull>no</allowsnull>
            </column>
            <column name="PROPERTYNAME">
                <jdbctype>VARCHAR</jdbctype>
                <size>50</size>
                <allowsnull>no</allowsnull>
            </column>
            <column name="PROPERTYVALUE" >
                <jdbctype>VARCHAR</jdbctype>
                <size>4000</size>
                <allowsnull>yes</allowsnull>
            </column>
            <column name="DESCRIPTION" >
                <jdbctype>VARCHAR</jdbctype>
                <size>255</size>
                <allowsnull>yes</allowsnull>
            </column>
        </row>
        <primarykey name="PK_OBJECTPROPERTIES">
            <name>OBJECTTYPE</name>
            <name>PROPERTYNAME</name>
        </primarykey>
        <foreignkey name="FK_OBJECTPROPERTIES">
            <fkColumn>
                <name>OBJECTTYPE</name>
                <externalTable>PSX_OBJECTS</externalTable>
                <externalColumn>OBJECTTYPE</externalColumn>
            </fkColumn>
        </foreignkey>
    </table>
    <table name="PSX_SEARCHES" allowSchemaChanges="y" alter="y"  delolddata="n" isView="n">
        <row>
            <column name="SEARCHID">
                <jdbctype>INTEGER</jdbctype>
                <allowsnull>no</allowsnull>
            </column>
            <column name="INTERNALNAME">
                <jdbctype>VARCHAR</jdbctype>
                <size>255</size>
                <allowsnull>no</allowsnull>
            </column>
            <column name="DISPLAYNAME">
                <jdbctype>VARCHAR</jdbctype>
                <size>255</size>
                <allowsnull>no</allowsnull>
            </column>
            <column name="PARENTCATEGORY">
                <jdbctype>INTEGER</jdbctype>
                <allowsnull>no</allowsnull>
            </column>
            <column name="CUSTOMURL" >
                <jdbctype>VARCHAR</jdbctype>
                <size>255</size>
                <allowsnull>yes</allowsnull>
            </column>
            <column name="TYPE">
                <jdbctype>VARCHAR</jdbctype>
                <size>50</size>
                <allowsnull>yes</allowsnull>
            </column>
            <column name="DISPLAYFORMAT">
                <jdbctype>INTEGER</jdbctype>
                <allowsnull>yes</allowsnull>
            </column>
            <column name="MAXIMUMITEMS">
                <jdbctype>INTEGER</jdbctype>
                <allowsnull>no</allowsnull>
            </column>
            <column name="DESCRIPTION" >
                <jdbctype>VARCHAR</jdbctype>
                <size>255</size>
                <allowsnull>yes</allowsnull>
            </column>
            <column name="CASESENSITIVE">
                <jdbctype>INTEGER</jdbctype>
                <size/>
                <allowsnull>yes</allowsnull>
                <defaultvalue>0</defaultvalue>
            </column>
            <column name="VERSION">
                <jdbctype>INTEGER</jdbctype>
                <size/>
                <allowsnull>no</allowsnull>
                <defaultvalue>0</defaultvalue>
            </column>
        </row>
        <primarykey name="PK_SEARCHES">
            <name>SEARCHID</name>
        </primarykey>
        <indexdefinitions>
            <index name="UNI_KEY_PSX_SEARCH">
                <name>INTERNALNAME</name>
            </index>
        </indexdefinitions>
    </table>
    <table name="PSX_SEARCHFIELDS" allowSchemaChanges="y" alter="y"  delolddata="n" isView="n">
        <row>
            <column name="SEARCHID">
                <jdbctype>INTEGER</jdbctype>
                <allowsnull>no</allowsnull>
            </column>
            <column name="FIELDNAME">
                <jdbctype>VARCHAR</jdbctype>
                <size>50</size>
                <allowsnull>no</allowsnull>
            </column>
            <column name="FIELDLABEL">
                <jdbctype>VARCHAR</jdbctype>
                <size>255</size>
                <allowsnull>no</allowsnull>
            </column>
            <column name="FIELDTYPE">
                <jdbctype>VARCHAR</jdbctype>
                <size>255</size>
                <allowsnull>no</allowsnull>
            </column>
            <column name="OPERATOR">
                <jdbctype>VARCHAR</jdbctype>
                <size>50</size>
                <allowsnull>no</allowsnull>
            </column>
            <column name="FIELDVALUE" >
                <jdbctype>VARCHAR</jdbctype>
                <size>2056</size>
                <allowsnull>yes</allowsnull>
            </column>
            <column name="SEQUENCE">
                <jdbctype>INTEGER</jdbctype>
                <allowsnull>yes</allowsnull>
            </column>
            <column name="FIELDESCRIPTION" >
                <jdbctype>VARCHAR</jdbctype>
                <size>255</size>
                <allowsnull>yes</allowsnull>
            </column>
            <column name="EXTOPERATOR">
                <jdbctype>VARCHAR</jdbctype>
                <size>50</size>
                <allowsnull>yes</allowsnull>
            </column>
        </row>
        <primarykey name="PK_SEARCHFIELDS">
            <name>SEARCHID</name>
            <name>FIELDNAME</name>
        </primarykey>
    </table>
    <table name="PSX_SEARCHPROPERTIES" allowSchemaChanges="y" alter="y"  delolddata="n" isView="n">
        <row>
            <column name="PROPERTYID">
                <jdbctype>INTEGER</jdbctype>
                <allowsnull>no</allowsnull>
            </column>
            <column name="PROPERTYNAME">
                <jdbctype>VARCHAR</jdbctype>
                <size>50</size>
                <allowsnull>no</allowsnull>
            </column>
            <column name="PROPERTYVALUE">
                <jdbctype>VARCHAR</jdbctype>
                <size>100</size>
                <allowsnull>no</allowsnull>
            </column>
            <column name="PROPERTYDESCRIPTION" >
                <jdbctype>VARCHAR</jdbctype>
                <size>255</size>
                <allowsnull>yes</allowsnull>
            </column>
        </row>
        <primarykey name="PK_SEARCHPROPERTIES">
            <name>PROPERTYID</name>
            <name>PROPERTYNAME</name>
            <name>PROPERTYVALUE</name>
        </primarykey>
    </table>
    <table name="PSX_DISPLAYFORMATS" allowSchemaChanges="y" alter="y"  delolddata="n" isView="n">
        <row>
            <column name="DISPLAYID">
                <jdbctype>INTEGER</jdbctype>
                <allowsnull>no</allowsnull>
            </column>
            <column name="INTERNALNAME">
                <jdbctype>VARCHAR</jdbctype>
                <size>255</size>
                <allowsnull>no</allowsnull>
            </column>
            <column name="DISPLAYNAME">
                <jdbctype>VARCHAR</jdbctype>
                <size>255</size>
                <allowsnull>no</allowsnull>
            </column>
            <column name="DESCRIPTION" >
                <jdbctype>VARCHAR</jdbctype>
                <size>255</size>
                <allowsnull>yes</allowsnull>
            </column>
            <column name="VERSION">
                <jdbctype>INTEGER</jdbctype>
                <size/>
                <allowsnull>no</allowsnull>
                <defaultvalue>0</defaultvalue>
            </column>
        </row>
        <primarykey name="PK_DISPLAYFORMATS">
            <name>DISPLAYID</name>
        </primarykey>
        <indexdefinitions>
            <index name="UNI_IX_PSX_DSFRMTS">
                <name>INTERNALNAME</name>
            </index>
        </indexdefinitions>
    </table>
    <table name="PSX_DISPLAYFORMATCOLUMNS" allowSchemaChanges="y" alter="y"  delolddata="n" isView="n">
        <row>
            <column name="DISPLAYID">
                <jdbctype>INTEGER</jdbctype>
                <allowsnull>no</allowsnull>
            </column>
            <column name="SOURCE">
                <jdbctype>VARCHAR</jdbctype>
                <size>50</size>
                <allowsnull>no</allowsnull>
            </column>
            <column name="DISPLAYNAME">
                <jdbctype>VARCHAR</jdbctype>
                <size>255</size>
                <allowsnull>no</allowsnull>
            </column>
            <column name="TYPE">
                <jdbctype>INTEGER</jdbctype>
                <allowsnull>yes</allowsnull>
            </column>
            <column name="RENDERTYPE">
                <jdbctype>VARCHAR</jdbctype>
                <size>50</size>
                <allowsnull>yes</allowsnull>
            </column>
            <column name="SORTORDER">
                <jdbctype>CHAR</jdbctype>
                <size>1</size>
                <allowsnull>yes</allowsnull>
            </column>
            <column name="SEQUENCE">
                <jdbctype>INTEGER</jdbctype>
                <allowsnull>yes</allowsnull>
            </column>
            <column name="DESCRIPTION" >
                <jdbctype>VARCHAR</jdbctype>
                <size>255</size>
                <allowsnull>yes</allowsnull>
            </column>
            <column name="WIDTH">
                <jdbctype>INTEGER</jdbctype>
                <allowsnull>yes</allowsnull>
            </column>
        </row>
        <primarykey name="PK_DISPLAYFORMATCOLUMNS">
            <name>DISPLAYID</name>
            <name>SOURCE</name>
        </primarykey>
    </table>
    <table name="PSX_DISPLAYFORMATPROPERTIES" allowSchemaChanges="y" alter="y"  delolddata="n" isView="n">
        <row>
            <column name="PROPERTYID">
                <jdbctype>INTEGER</jdbctype>
                <allowsnull>no</allowsnull>
            </column>
            <column name="PROPERTYNAME">
                <jdbctype>VARCHAR</jdbctype>
                <size>50</size>
                <allowsnull>no</allowsnull>
            </column>
            <column name="PROPERTYVALUE">
                <jdbctype>VARCHAR</jdbctype>
                <size>100</size>
                <allowsnull>no</allowsnull>
            </column>
            <column name="DESCRIPTION" >
                <jdbctype>VARCHAR</jdbctype>
                <size>255</size>
                <allowsnull>yes</allowsnull>
            </column>
        </row>
        <primarykey name="PK_DISPLAYFORMATPROPERTIES">
            <name>PROPERTYID</name>
            <name>PROPERTYNAME</name>
            <name>PROPERTYVALUE</name>
        </primarykey>
    </table>
    <table name="TRANSITIONROLES" allowSchemaChanges="y" alter="y"  delolddata="n" isView="n">
        <schemaHandlers>
            <schemaHandler type="onCreate">
                <dataHandlers>
                    <dataHandler class="com.percussion.install.PSJdbcTransitionRoles"/>
                </dataHandlers>
            </schemaHandler>
        </schemaHandlers>
        <row>
            <column name="TRANSITIONID">
                <jdbctype>INTEGER</jdbctype>
                <size/>
                <allowsnull>no</allowsnull>
            </column>
            <column name="WORKFLOWAPPID">
                <jdbctype>INTEGER</jdbctype>
                <size/>
                <allowsnull>no</allowsnull>
            </column>
            <column name="TRANSITIONROLEID">
                <jdbctype>INTEGER</jdbctype>
                <size/>
                <allowsnull>no</allowsnull>
            </column>
        </row>
        <primarykey name="PK_TRANSITIONROLES">
            <name>TRANSITIONID</name>
            <name>WORKFLOWAPPID</name>
            <name>TRANSITIONROLEID</name>
        </primarykey>
        <foreignkey name="FK_TRANSITIONROLES_TRANSITIONS">
            <fkColumn>
                <name>TRANSITIONID</name>
                <externalTable>TRANSITIONS</externalTable>
                <externalColumn>TRANSITIONID</externalColumn>
            </fkColumn>
            <fkColumn>
                <name>WORKFLOWAPPID</name>
                <externalTable>TRANSITIONS</externalTable>
                <externalColumn>WORKFLOWAPPID</externalColumn>
            </fkColumn>
        </foreignkey>
        <indexdefinitions>
            <index name="IX_TROLES_WID_RID" isUnique="n">
                <name>WORKFLOWAPPID</name>
                <name>TRANSITIONROLEID</name>
            </index>
        </indexdefinitions>
    </table>
    <table name="PSX_OBJECTACL" allowSchemaChanges="y" alter="y"  delolddata="n" isView="n">
        <row>
            <column name="CONTENTID">
                <jdbctype>INTEGER</jdbctype>
                <allowsnull>no</allowsnull>
            </column>
            <column name="REVISIONID">
                <jdbctype>INTEGER</jdbctype>
                <allowsnull>no</allowsnull>
            </column>
            <column name="SYSID">
                <jdbctype>INTEGER</jdbctype>
                <allowsnull>no</allowsnull>
            </column>
            <column name="TYPE">
                <jdbctype>INTEGER</jdbctype>
                <allowsnull>no</allowsnull>
            </column>
            <column name="NAME">
                <jdbctype>VARCHAR</jdbctype>
                <size>255</size>
                <allowsnull>no</allowsnull>
            </column>
            <column name="PERMISSIONS">
                <jdbctype>INTEGER</jdbctype>
                <allowsnull>no</allowsnull>
            </column>
        </row>
        <primarykey name="PK_PSX_OBJECTACL">
            <name>SYSID</name>
        </primarykey>
        <indexdefinitions>
            <index name="IX_OBJACL_CID" isUnique="n">
                <name>CONTENTID</name>
            </index>
        </indexdefinitions>
    </table>
    <table name="PSX_SEARCHINDEXQUEUE" allowSchemaChanges="y" alter="y"  delolddata="y" isView="n">
        <row>
            <column name="QUEUEID">
                <jdbctype>INTEGER</jdbctype>
                <allowsnull>no</allowsnull>
            </column>
            <column name="CREATED">
                <jdbctype>TIMESTAMP</jdbctype>
                <size></size>
                <allowsnull>no</allowsnull>
            </column>
            <column name="CONTENTID">
                <jdbctype>INTEGER</jdbctype>
                <allowsnull>no</allowsnull>
            </column>
            <column name="REVISIONID">
                <jdbctype>INTEGER</jdbctype>
                <allowsnull>no</allowsnull>
            </column>
            <column name="CHILDID">
                <jdbctype>INTEGER</jdbctype>
                <allowsnull>no</allowsnull>
            </column>
            <column name="CHILDROWID">
                <jdbctype>INTEGER</jdbctype>
                <allowsnull>no</allowsnull>
            </column>
            <column name="ACTION">
                <jdbctype>INTEGER</jdbctype>
                <allowsnull>no</allowsnull>
            </column>
            <column name="BINARYFIELDS">
                <jdbctype>VARCHAR</jdbctype>
                <size>1024</size>
                <allowsnull>yes</allowsnull>
            </column>
            <column name="CONTENTTYPEID">
                <jdbctype>BIGINT</jdbctype>
                <allowsnull>no</allowsnull>
            </column>
            <column name="PRIORITY">
                <jdbctype>INTEGER</jdbctype>
                <allowsnull>no</allowsnull>
            </column>
        </row>
        <primarykey name="PK_SEARCHINDEXQUEUE">
            <name>QUEUEID</name>
        </primarykey>
        <indexdefinitions>
            <index name="IX_ENTRY_CONTENTID" isUnique="n">
                <name>CONTENTID</name>
            </index>
            <index name="IX_ENTRY_CONTENTTYPEID" isUnique="n">
                <name>CONTENTTYPEID</name>
            </index>
            <index name="IX_ENTRY_CTYPEIDREF" isUnique="n">
                <name>CONTENTID</name>
                <name>REVISIONID</name>
            </index>
            <index name="IX_ENTRY_PRIORITY" isUnique="n">
                <name>PRIORITY</name>
            </index>
        </indexdefinitions>
    </table>
    <table name="PSX_AUTOTRANSLATION" allowSchemaChanges="y" alter="y"  delolddata="n" isView="n">
        <row>
            <column name="CONTENTTYPEID">
                <jdbctype>BIGINT</jdbctype>
                <allowsnull>no</allowsnull>
            </column>
            <column name="LOCALE">
                <jdbctype>VARCHAR</jdbctype>
                <size>16</size>
                <allowsnull>no</allowsnull>
            </column>
            <column name="COMMUNITYID">
                <jdbctype>INTEGER</jdbctype>
                <allowsnull>no</allowsnull>
            </column>
            <column name="WORKFLOWID">
                <jdbctype>INTEGER</jdbctype>
                <allowsnull>no</allowsnull>
            </column>
            <column name="VERSION">
                <jdbctype>INTEGER</jdbctype>
                <allowsnull>no</allowsnull>
                <defaultvalue>0</defaultvalue>
            </column>
        </row>
        <primarykey name="PK_PSX_AUTOTRANSLATION">
            <name>CONTENTTYPEID</name>
            <name>LOCALE</name>
        </primarykey>
    </table>
    <table name="PSX_VARIANT_SITE" allowSchemaChanges="y" alter="y"  delolddata="n" isView="n">
        <row>
            <column name="VARIANTID">
                <jdbctype>BIGINT</jdbctype>
                <size/>
                <allowsnull>no</allowsnull>
            </column>
            <column name="SITEID">
                <jdbctype>BIGINT</jdbctype>
                <size/>
                <allowsnull>no</allowsnull>
            </column>
        </row>
        <primarykey>
            <name>VARIANTID</name>
            <name>SITEID</name>
        </primarykey>
    </table>
    <table name="PSX_GUID_DATA" allowSchemaChanges="y" alter="y"  delolddata="n" isView="n">
        <row>
            <column name="ID">
                <jdbctype>INTEGER</jdbctype>
                <allowsnull>no</allowsnull>
            </column>
            <column name="VERSION">
                <jdbctype>INTEGER</jdbctype>
                <allowsnull>no</allowsnull>
                <defaultvalue>0</defaultvalue>
            </column>
            <column name="NEXTID">
                <jdbctype>BIGINT</jdbctype>
                <allowsnull>no</allowsnull>
            </column>
        </row>
        <primarykey>
            <name>ID</name>
        </primarykey>
    </table>
    <table name="PSX_ITEM_FILTER_RULE" allowSchemaChanges="y" alter="y"  delolddata="n" isView="n">
        <row>
            <column name="FILTER_RULE_ID">
                <jdbctype>BIGINT</jdbctype>
                <allowsnull>no</allowsnull>
            </column>
            <column name="VERSION">
                <jdbctype>INTEGER</jdbctype>
                <allowsnull>no</allowsnull>
                <defaultvalue>0</defaultvalue>
            </column>
            <column name="FILTER_ID">
                <jdbctype>BIGINT</jdbctype>
                <allowsnull>no</allowsnull>
            </column>
            <column name="NAME">
                <jdbctype>VARCHAR</jdbctype>
                <allowsnull>no</allowsnull>
                <size>256</size>
            </column>
        </row>
        <primarykey>
            <name>FILTER_RULE_ID</name>
        </primarykey>
        <foreignkey name="FK_FILTER_RULES">
            <fkColumn>
                <name>FILTER_ID</name>
                <externalTable>PSX_ITEM_FILTER</externalTable>
                <externalColumn>FILTER_ID</externalColumn>
            </fkColumn>
        </foreignkey>
    </table>
    <table name="PSX_ITEM_FILTER_RULE_PARAM" allowSchemaChanges="y" alter="y"  delolddata="n" isView="n">
        <row>
            <column name="FILTER_RULE_PARAM_ID">
                <jdbctype>BIGINT</jdbctype>
                <allowsnull>no</allowsnull>
            </column>
            <column name="FILTER_RULE_ID">
                <jdbctype>BIGINT</jdbctype>
                <allowsnull>yes</allowsnull>
            </column>
            <column name="VERSION">
                <jdbctype>INTEGER</jdbctype>
                <allowsnull>no</allowsnull>
            </column>
            <column name="NAME">
                <jdbctype>VARCHAR</jdbctype>
                <allowsnull>yes</allowsnull>
                <size>64</size>
            </column>
            <column name="VALUE">
                <jdbctype>VARCHAR</jdbctype>
                <allowsnull>no</allowsnull>
                <size>256</size>
            </column>
        </row>
        <primarykey>
            <name>FILTER_RULE_PARAM_ID</name>
        </primarykey>
        <foreignkey name="FK_FILTER_PARAM">
            <fkColumn>
                <name>FILTER_RULE_ID</name>
                <externalTable>PSX_ITEM_FILTER_RULE</externalTable>
                <externalColumn>FILTER_RULE_ID</externalColumn>
            </fkColumn>
        </foreignkey>
    </table>
    <table name="PSX_SHARED_PROPERTIES" allowSchemaChanges="y" alter="y"  delolddata="n" isView="n">
        <row>
            <column name="ID">
                <jdbctype>BIGINT</jdbctype>
                <allowsnull>no</allowsnull>
            </column>
            <column name="VERSION">
                <jdbctype>INTEGER</jdbctype>
                <allowsnull>no</allowsnull>
            </column>
            <column name="NAME">
                <jdbctype>VARCHAR</jdbctype>
                <allowsnull>no</allowsnull>
                <size>50</size>
            </column>
            <column name="VALUE">
                <jdbctype>VARCHAR</jdbctype>
                <allowsnull>yes</allowsnull>
                <size>255</size>
            </column>
        </row>
        <primarykey>
            <name>ID</name>
        </primarykey>
    </table>
    <table name="PSX_WB_HIERARCHY_NODE" allowSchemaChanges="y" alter="y"  delolddata="n" isView="n">
        <row>
            <column name="NODE_ID">
                <jdbctype>BIGINT</jdbctype>
                <allowsnull>no</allowsnull>
            </column>
            <column name="PARENT_ID">
                <jdbctype>BIGINT</jdbctype>
                <allowsnull>yes</allowsnull>
            </column>
            <column name="NAME">
                <jdbctype>VARCHAR</jdbctype>
                <allowsnull>no</allowsnull>
                <size>250</size>
            </column>
            <column name="TYPE">
                <jdbctype>INTEGER</jdbctype>
                <allowsnull>no</allowsnull>
            </column>
            <column name="VERSION">
                <jdbctype>INTEGER</jdbctype>
                <allowsnull>no</allowsnull>
            </column>
        </row>
        <primarykey>
            <name>NODE_ID</name>
        </primarykey>
    </table>
    <table name="PSX_WB_HIERARCHY_NODE_PROP" allowSchemaChanges="y" alter="y"  delolddata="n" isView="n">
        <row>
            <column name="NODE_ID">
                <jdbctype>BIGINT</jdbctype>
                <allowsnull>no</allowsnull>
            </column>
            <column name="NAME">
                <jdbctype>VARCHAR</jdbctype>
                <allowsnull>no</allowsnull>
                <size>50</size>
            </column>
            <column name="VALUE">
                <jdbctype>VARCHAR</jdbctype>
                <allowsnull>yes</allowsnull>
                <size>250</size>
            </column>
            <column name="VERSION">
                <jdbctype>INTEGER</jdbctype>
                <allowsnull>no</allowsnull>
            </column>
        </row>
        <primarykey>
            <name>NODE_ID</name>
            <name>NAME</name>
        </primarykey>
        <foreignkey name="FK_PSX_WB_HIERARCHY_NODE_PROP">
            <fkColumn>
                <name>NODE_ID</name>
                <externalTable>PSX_WB_HIERARCHY_NODE</externalTable>
                <externalColumn>NODE_ID</externalColumn>
            </fkColumn>
        </foreignkey>
    </table>
    <table name="PSX_LOCKS" allowSchemaChanges="y" alter="y"  delolddata="n" isView="n">
        <row>
            <column name="ID">
                <jdbctype>BIGINT</jdbctype>
                <allowsnull>no</allowsnull>
            </column>
            <column name="OBJECTID">
                <jdbctype>BIGINT</jdbctype>
                <allowsnull>no</allowsnull>
            </column>
            <column name="LOCKTIME">
                <jdbctype>BIGINT</jdbctype>
                <allowsnull>no</allowsnull>
            </column>
            <column name="EXPIRATIONTIME">
                <jdbctype>BIGINT</jdbctype>
                <allowsnull>no</allowsnull>
            </column>
            <column name="LOCKSESSION">
                <jdbctype>VARCHAR</jdbctype>
                <allowsnull>no</allowsnull>
                <size>50</size>
            </column>
            <column name="LOCKER">
                <jdbctype>VARCHAR</jdbctype>
                <allowsnull>no</allowsnull>
                <size>50</size>
            </column>
            <column name="LOCKEDVERSION">
                <jdbctype>INTEGER</jdbctype>
                <size/>
                <allowsnull>yes</allowsnull>
            </column>
        </row>
        <primarykey>
            <name>ID</name>
        </primarykey>
        <indexdefinitions>
            <index name="IX_LOCKS_OBJECTID" isUnique="n">
                <name>OBJECTID</name>
            </index>
        </indexdefinitions>
    </table>
    <table name="PSX_ACLS" allowSchemaChanges="y" alter="y"  delolddata="n" isView="n">
        <row>
            <column name="ID">
                <jdbctype>BIGINT</jdbctype>
                <allowsnull>no</allowsnull>
            </column>
            <column name="OBJECTTYPE">
                <jdbctype>INTEGER</jdbctype>
                <allowsnull>no</allowsnull>
            </column>
            <column name="OBJECTID">
                <jdbctype>BIGINT</jdbctype>
                <allowsnull>no</allowsnull>
            </column>
            <column name="NAME">
                <jdbctype>VARCHAR</jdbctype>
                <size>50</size>
                <allowsnull>no</allowsnull>
            </column>
            <column name="DESCRIPTION">
                <jdbctype>VARCHAR</jdbctype>
                <size>255</size>
                <allowsnull>yes</allowsnull>
            </column>
            <column  name="VERSION">
                <jdbctype>INTEGER</jdbctype>
                <allowsnull>no</allowsnull>
            </column>
        </row>
        <primarykey>
            <name>ID</name>
        </primarykey>
        <indexdefinitions>
            <index name="IDX_ACL_TYPE_ID" isUnique="n">
                <name>OBJECTID</name>
                <name>OBJECTTYPE</name>
            </index>
        </indexdefinitions>
    </table>
    <table name="PSX_ACLENTRIES" allowSchemaChanges="y" alter="y"  delolddata="n" isView="n">
        <row>
            <column name="ID">
                <jdbctype>BIGINT</jdbctype>
                <allowsnull>no</allowsnull>
            </column>
            <column name="ACLID">
                <jdbctype>BIGINT</jdbctype>
                <allowsnull>no</allowsnull>
            </column>
            <column name="NAME">
                <jdbctype>VARCHAR</jdbctype>
                <size>50</size>
                <allowsnull>no</allowsnull>
            </column>
            <column name="DESCRIPTION">
                <jdbctype>VARCHAR</jdbctype>
                <size>255</size>
                <allowsnull>yes</allowsnull>
            </column>
            <column name="TYPE">
                <jdbctype>INTEGER</jdbctype>
                <allowsnull>no</allowsnull>
            </column>
        </row>
        <primarykey>
            <name>ID</name>
        </primarykey>
        <foreignkey>
            <fkColumn>
                <name>ACLID</name>
                <externalTable>PSX_ACLS</externalTable>
                <externalColumn>ID</externalColumn>
            </fkColumn>
        </foreignkey>
        <indexdefinitions>
            <index name="IX_ENTRY_NAME_TYPE" isUnique="n">
                <name>NAME</name>
                <name>TYPE</name>
            </index>
            <index name="IX_ENTRY_TYPE_NAME" isUnique="n">
                <name>TYPE</name>
                <name>NAME</name>
            </index>
            <index name="IDX_ACLENTRY_ACLID" isUnique="n">
                <name>ACLID</name>
            </index>
        </indexdefinitions>
    </table>
    <table name="PSX_ACLENTRYPERMISSIONS" allowSchemaChanges="y" alter="y"  delolddata="n" isView="n">
        <row>
            <column name="ID">
                <jdbctype>BIGINT</jdbctype>
                <allowsnull>no</allowsnull>
            </column>
            <column name="ENTRYID">
                <jdbctype>BIGINT</jdbctype>
                <allowsnull>no</allowsnull>
            </column>
            <column name="PERMISSION">
                <jdbctype>INTEGER</jdbctype>
                <allowsnull>no</allowsnull>
            </column>
        </row>
        <primarykey>
            <name>ID</name>
        </primarykey>
        <foreignkey>
            <fkColumn>
                <name>ENTRYID</name>
                <externalTable>PSX_ACLENTRIES</externalTable>
                <externalColumn>ID</externalColumn>
            </fkColumn>
        </foreignkey>
        <indexdefinitions>
            <!-- had to rename the index to ...2 while changing it because of RX-13163 -->
            <index name="IDX_ACL_PERM2" isUnique="n">
                <name>ENTRYID</name>
                <name>PERMISSION</name>
            </index>
        </indexdefinitions>
    </table>
    <table name="PSX_TEMPIDS" allowSchemaChanges="y" alter="y"  delolddata="n" isView="n">
        <row>
            <column name="ID">
                <jdbctype>BIGINT</jdbctype>
                <allowsnull>no</allowsnull>
            </column>
            <column name="ITEM_ID">
                <jdbctype>BIGINT</jdbctype>
                <allowsnull>no</allowsnull>
            </column>
        </row>
        <indexdefinitions>
            <index name="IX_TEMPIDS_ID" isUnique="n">
                <name>ID</name>
            </index>
            <index name="IX_TEMPIDS_ITEM_ID" isUnique="n">
                <name>ITEM_ID</name>
            </index>
            <index name="IX_IDITEM" isUnique="n">
                <name>ID</name>
                <name>ITEM_ID</name>
            </index>
        </indexdefinitions>
    </table>
    <table name="PSX_DELIVERY_TYPE" allowSchemaChanges="y" alter="y"  delolddata="n" isView="n">
        <row>
            <column name="ID">
                <jdbctype>BIGINT</jdbctype>
                <allowsnull>no</allowsnull>
            </column>
            <column name="NAME">
                <jdbctype>VARCHAR</jdbctype>
                <size>50</size>
                <allowsnull>no</allowsnull>
            </column>
            <column name="DESCRIPTION">
                <jdbctype>VARCHAR</jdbctype>
                <size>255</size>
                <allowsnull>yes</allowsnull>
            </column>
            <column name="BEAN_NAME">
                <jdbctype>VARCHAR</jdbctype>
                <size>255</size>
                <allowsnull>yes</allowsnull>
            </column>
            <column name="UNPUBLISHING_REQUIRES_ASSEMBLY">
                <jdbctype>INTEGER</jdbctype>
                <size/>
                <allowsnull>no</allowsnull>
            </column>
        </row>
        <primarykey>
            <name>ID</name>
        </primarykey>
        <indexdefinitions>
            <index name="IX_DELIVERY_TYP_NM" isUnique="y">
                <name>NAME</name>
            </index>
        </indexdefinitions>
    </table>
    <table name="PSX_EDITION_TASK" allowSchemaChanges="y" alter="y"  delolddata="n" isView="n">
        <row>
            <column name="TASK_ID">
                <jdbctype>BIGINT</jdbctype>
                <allowsnull>no</allowsnull>
            </column>
            <column name="VERSION">
                <jdbctype>INTEGER</jdbctype>
                <allowsnull>no</allowsnull>
            </column>
            <column name="EDITION_ID">
                <jdbctype>BIGINT</jdbctype>
                <allowsnull>no</allowsnull>
            </column>
            <column name="SEQUENCE">
                <jdbctype>INTEGER</jdbctype>
                <allowsnull>no</allowsnull>
            </column>
            <column name="EXTENSION_NAME" >
                <jdbctype>VARCHAR</jdbctype>
                <size>1024</size>
                <allowsnull>no</allowsnull>
            </column>
            <column name="CONTINUE_ON_FAILURE">
                <jdbctype>TINYINT</jdbctype>
                <allowsnull>no</allowsnull>
            </column>
        </row>
        <primarykey>
            <name>TASK_ID</name>
        </primarykey>
        <indexdefinitions>
            <index name="IX_EDITION_FK" isUnique="n">
                <name>EDITION_ID</name>
            </index>
        </indexdefinitions>
    </table>
    <table name="PSX_EDITION_TASK_PARAM" allowSchemaChanges="y" alter="y"  delolddata="n" isView="n">
        <row>
            <column name="TASK_PARAM_ID">
                <jdbctype>BIGINT</jdbctype>
                <allowsnull>no</allowsnull>
            </column>
            <column name="VERSION">
                <jdbctype>INTEGER</jdbctype>
                <allowsnull>no</allowsnull>
            </column>
            <column name="TASK_ID">
                <jdbctype>BIGINT</jdbctype>
                <allowsnull>yes</allowsnull>
            </column>
            <column name="NAME">
                <jdbctype>VARCHAR</jdbctype>
                <size>255</size>
                <allowsnull>no</allowsnull>
            </column>
            <column name="VALUE" >
                <jdbctype>VARCHAR</jdbctype>
                <size>2048</size>
                <allowsnull>yes</allowsnull>
            </column>
        </row>
        <primarykey>
            <name>TASK_PARAM_ID</name>
        </primarykey>
        <indexdefinitions>
            <index name="IX_EDITION_TASK_FK" isUnique="n">
                <name>TASK_ID</name>
            </index>
        </indexdefinitions>
    </table>
    <table name="PSX_EDITION_TASK_LOG" allowSchemaChanges="y" alter="y"  delolddata="n" isView="n">
        <row>
            <column name="REFERENCE_ID">
                <jdbctype>BIGINT</jdbctype>
                <allowsnull>no</allowsnull>
            </column>
            <column name="VERSION">
                <jdbctype>INTEGER</jdbctype>
                <allowsnull>no</allowsnull>
            </column>
            <column name="JOB_ID">
                <jdbctype>BIGINT</jdbctype>
                <allowsnull>no</allowsnull>
            </column>
            <column name="STATUS">
                <jdbctype>TINYINT</jdbctype>
                <allowsnull>no</allowsnull>
            </column>
            <column name="ELAPSED">
                <jdbctype>INTEGER</jdbctype>
                <allowsnull>yes</allowsnull>
            </column>
            <column name="TASK_ID">
                <jdbctype>BIGINT</jdbctype>
                <allowsnull>no</allowsnull>
            </column>
            <column name="MESSAGE">
                <jdbctype>CLOB</jdbctype>
                <allowsnull>yes</allowsnull>
            </column>
        </row>
        <primarykey>
            <name>REFERENCE_ID</name>
        </primarykey>
        <indexdefinitions>
            <index name="IX_EDTN_TSK_LG_JID" isUnique="n">
                <name>JOB_ID</name>
            </index>
        </indexdefinitions>
    </table>
    <table name="PSX_SCH_NOTIF_TEMPLATE" allowSchemaChanges="y" alter="y"  delolddata="n" isView="n">
        <row>
            <column name="ID">
                <jdbctype>BIGINT</jdbctype>
                <allowsnull>no</allowsnull>
            </column>
            <column name="VERSION">
                <jdbctype>INTEGER</jdbctype>
                <allowsnull>no</allowsnull>
            </column>
            <column name="NAME">
                <jdbctype>VARCHAR</jdbctype>
                <size>255</size>
                <allowsnull>no</allowsnull>
            </column>
            <column name="SUBJECT" >
                <jdbctype>VARCHAR</jdbctype>
                <size>2048</size>
                <allowsnull>no</allowsnull>
            </column>
            <column name="TEMPLATE">
                <jdbctype>CLOB</jdbctype>
                <allowsnull>yes</allowsnull>
            </column>
        </row>
        <primarykey>
            <name>ID</name>
        </primarykey>
    </table>
    <table name="PSX_SCH_TASK_LOG">
        <row>
            <column name="LOG_ID">
                <jdbctype>BIGINT</jdbctype>
                <allowsnull>no</allowsnull>
            </column>
            <column name="VERSION">
                <jdbctype>INTEGER</jdbctype>
                <allowsnull>no</allowsnull>
            </column>
            <column name="TASK_ID">
                <jdbctype>BIGINT</jdbctype>
                <allowsnull>no</allowsnull>
            </column>
            <column name="START_TIME">
                <jdbctype>TIMESTAMP</jdbctype>
                <size/>
                <allowsnull>no</allowsnull>
            </column>
            <column name="END_TIME">
                <jdbctype>TIMESTAMP</jdbctype>
                <size/>
                <allowsnull>no</allowsnull>
            </column>
            <column name="IS_SUCCESS">
                <jdbctype>CHAR</jdbctype>
                <size>1</size>
                <allowsnull>no</allowsnull>
            </column>
            <column name="SERVER">
                <jdbctype>VARCHAR</jdbctype>
                <size>100</size>
                <allowsnull>yes</allowsnull>
            </column>
            <column name="PROBLEM_DESC">
                <jdbctype>CLOB</jdbctype>
                <size/>
                <allowsnull>yes</allowsnull>
            </column>
        </row>
        <primarykey>
            <name>LOG_ID</name>
        </primarykey>
    </table>
    <!-- Quartz scheduler tables -->
    <table name="PSX_QJOB_DETAILS">
        <row>
            <column name="SCHED_NAME">
                <jdbctype>VARCHAR</jdbctype>
                <size>120</size>
                <allowsnull>no</allowsnull>
                <defaultvalue>SystemMaster</defaultvalue>
            </column>
            <column name="JOB_NAME">
                <jdbctype>VARCHAR</jdbctype>
                <size>200</size>
                <allowsnull>no</allowsnull>
            </column>
            <column name="JOB_GROUP">
                <jdbctype>VARCHAR</jdbctype>
                <size>200</size>
                <allowsnull>no</allowsnull>
            </column>
            <column name="DESCRIPTION">
                <jdbctype>VARCHAR</jdbctype>
                <size>250</size>
                <allowsnull>yes</allowsnull>
            </column>
            <column name="JOB_CLASS_NAME">
                <jdbctype>VARCHAR</jdbctype>
                <size>250</size>
                <allowsnull>no</allowsnull>
            </column>
            <column name="IS_DURABLE">
                <jdbctype>VARCHAR</jdbctype>
                <size>5</size>
                <allowsnull>no</allowsnull>
            </column>
            <column name="IS_NONCONCURRENT">
                <jdbctype>VARCHAR</jdbctype>
                <size>5</size>
                <allowsnull>no</allowsnull>
                <defaultvalue>0</defaultvalue>
            </column>
            <column name="IS_UPDATE_DATA">
                <jdbctype>VARCHAR</jdbctype>
                <size>5</size>
                <allowsnull>no</allowsnull>
                <defaultvalue>0</defaultvalue>
            </column>
            <column name="REQUESTS_RECOVERY">
                <jdbctype>VARCHAR</jdbctype>
                <size>5</size>
                <allowsnull>no</allowsnull>
            </column>
            <column name="JOB_DATA">
                <jdbctype>BLOB</jdbctype>
                <allowsnull>yes</allowsnull>
            </column>
        </row>
        <primarykey name="PK_PSX_QJOB_DETAILS">
            <name>SCHED_NAME</name>
            <name>JOB_NAME</name>
            <name>JOB_GROUP</name>
        </primarykey>
        <indexdefinitions>
            <index name="IDX_PSX_QJ_REQ_REC" isUnique="n">
                <name>REQUESTS_RECOVERY</name>
            </index>
        </indexdefinitions>
    </table>
    <table name="PSX_QTRIGGERS">
        <row>
            <column name="SCHED_NAME">
                <jdbctype>VARCHAR</jdbctype>
                <size>120</size>
                <allowsnull>no</allowsnull>
                <defaultvalue>SystemMaster</defaultvalue>
            </column>
            <column name="TRIGGER_NAME">
                <jdbctype>VARCHAR</jdbctype>
                <size>200</size>
                <allowsnull>no</allowsnull>
            </column>
            <column name="TRIGGER_GROUP">
                <jdbctype>VARCHAR</jdbctype>
                <size>200</size>
                <allowsnull>no</allowsnull>
            </column>
            <column name="JOB_NAME">
                <jdbctype>VARCHAR</jdbctype>
                <size>200</size>
                <allowsnull>no</allowsnull>
            </column>
            <column name="JOB_GROUP">
                <jdbctype>VARCHAR</jdbctype>
                <size>200</size>
                <allowsnull>no</allowsnull>
            </column>
            <column name="DESCRIPTION">
                <jdbctype>VARCHAR</jdbctype>
                <size>250</size>
                <allowsnull>yes</allowsnull>
            </column>
            <column name="NEXT_FIRE_TIME">
                <jdbctype>NUMERIC</jdbctype>
                <size>13</size>
                <allowsnull>yes</allowsnull>
            </column>
            <column name="PREV_FIRE_TIME">
                <jdbctype>NUMERIC</jdbctype>
                <size>13</size>
                <allowsnull>yes</allowsnull>
            </column>
            <column name="PRIORITY">
                <jdbctype>INTEGER</jdbctype>
                <size>13</size>
                <allowsnull>yes</allowsnull>
            </column>
            <column name="TRIGGER_STATE">
                <jdbctype>VARCHAR</jdbctype>
                <size>16</size>
                <allowsnull>no</allowsnull>
            </column>
            <column name="TRIGGER_TYPE">
                <jdbctype>VARCHAR</jdbctype>
                <size>8</size>
                <allowsnull>no</allowsnull>
            </column>
            <column name="START_TIME">
                <jdbctype>NUMERIC</jdbctype>
                <size>13</size>
                <allowsnull>no</allowsnull>
            </column>
            <column name="END_TIME">
                <jdbctype>NUMERIC</jdbctype>
                <size>13</size>
                <allowsnull>yes</allowsnull>
            </column>
            <column name="CALENDAR_NAME">
                <jdbctype>VARCHAR</jdbctype>
                <size>200</size>
                <allowsnull>yes</allowsnull>
            </column>
            <column name="MISFIRE_INSTR">
                <jdbctype>INTEGER</jdbctype>
                <size>2</size>
                <allowsnull>yes</allowsnull>
            </column>
            <column name="JOB_DATA">
                <jdbctype>BLOB</jdbctype>
                <allowsnull>yes</allowsnull>
            </column>
        </row>
        <primarykey name="PK_PSX_QTRIGGERS">
            <name>SCHED_NAME</name>
            <name>TRIGGER_NAME</name>
            <name>TRIGGER_GROUP</name>
        </primarykey>
        <foreignkey name="FK_PSX_QJOB_TRIGGERS">
            <fkColumn>
                <name>SCHED_NAME</name>
                <externalTable>PSX_QJOB_DETAILS</externalTable>
                <externalColumn>SCHED_NAME</externalColumn>
            </fkColumn>
            <fkColumn>
                <name>JOB_NAME</name>
                <externalTable>PSX_QJOB_DETAILS</externalTable>
                <externalColumn>JOB_NAME</externalColumn>
            </fkColumn>
            <fkColumn>
                <name>JOB_GROUP</name>
                <externalTable>PSX_QJOB_DETAILS</externalTable>
                <externalColumn>JOB_GROUP</externalColumn>
            </fkColumn>
        </foreignkey>
        <indexdefinitions>
            <index name="IDX_PSX_QT_NFT" isUnique="n">
                <name>NEXT_FIRE_TIME</name>
            </index>
            <index name="IDX_PSX_QT_ST" isUnique="n">
                <name>TRIGGER_STATE</name>
            </index>
            <index name="IDX_PSX_QT_NFT_ST" isUnique="n">
                <name>NEXT_FIRE_TIME</name>
                <name>TRIGGER_STATE</name>
            </index>
        </indexdefinitions>
    </table>
    <table name="PSX_QSIMPLE_TRIGGERS">
        <row>
            <column name="SCHED_NAME">
                <jdbctype>VARCHAR</jdbctype>
                <size>120</size>
                <allowsnull>no</allowsnull>
                <defaultvalue>SystemMaster</defaultvalue>
            </column>
            <column name="TRIGGER_NAME">
                <jdbctype>VARCHAR</jdbctype>
                <size>200</size>
                <allowsnull>no</allowsnull>
            </column>
            <column name="TRIGGER_GROUP">
                <jdbctype>VARCHAR</jdbctype>
                <size>200</size>
                <allowsnull>no</allowsnull>
            </column>
            <column name="REPEAT_COUNT">
                <jdbctype>NUMERIC</jdbctype>
                <size>7</size>
                <allowsnull>no</allowsnull>
            </column>
            <column name="REPEAT_INTERVAL">
                <jdbctype>NUMERIC</jdbctype>
                <size>12</size>
                <allowsnull>no</allowsnull>
            </column>
            <column name="TIMES_TRIGGERED">
                <jdbctype>NUMERIC</jdbctype>
                <size>7</size>
                <allowsnull>no</allowsnull>
            </column>
        </row>
        <primarykey name="PK_PSX_QSIMPLE_TRIGGERS">
            <name>SCHED_NAME</name>
            <name>TRIGGER_NAME</name>
            <name>TRIGGER_GROUP</name>
        </primarykey>
        <foreignkey name="FK_PSX_QSIMPLE_TR_TRIGGERS">
            <fkColumn>
                <name>SCHED_NAME</name>
                <externalTable>PSX_QTRIGGERS</externalTable>
                <externalColumn>SCHED_NAME</externalColumn>
            </fkColumn>
            <fkColumn>
                <name>TRIGGER_NAME</name>
                <externalTable>PSX_QTRIGGERS</externalTable>
                <externalColumn>TRIGGER_NAME</externalColumn>
            </fkColumn>
            <fkColumn>
                <name>TRIGGER_GROUP</name>
                <externalTable>PSX_QTRIGGERS</externalTable>
                <externalColumn>TRIGGER_GROUP</externalColumn>
            </fkColumn>
        </foreignkey>
    </table>
    <table name="PSX_QCRON_TRIGGERS">
        <row>
            <column name="SCHED_NAME">
                <jdbctype>VARCHAR</jdbctype>
                <size>120</size>
                <allowsnull>no</allowsnull>
                <defaultvalue>SystemMaster</defaultvalue>
            </column>
            <column name="TRIGGER_NAME">
                <jdbctype>VARCHAR</jdbctype>
                <size>200</size>
                <allowsnull>no</allowsnull>
            </column>
            <column name="TRIGGER_GROUP">
                <jdbctype>VARCHAR</jdbctype>
                <size>200</size>
                <allowsnull>no</allowsnull>
            </column>
            <column name="CRON_EXPRESSION">
                <jdbctype>VARCHAR</jdbctype>
                <size>120</size>
                <allowsnull>no</allowsnull>
            </column>
            <column name="TIME_ZONE_ID">
                <jdbctype>VARCHAR</jdbctype>
                <size>80</size>
                <allowsnull>yes</allowsnull>
            </column>
        </row>
        <primarykey name="PK_PSX_QCRON_TRIGGERS">
            <name>SCHED_NAME</name>
            <name>TRIGGER_NAME</name>
            <name>TRIGGER_GROUP</name>
        </primarykey>
        <foreignkey name="FK_PSX_QCRON_TR_TRIGGERS">
            <fkColumn>
                <name>SCHED_NAME</name>
                <externalTable>PSX_QTRIGGERS</externalTable>
                <externalColumn>SCHED_NAME</externalColumn>
            </fkColumn>
            <fkColumn>
                <name>TRIGGER_NAME</name>
                <externalTable>PSX_QTRIGGERS</externalTable>
                <externalColumn>TRIGGER_NAME</externalColumn>
            </fkColumn>
            <fkColumn>
                <name>TRIGGER_GROUP</name>
                <externalTable>PSX_QTRIGGERS</externalTable>
                <externalColumn>TRIGGER_GROUP</externalColumn>
            </fkColumn>
        </foreignkey>
    </table>
    <table name="PSX_QBLOB_TRIGGERS">
        <row>
            <column name="SCHED_NAME">
                <jdbctype>VARCHAR</jdbctype>
                <size>120</size>
                <allowsnull>no</allowsnull>
                <defaultvalue>SystemMaster</defaultvalue>
            </column>
            <column name="TRIGGER_NAME">
                <jdbctype>VARCHAR</jdbctype>
                <size>200</size>
                <allowsnull>no</allowsnull>
            </column>
            <column name="TRIGGER_GROUP">
                <jdbctype>VARCHAR</jdbctype>
                <size>200</size>
                <allowsnull>no</allowsnull>
            </column>
            <column name="BLOB_DATA">
                <jdbctype>BLOB</jdbctype>
                <allowsnull>yes</allowsnull>
            </column>
        </row>
        <primarykey name="PK_PSX_QBLOB_TRIGGERS">
            <name>SCHED_NAME</name>
            <name>TRIGGER_NAME</name>
            <name>TRIGGER_GROUP</name>
        </primarykey>
        <foreignkey name="FK_PSX_QBLOB_TR_TRIGGERS">
            <fkColumn>
                <name>SCHED_NAME</name>
                <externalTable>PSX_QTRIGGERS</externalTable>
                <externalColumn>SCHED_NAME</externalColumn>
            </fkColumn>
            <fkColumn>
                <name>TRIGGER_NAME</name>
                <externalTable>PSX_QTRIGGERS</externalTable>
                <externalColumn>TRIGGER_NAME</externalColumn>
            </fkColumn>
            <fkColumn>
                <name>TRIGGER_GROUP</name>
                <externalTable>PSX_QTRIGGERS</externalTable>
                <externalColumn>TRIGGER_GROUP</externalColumn>
            </fkColumn>
        </foreignkey>
    </table>
    <table name="PSX_QCALENDARS">
        <row>
            <column name="SCHED_NAME">
                <jdbctype>VARCHAR</jdbctype>
                <size>120</size>
                <allowsnull>no</allowsnull>
                <defaultvalue>SystemMaster</defaultvalue>
            </column>
            <column name="CALENDAR_NAME">
                <jdbctype>VARCHAR</jdbctype>
                <size>200</size>
                <allowsnull>no</allowsnull>
            </column>
            <column name="CALENDAR">
                <jdbctype>BLOB</jdbctype>
                <allowsnull>no</allowsnull>
            </column>
        </row>
        <primarykey name="PK_PSX_QCALENDARS">
            <name>SCHED_NAME</name>
            <name>CALENDAR_NAME</name>
        </primarykey>
    </table>
    <table name="PSX_QPAUSED_TRIGGER_GRPS">
        <row>
            <column name="SCHED_NAME">
                <jdbctype>VARCHAR</jdbctype>
                <size>120</size>
                <allowsnull>no</allowsnull>
                <defaultvalue>SystemMaster</defaultvalue>
            </column>
            <column name="TRIGGER_GROUP">
                <jdbctype>VARCHAR</jdbctype>
                <size>200</size>
                <allowsnull>no</allowsnull>
            </column>
        </row>
        <primarykey name="PK_QPAUSED_TRIGGER_GRPS">
            <name>SCHED_NAME</name>
            <name>TRIGGER_GROUP</name>
        </primarykey>
    </table>
    <table name="PSX_QFIRED_TRIGGERS">
        <row>
            <column name="SCHED_NAME">
                <jdbctype>VARCHAR</jdbctype>
                <size>120</size>
                <allowsnull>no</allowsnull>
                <defaultvalue>SystemMaster</defaultvalue>
            </column>
            <column name="ENTRY_ID">
                <jdbctype>VARCHAR</jdbctype>
                <size>95</size>
                <allowsnull>no</allowsnull>
            </column>
            <column name="TRIGGER_NAME">
                <jdbctype>VARCHAR</jdbctype>
                <size>200</size>
                <allowsnull>no</allowsnull>
            </column>
            <column name="TRIGGER_GROUP">
                <jdbctype>VARCHAR</jdbctype>
                <size>200</size>
                <allowsnull>no</allowsnull>
            </column>
            <column name="INSTANCE_NAME">
                <jdbctype>VARCHAR</jdbctype>
                <size>200</size>
                <allowsnull>no</allowsnull>
            </column>
            <column name="FIRED_TIME">
                <jdbctype>NUMERIC</jdbctype>
                <size>13</size>
                <allowsnull>no</allowsnull>
            </column>
            <column name="PRIORITY">
                <jdbctype>INTEGER</jdbctype>
                <size>13</size>
                <allowsnull>no</allowsnull>
            </column>
            <column name="STATE">
                <jdbctype>VARCHAR</jdbctype>
                <size>16</size>
                <allowsnull>no</allowsnull>
            </column>
            <column name="JOB_NAME">
                <jdbctype>VARCHAR</jdbctype>
                <size>80</size>
                <allowsnull>yes</allowsnull>
            </column>
            <column name="JOB_GROUP">
                <jdbctype>VARCHAR</jdbctype>
                <size>80</size>
                <allowsnull>yes</allowsnull>
            </column>
            <column name="IS_NONCONCURRENT">
                <jdbctype>VARCHAR</jdbctype>
                <size>1</size>
                <allowsnull>yes</allowsnull>
            </column>
            <column name="REQUESTS_RECOVERY">
                <jdbctype>VARCHAR</jdbctype>
                <size>1</size>
                <allowsnull>yes</allowsnull>
            </column>
        </row>
        <primarykey name="PK_PSX_QFIRED_TRIGGERS">
            <name>SCHED_NAME</name>
            <name>ENTRY_ID</name>
        </primarykey>
        <indexdefinitions>
            <index name="IDX_PSX_QFT_TR_NM" isUnique="n">
                <name>TRIGGER_NAME</name>
            </index>
            <index name="IDX_PSX_QFT_TR_GP" isUnique="n">
                <name>TRIGGER_GROUP</name>
            </index>
            <index name="IDX_PSX_QFT_TR_N_G" isUnique="n">
                <name>TRIGGER_NAME</name>
                <name>TRIGGER_GROUP</name>
            </index>
            <index name="IDX_PSX_QFT_TR_INS" isUnique="n">
                <name>INSTANCE_NAME</name>
            </index>
            <index name="IDX_PSX_QFT_JOB_NM" isUnique="n">
                <name>JOB_NAME</name>
            </index>
            <index name="IDX_PSX_QFT_JOB_GP" isUnique="n">
                <name>JOB_GROUP</name>
            </index>
            <index name="IDX_PSX_QFT_JOB_RR" isUnique="n">
                <name>REQUESTS_RECOVERY</name>
            </index>
        </indexdefinitions>
    </table>
    <table name="PSX_QSCHEDULER_STATE">
        <row>
            <column name="SCHED_NAME">
                <jdbctype>VARCHAR</jdbctype>
                <size>120</size>
                <allowsnull>no</allowsnull>
                <defaultvalue>SystemMaster</defaultvalue>
            </column>
            <column name="INSTANCE_NAME">
                <jdbctype>VARCHAR</jdbctype>
                <size>80</size>
                <allowsnull>no</allowsnull>
            </column>
            <column name="LAST_CHECKIN_TIME">
                <jdbctype>NUMERIC</jdbctype>
                <size>13</size>
                <allowsnull>no</allowsnull>
            </column>
            <column name="CHECKIN_INTERVAL">
                <jdbctype>NUMERIC</jdbctype>
                <size>13</size>
                <allowsnull>no</allowsnull>
            </column>
        </row>
        <primarykey name="PK_PSX_QSCHEDULER_STATE">
            <name>SCHED_NAME</name>
            <name>INSTANCE_NAME</name>
        </primarykey>
    </table>
    <table name="PSX_QLOCKS"  create="yes" delolddata="yes">
        <row>
            <column name="SCHED_NAME">
                <jdbctype>VARCHAR</jdbctype>
                <size>120</size>
                <allowsnull>no</allowsnull>
                <defaultvalue>SystemMaster</defaultvalue>
            </column>
            <column name="LOCK_NAME">
                <jdbctype>VARCHAR</jdbctype>
                <size>40</size>
                <allowsnull>no</allowsnull>
            </column>
        </row>
        <primarykey name="PK_PSX_QLOCKS">
            <name>SCHED_NAME</name>
            <name>LOCK_NAME</name>
        </primarykey>
    </table>
    <table name="PSX_QSIMPROP_TRIGGERS"  create="yes" delolddata="yes">
        <row>
            <column name="SCHED_NAME">
                <jdbctype>VARCHAR</jdbctype>
                <size>120</size>
                <allowsnull>no</allowsnull>
                <defaultvalue>SystemMaster</defaultvalue>
            </column>
            <column name="TRIGGER_NAME">
                <jdbctype>VARCHAR</jdbctype>
                <size>200</size>
                <allowsnull>no</allowsnull>
            </column>
            <column name="TRIGGER_GROUP">
                <jdbctype>VARCHAR</jdbctype>
                <size>200</size>
                <allowsnull>no</allowsnull>
            </column>
            <column name="STR_PROP_1">
                <jdbctype>VARCHAR</jdbctype>
                <size>512</size>
                <allowsnull>yes</allowsnull>
            </column>
            <column name="STR_PROP_2">
                <jdbctype>VARCHAR</jdbctype>
                <size>512</size>
                <allowsnull>yes</allowsnull>
            </column>
            <column name="STR_PROP_3">
                <jdbctype>VARCHAR</jdbctype>
                <size>512</size>
                <allowsnull>yes</allowsnull>
            </column>
            <column name="INT_PROP_1">
                <jdbctype>INTEGER</jdbctype>
                <allowsnull>yes</allowsnull>
            </column>
            <column name="INT_PROP_2">
                <jdbctype>INTEGER</jdbctype>
                <allowsnull>yes</allowsnull>
            </column>
            <column name="LONG_PROP_1">
                <jdbctype>BIGINT</jdbctype>
                <allowsnull>yes</allowsnull>
            </column>
            <column name="LONG_PROP_2">
                <jdbctype>BIGINT</jdbctype>
                <allowsnull>yes</allowsnull>
            </column>
            <column name="DEC_PROP_1">
                <jdbctype>DECIMAL</jdbctype>
                <allowsnull>yes</allowsnull>
            </column>
            <column name="DEC_PROP_2">
                <jdbctype>DECIMAL</jdbctype>
                <allowsnull>yes</allowsnull>
            </column>
            <column name="BOOL_PROP_1">
                <jdbctype>VARCHAR</jdbctype>
                <size>1</size>
                <allowsnull>yes</allowsnull>
            </column>
            <column name="BOOL_PROP_2">
                <jdbctype>VARCHAR</jdbctype>
                <size>1</size>
                <allowsnull>yes</allowsnull>
            </column>
        </row>
        <primarykey name="PK_PSX_QSIMPROP_TRIGGERS">
            <name>SCHED_NAME</name>
            <name>TRIGGER_NAME</name>
            <name>TRIGGER_GROUP</name>
        </primarykey>
        <foreignkey name="FK_PSX_QSIMPROP_TRIGGERS">
            <fkColumn>
                <name>SCHED_NAME</name>
                <externalTable>PSX_QTRIGGERS</externalTable>
                <externalColumn>SCHED_NAME</externalColumn>
            </fkColumn>
            <fkColumn>
                <name>TRIGGER_NAME</name>
                <externalTable>PSX_QTRIGGERS</externalTable>
                <externalColumn>TRIGGER_NAME</externalColumn>
            </fkColumn>
            <fkColumn>
                <name>TRIGGER_GROUP</name>
                <externalTable>PSX_QTRIGGERS</externalTable>
                <externalColumn>TRIGGER_GROUP</externalColumn>
            </fkColumn>
        </foreignkey>
    </table>
    <table name="PSX_DESIGN_AUDIT_LOG">
        <row>
            <column name="AUDIT_ID">
                <jdbctype>BIGINT</jdbctype>
                <allowsnull>no</allowsnull>
            </column>
            <column name="OBJECT_TYPE">
                <jdbctype>INTEGER</jdbctype>
                <allowsnull>no</allowsnull>
            </column>
            <column name="OBJECT_ID">
                <jdbctype>BIGINT</jdbctype>
                <allowsnull>no</allowsnull>
            </column>
            <column name="OBJECT_GUID">
                <jdbctype>BIGINT</jdbctype>
                <allowsnull>no</allowsnull>
            </column>
            <column name="USERNAME">
                <jdbctype>VARCHAR</jdbctype>
                <size>255</size>
                <allowsnull>no</allowsnull>
            </column>
            <column name="AUDIT_DATE">
                <jdbctype>DATE</jdbctype>
                <allowsnull>no</allowsnull>
            </column>
            <column  name="ACTION">
                <jdbctype>VARCHAR</jdbctype>
                <size>50</size>
                <allowsnull>no</allowsnull>
            </column>
        </row>
        <primarykey>
            <name>AUDIT_ID</name>
        </primarykey>
    </table>
    <table name="PSX_BINARY" allowSchemaChanges="y" alter="y"  delolddata="n" isView="n">
        <row>
            <column name="ID">
                <jdbctype>INTEGER</jdbctype>
                <size>22</size>
                <allowsnull>no</allowsnull>
            </column>
            <column name="HASH">
                <jdbctype>VARCHAR</jdbctype>
                <size>256</size>
                <allowsnull>yes</allowsnull>
            </column>
            <column name="TYPE">
                <jdbctype>VARCHAR</jdbctype>
                <size>255</size>
                <allowsnull>yes</allowsnull>
            </column>
            <column name="ENCODING">
                <jdbctype>VARCHAR</jdbctype>
                <size>20</size>
                <allowsnull>yes</allowsnull>
            </column>
            <column name="ORIG_FILENAME">
                <jdbctype>VARCHAR</jdbctype>
                <size>255</size>
                <allowsnull>yes</allowsnull>
            </column>
            <column name="LENGTH">
                <jdbctype>BIGINT</jdbctype>
                <size>22</size>
                <allowsnull>no</allowsnull>
            </column>
            <column name="VERSION">
                <jdbctype>INTEGER</jdbctype>
                <size>22</size>
                <allowsnull>yes</allowsnull>
            </column>
            <column name="EXTRACT_ERROR">
                <jdbctype>SMALLINT</jdbctype>
                <size>22</size>
                <allowsnull>yes</allowsnull>
                <scale>3</scale>
            </column>
            <column name="LAST_ACCESS">
                <jdbctype>TIMESTAMP</jdbctype>
                <allowsnull>yes</allowsnull>
            </column>
            <column name="REPARSE_META">
                <jdbctype>SMALLINT</jdbctype>
                <size>22</size>
                <allowsnull>no</allowsnull>
                <scale>3</scale>
            </column>
        </row>
        <primarykey action="c">
            <name>ID</name>
        </primarykey>
    </table>
    <table name="PSX_BINARYCOLUMNS" allowSchemaChanges="y" alter="y"  delolddata="n" isView="n">
        <row>
            <column name="TABLE_NAME">
                <jdbctype>VARCHAR</jdbctype>
                <size>255</size>
                <allowsnull>no</allowsnull>
            </column>
            <column name="COLUMN_NAME">
                <jdbctype>VARCHAR</jdbctype>
                <size>255</size>
                <allowsnull>no</allowsnull>
            </column>
            <column name="FIELD_NAME">
                <jdbctype>VARCHAR</jdbctype>
                <size>255</size>
                <allowsnull>yes</allowsnull>
            </column>
        </row>
        <primarykey action="c">
            <name>TABLE_NAME</name>
            <name>COLUMN_NAME</name>
        </primarykey>
    </table>
    <table name="PSX_BINARYDATA" allowSchemaChanges="y" alter="y"  delolddata="n" isView="n">
        <row>
            <column name="ID">
                <jdbctype>INTEGER</jdbctype>
                <size>22</size>
                <allowsnull>no</allowsnull>
            </column>
            <column name="CONTENT">
                <jdbctype>BLOB</jdbctype>
                <allowsnull>no</allowsnull>
            </column>
            <column name="VERSION">
                <jdbctype>INTEGER</jdbctype>
                <size>22</size>
                <allowsnull>no</allowsnull>
            </column>
        </row>
        <primarykey action="c">
            <name>ID</name>
        </primarykey>
        <foreignkey name="FK_DATA_BINID">
            <fkColumn>
                <name>ID</name>
                <externalTable>PSX_BINARY</externalTable>
                <externalColumn>ID</externalColumn>
            </fkColumn>
        </foreignkey>
    </table>
<<<<<<< HEAD
    <table name="PSX_BINARYMETAENTRY" allowSchemaChanges="y" alter="y"  delolddata="n" isView="n">
=======
    <table name="PSX_BINARYMETAENTRY" allowSchemaChanges="y" alter="n"  delolddata="n" isView="n">
>>>>>>> 33425473
        <row>
            <column name="ID">
                <jdbctype>INTEGER</jdbctype>
                <size>22</size>
                <allowsnull>no</allowsnull>
            </column>
            <column name="KEY_ID">
                <jdbctype>INTEGER</jdbctype>
                <size>22</size>
                <allowsnull>no</allowsnull>
            </column>
            <column name="VALUE">
                <jdbctype>VARCHAR</jdbctype>
                <size>1024</size>
                <allowsnull>yes</allowsnull>
            </column>
            <column name="VERSION">
                <jdbctype>INTEGER</jdbctype>
                <size>22</size>
                <allowsnull>yes</allowsnull>
            </column>
            <column name="BINARY_ID">
                <jdbctype>INTEGER</jdbctype>
                <size>22</size>
                <allowsnull>no</allowsnull>
            </column>
        </row>
        <primarykey>
            <name>ID</name>
        </primarykey>
        <foreignkey name="FK_META_BIN">
            <fkColumn>
                <name>BINARY_ID</name>
                <externalTable>PSX_BINARY</externalTable>
                <externalColumn>ID</externalColumn>
            </fkColumn>
        </foreignkey>
        <foreignkey name="FK_META_KEY">
            <fkColumn>
                <name>KEY_ID</name>
                <externalTable>PSX_BINARYMETAKEY</externalTable>
                <externalColumn>ID</externalColumn>
            </fkColumn>
        </foreignkey>
        <indexdefinitions>
            <index isUnique="y" name="UK_METAENTRY_BIN_KEY">
                <name>BINARY_ID</name>
                <name>KEY_ID</name>
            </index>
        </indexdefinitions>
    </table>
<<<<<<< HEAD
    <table name="PSX_BINARYMETAKEY" allowSchemaChanges="y" alter="y"  delolddata="n" isView="n">
=======
    <table name="PSX_BINARYMETAKEY" allowSchemaChanges="y" alter="n"  delolddata="n" isView="n">
>>>>>>> 33425473
        <row>
            <column name="ID">
                <jdbctype>INTEGER</jdbctype>
                <size>22</size>
                <allowsnull>no</allowsnull>
            </column>
            <column name="NAME">
                <jdbctype>VARCHAR</jdbctype>
                <size>255</size>
                <allowsnull>no</allowsnull>
            </column>
            <column name="VERSION">
                <jdbctype>INTEGER</jdbctype>
                <size>22</size>
                <allowsnull>yes</allowsnull>
            </column>
            <column name="ENABLED">
                <jdbctype>SMALLINT</jdbctype>
                <size>22</size>
                <allowsnull>yes</allowsnull>
                <scale>3</scale>
            </column>
        </row>
        <primarykey>
            <name>ID</name>
        </primarykey>
        <indexdefinitions>
            <index isUnique="y" name="PSX_BINARYMETAKEY_UKNAME">
                <name>NAME</name>
            </index>
        </indexdefinitions>
    </table>

<<<<<<< HEAD
    <table name="PSX_BINARY" allowSchemaChanges="y" alter="y"  delolddata="n" isView="n">
=======
    <!-- ============================================== -->
    <!--  Temporary placement of Package Info Service table defs -->
    <!-- ============================================== -->
    <table name="PSX_PKG_INFO">
>>>>>>> 33425473
        <row>
            <column name="GUID">
                <jdbctype>BIGINT</jdbctype>
                <size/>
                <allowsnull>no</allowsnull>
            </column>
            <column name="DESCRIPTOR_NAME">
                <jdbctype>VARCHAR</jdbctype>
                <size>100</size>
                <allowsnull>no</allowsnull>
            </column>
            <column name="DESCRIPTOR_GUID">
                <jdbctype>BIGINT</jdbctype>
                <size/>
                <allowsnull>no</allowsnull>
            </column>
            <column name="PUBLISHER_NAME">
                <jdbctype>VARCHAR</jdbctype>
                <size>100</size>
                <allowsnull>yes</allowsnull>
            </column>
            <column name="PUBLISHER_URL" >
                <jdbctype>VARCHAR</jdbctype>
                <size>2000</size>
                <allowsnull>yes</allowsnull>
            </column>
            <column name="DESCRIPTION" >
                <jdbctype>VARCHAR</jdbctype>
                <size>1024</size>
                <allowsnull>yes</allowsnull>
            </column>
            <column name="PKG_VERSION">
                <jdbctype>VARCHAR</jdbctype>
                <size>100</size>
                <allowsnull>no</allowsnull>
            </column>
            <column name="SHIPPED_CONFIG_DEF">
                <jdbctype>CLOB</jdbctype>
                <size/>
                <allowsnull>yes</allowsnull>
            </column>
            <column name="LAST_ACTION_DATE">
                <jdbctype>TIMESTAMP</jdbctype>
                <size/>
                <allowsnull>no</allowsnull>
            </column>
            <column name="CONFIG_DATE_ORIG">
                <jdbctype>TIMESTAMP</jdbctype>
                <size/>
                <allowsnull>no</allowsnull>
            </column>
            <column name="LAST_ACTION_BY_USER">
                <jdbctype>VARCHAR</jdbctype>
                <size>100</size>
                <allowsnull>no</allowsnull>
            </column>
<<<<<<< HEAD
        </row>
        <primarykey action="c">
            <name>ID</name>
        </primarykey>
    </table>
    <table name="PSX_BINARYCOLUMNS" allowSchemaChanges="y" alter="y"  delolddata="n" isView="n">
        <row>
            <column name="TABLE_NAME">
=======
            <column name="LAST_ACTION">
>>>>>>> 33425473
                <jdbctype>VARCHAR</jdbctype>
                <size>15</size>
                <allowsnull>no</allowsnull>
            </column>
            <column name="LAST_ACTION_STATUS">
                <jdbctype>VARCHAR</jdbctype>
                <size>15</size>
                <allowsnull>no</allowsnull>
            </column>
            <column name="TYPE">
                <jdbctype>VARCHAR</jdbctype>
                <size>20</size>
                <allowsnull>no</allowsnull>
            </column>
            <column name="CM_VERSION_MIN">
                <jdbctype>VARCHAR</jdbctype>
                <size>100</size>
                <allowsnull>yes</allowsnull>
            </column>
            <column name="CM_VERSION_MAX">
                <jdbctype>VARCHAR</jdbctype>
                <size>100</size>
                <allowsnull>yes</allowsnull>
            </column>
            <column name="CATEGORY">
                <jdbctype>VARCHAR</jdbctype>
                <size>20</size>
                <allowsnull>no</allowsnull>
            </column>
        </row>
        <primarykey name="PK_PSX_PKG_INFO">
            <name>GUID</name>
        </primarykey>
    </table>
<<<<<<< HEAD
    <table name="PSX_BINARYDATA" allowSchemaChanges="y" alter="y"  delolddata="n" isView="n">
=======
    <!-- ============================================== -->
    <table name="PSX_PKG_ELEMENT">
>>>>>>> 33425473
        <row>
            <column name="GUID">
                <jdbctype>BIGINT</jdbctype>
                <size/>
                <allowsnull>no</allowsnull>
            </column>
            <column name="PACKAGE_GUID">
                <jdbctype>BIGINT</jdbctype>
                <size/>
                <allowsnull>no</allowsnull>
            </column>
            <column name="OBJECT_GUID">
                <jdbctype>VARCHAR</jdbctype>
                <size>30</size>
                <allowsnull>no</allowsnull>
            </column>
            <column name="OBJECT_UUID">
                <jdbctype>INTEGER</jdbctype>
                <size/>
                <allowsnull>no</allowsnull>
            </column>
            <column name="OBJECT_TYPE">
                <jdbctype>INTEGER</jdbctype>
                <size/>
                <allowsnull>no</allowsnull>
            </column>
            <column name="VERSION">
                <jdbctype>BIGINT</jdbctype>
                <size/>
                <allowsnull>no</allowsnull>
            </column>
        </row>
        <primarykey name="PK_PSX_PKG_ELEMENT">
            <name>GUID</name>
        </primarykey>
        <foreignkey name="FK_PKG_ELEM_2_PKG_INFO">
            <fkColumn>
                <name>PACKAGE_GUID</name>
                <externalTable>PSX_PKG_INFO</externalTable>
                <externalColumn>GUID</externalColumn>
            </fkColumn>
        </foreignkey>
<<<<<<< HEAD
    </table>
    <table name="PSX_BINARYMETAENTRY" allowSchemaChanges="y" alter="y"  delolddata="n" isView="n">
        <row>
            <column name="ID">
                <jdbctype>INTEGER</jdbctype>
                <size>22</size>
=======
        <indexdefinitions>
            <index name="IX_PKGELEM_OBJECT_GUID" isUnique="y">
                <name>OBJECT_GUID</name>
            </index>
        </indexdefinitions>
    </table>
    <table name="PSX_CONTENTTYPE_WORKFLOW" allowSchemaChanges="y" alter="y"  delolddata="n" isView="n">
        <row>
            <column name="CONTENTTYPE_WORKFLOW_ID">
                <jdbctype>BIGINT</jdbctype>
                <size/>
>>>>>>> 33425473
                <allowsnull>no</allowsnull>
            </column>
            <column name="VERSION">
                <jdbctype>INTEGER</jdbctype>
                <size/>
                <allowsnull>no</allowsnull>
            </column>
            <column name="CONTENTTYPEID">
                <jdbctype>BIGINT</jdbctype>
                <size/>
                <allowsnull>yes</allowsnull>
            </column>
            <column name="WORKFLOWID">
                <jdbctype>INTEGER</jdbctype>
                <size/>
                <allowsnull>no</allowsnull>
            </column>
        </row>
        <primarykey>
            <name>CONTENTTYPE_WORKFLOW_ID</name>
        </primarykey>
        <indexdefinitions>
            <index name="IX_CTWF_WORKFLOWID" isUnique="n">
                <name>WORKFLOWID</name>
            </index>
            <index name="IX_CTWF_CONTENTTYPEID" isUnique="n">
                <name>CONTENTTYPEID</name>
            </index>
        </indexdefinitions>
    </table>
<<<<<<< HEAD
    <table name="PSX_BINARYMETAKEY" allowSchemaChanges="y" alter="y"  delolddata="n" isView="n">
=======
    <table name="PSX_ID_NAME" allowSchemaChanges="y" alter="y"  delolddata="n" isView="n">
>>>>>>> 33425473
        <row>
            <column name="DEP_ID">
                <jdbctype>VARCHAR</jdbctype>
                <size>20</size>
                <allowsnull>no</allowsnull>
            </column>
            <column name="DEP_NAME">
                <jdbctype>VARCHAR</jdbctype>
                <size>255</size>
                <allowsnull>no</allowsnull>
            </column>
        </row>
        <primarykey>
            <name>DEP_ID</name>
        </primarykey>
    </table>
    <table name="PSX_CONFIG_STATUS" allowSchemaChanges="y" alter="y"  delolddata="n" isView="n">
        <row>
            <column name="STATUS_ID">
                <jdbctype>INTEGER</jdbctype>
                <size/>
                <allowsnull>no</allowsnull>
            </column>
            <column name="CONFIG_NAME">
                <jdbctype>VARCHAR</jdbctype>
                <size>255</size>
                <allowsnull>no</allowsnull>
            </column>
            <column name="DATE_APPLIED">
                <jdbctype>DATE</jdbctype>
                <size/>
                <allowsnull>no</allowsnull>
            </column>
            <column name="DEFAULT_CONFIG">
                <jdbctype>CLOB</jdbctype>
                <size/>
                <allowsnull>yes</allowsnull>
            </column>
            <column name="LOCAL_CONFIG">
                <jdbctype>CLOB</jdbctype>
                <size/>
                <allowsnull>yes</allowsnull>
            </column>
            <column name="CONFIG_DEF">
                <jdbctype>CLOB</jdbctype>
                <size/>
                <allowsnull>yes</allowsnull>
            </column>
            <column name="STATUS">
                <jdbctype>INTEGER</jdbctype>
                <size/>
                <allowsnull>no</allowsnull>
            </column>
        </row>
        <primarykey>
            <name>STATUS_ID</name>
        </primarykey>
    </table>
    <table name="PSX_PKG_DEPENDENCY">
        <row>
            <column name="PKG_DEPENDENCY_ID">
                <jdbctype>INTEGER</jdbctype>
                <size/>
                <allowsnull>no</allowsnull>
            </column>
            <column name="OWNER_PACKAGE_GUID">
                <jdbctype>BIGINT</jdbctype>
                <size/>
                <allowsnull>no</allowsnull>
            </column>
            <column name="DEPENDENT_PACKAGE_GUID">
                <jdbctype>BIGINT</jdbctype>
                <size/>
                <allowsnull>no</allowsnull>
            </column>
            <column name="IMPLIED_DEP">
                <jdbctype>CHAR</jdbctype>
                <size>1</size>
                <allowsnull>no</allowsnull>
            </column>
        </row>
        <primarykey name="PK_PSX_PKG_DEPENDENCY">
            <name>PKG_DEPENDENCY_ID</name>
        </primarykey>
    </table>
    <table name="TAX_TAXONOMY">
        <row>
            <column name="ID">
                <jdbctype>INTEGER</jdbctype>
                <size>22</size>
                <allowsnull>no</allowsnull>
            </column>
            <column name="NAME">
                <jdbctype>VARCHAR</jdbctype>
                <size>255</size>
                <allowsnull>no</allowsnull>
            </column>
            <column name="ADMIN_ROLE_ID">
                <jdbctype>INTEGER</jdbctype>
                <size>22</size>
                <allowsnull>yes</allowsnull>
            </column>
            <column name="SCHEME">
                <jdbctype>VARCHAR</jdbctype>
                <size>255</size>
                <allowsnull>yes</allowsnull>
            </column>
            <column name="HAS_RELATED_UI">
                <jdbctype>TINYINT</jdbctype>
                <size>1</size>
                <allowsnull>no</allowsnull>
            </column>
        </row>
        <primarykey action="c">
            <name>ID</name>
        </primarykey>
    </table>
    <table name="TAX_ATTRIBUTE">
        <row>
            <column name="ID">
                <jdbctype>INTEGER</jdbctype>
                <allowsnull>no</allowsnull>
            </column>
            <column name="TAXONOMY_ID">
                <jdbctype>INTEGER</jdbctype>
                <allowsnull>no</allowsnull>
            </column>
            <column name="IS_MULTIPLE">
                <jdbctype>TINYINT</jdbctype>
                <allowsnull>yes</allowsnull>
            </column>
            <column name="IS_NODE_NAME">
                <jdbctype>INTEGER</jdbctype>
                <allowsnull>no</allowsnull>
            </column>
<<<<<<< HEAD
            <column name="SHIPPED_CONFIG_DEF">
                <jdbctype>CLOB</jdbctype>
                <size/>
                <allowsnull>yes</allowsnull>
            </column>
            <column name="LAST_ACTION_DATE">
                <jdbctype>TIMESTAMP</jdbctype>
                <size/>
=======
            <column name="IS_REQUIRED">
                <jdbctype>TINYINT</jdbctype>
                <allowsnull>yes</allowsnull>
            </column>
            <column name="IS_PERCUSSION_ITEM">
                <jdbctype>TINYINT</jdbctype>
                <allowsnull>yes</allowsnull>
            </column>
            <column name="CREATED_BY_ID">
                <jdbctype>VARCHAR</jdbctype>
                <size>255</size>
>>>>>>> 33425473
                <allowsnull>no</allowsnull>
            </column>
            <column name="CREATED_AT">
                <jdbctype>TIMESTAMP</jdbctype>
<<<<<<< HEAD
                <size/>
=======
>>>>>>> 33425473
                <allowsnull>no</allowsnull>
            </column>
            <column name="MODIFIED_BY_ID">
                <jdbctype>VARCHAR</jdbctype>
                <size>255</size>
                <allowsnull>no</allowsnull>
            </column>
            <column name="MODIFIED_AT">
                <jdbctype>TIMESTAMP</jdbctype>
                <allowsnull>no</allowsnull>
            </column>
        </row>
        <primarykey action="c">
            <name>ID</name>
        </primarykey>
        <foreignkey name="FK_TAXONOMY_ATTR">
            <fkColumn>
                <name>TAXONOMY_ID</name>
                <externalTable>TAX_TAXONOMY</externalTable>
                <externalColumn>ID</externalColumn>
            </fkColumn>
        </foreignkey>
    </table>
    <table name="TAX_LANGUAGE">
        <row>
            <column name="ID">
                <jdbctype>INTEGER</jdbctype>
                <allowsnull>no</allowsnull>
            </column>
            <column name="NAME">
                <jdbctype>VARCHAR</jdbctype>
                <size>255</size>
                <allowsnull>no</allowsnull>
            </column>
            <column name="ABBREVIATION">
                <jdbctype>VARCHAR</jdbctype>
                <size>255</size>
                <allowsnull>no</allowsnull>
            </column>
            <column name="SCRIPT">
                <jdbctype>VARCHAR</jdbctype>
                <size>255</size>
                <allowsnull>no</allowsnull>
            </column>
        </row>
        <primarykey action="c">
            <name>ID</name>
        </primarykey>
    </table>
    <table name="TAX_ATTRIBUTE_LANG">
        <row>
            <column name="ID">
                <jdbctype>INTEGER</jdbctype>
                <allowsnull>no</allowsnull>
            </column>
            <column name="NAME">
                <jdbctype>VARCHAR</jdbctype>
                <size>255</size>
                <allowsnull>yes</allowsnull>
            </column>
            <column name="ATTRIBUTE_ID">
                <jdbctype>INTEGER</jdbctype>
                <allowsnull>no</allowsnull>
            </column>
            <column name="LANGUAGE_ID">
                <jdbctype>INTEGER</jdbctype>
                <allowsnull>no</allowsnull>
            </column>
        </row>
        <primarykey action="c">
            <name>ID</name>
        </primarykey>
        <foreignkey name="FK_LANG_ATTR_LANG">
            <fkColumn>
                <name>LANGUAGE_ID</name>
                <externalTable>TAX_LANGUAGE</externalTable>
                <externalColumn>ID</externalColumn>
            </fkColumn>
        </foreignkey>
        <foreignkey name="FK_ATTR_ATTR_LANG">
            <fkColumn>
                <name>ATTRIBUTE_ID</name>
                <externalTable>TAX_ATTRIBUTE</externalTable>
                <externalColumn>ID</externalColumn>
            </fkColumn>
        </foreignkey>
    </table>
    <table name="TAX_NODE">
        <row>
            <column name="ID">
                <jdbctype>INTEGER</jdbctype>
                <allowsnull>no</allowsnull>
            </column>
            <column name="TAXONOMY_ID">
                <jdbctype>INTEGER</jdbctype>
                <allowsnull>no</allowsnull>
            </column>
            <column name="NODE_STATUS_ID">
                <jdbctype>INTEGER</jdbctype>
                <allowsnull>no</allowsnull>
            </column>
            <column name="SEARCH">
                <jdbctype>VARCHAR</jdbctype>
                <size>255</size>
                <allowsnull>yes</allowsnull>
            </column>
            <column name="PARENT_ID">
                <jdbctype>INTEGER</jdbctype>
                <allowsnull>yes</allowsnull>
            </column>
            <column name="DEFAULT_COMMUNITY_ID">
                <jdbctype>INTEGER</jdbctype>
                <allowsnull>yes</allowsnull>
            </column>
            <column name="NOT_LEAF">
                <jdbctype>TINYINT</jdbctype>
                <allowsnull>no</allowsnull>
            </column>
            <column name="IS_NODE_SELECTABLE">
                <jdbctype>TINYINT</jdbctype>
                <allowsnull>no</allowsnull>
                <defaultvalue>1</defaultvalue>
            </column>
            <column name="IN_USE">
                <jdbctype>TINYINT</jdbctype>
                <allowsnull>no</allowsnull>
            </column>
            <column name="CREATED_BY_ID">
                <jdbctype>VARCHAR</jdbctype>
                <size>255</size>
                <allowsnull>no</allowsnull>
            </column>
            <column name="CREATED_AT">
                <jdbctype>TIMESTAMP</jdbctype>
                <allowsnull>no</allowsnull>
            </column>
            <column name="MODIFIED_BY_ID">
                <jdbctype>VARCHAR</jdbctype>
                <size>255</size>
                <allowsnull>no</allowsnull>
            </column>
            <column name="MODIFIED_AT">
                <jdbctype>TIMESTAMP</jdbctype>
                <allowsnull>no</allowsnull>
            </column>
        </row>
        <primarykey action="c">
            <name>ID</name>
        </primarykey>
        <foreignkey name="FK_NODE_PARENT">
            <fkColumn>
                <name>PARENT_ID</name>
                <externalTable>TAX_NODE</externalTable>
                <externalColumn>ID</externalColumn>
            </fkColumn>
        </foreignkey>
        <foreignkey name="FK_NODE_NODE_STATUS1">
            <fkColumn>
                <name>NODE_STATUS_ID</name>
                <externalTable>TAX_NODE_STATUS</externalTable>
                <externalColumn>ID</externalColumn>
            </fkColumn>
        </foreignkey>
        <foreignkey name="FK_TAXONOMY_NODE">
            <fkColumn>
                <name>TAXONOMY_ID</name>
                <externalTable>TAX_TAXONOMY</externalTable>
                <externalColumn>ID</externalColumn>
            </fkColumn>
        </foreignkey>
    </table>
    <table name="TAX_NODE_STATUS">
        <row>
            <column name="ID">
                <jdbctype>INTEGER</jdbctype>
                <allowsnull>no</allowsnull>
            </column>
            <column name="NAME">
                <jdbctype>VARCHAR</jdbctype>
                <size>255</size>
                <allowsnull>no</allowsnull>
            </column>
        </row>
        <primarykey action="c">
            <name>ID</name>
        </primarykey>
    </table>
    <table name="TAX_NODE_EDITOR">
        <row>
            <column name="ID">
                <jdbctype>INTEGER</jdbctype>
                <allowsnull>no</allowsnull>
            </column>
            <column name="NODE_ID">
                <jdbctype>INTEGER</jdbctype>
                <allowsnull>no</allowsnull>
            </column>
            <column name="PERCUSSION_ROLE">
                <jdbctype>VARCHAR</jdbctype>
                <size>255</size>
                <allowsnull>no</allowsnull>
            </column>
        </row>
        <primarykey action="c">
            <name>ID</name>
        </primarykey>
        <foreignkey name="FK_NODE_NODE_EDIT">
            <fkColumn>
                <name>NODE_ID</name>
                <externalTable>TAX_NODE</externalTable>
                <externalColumn>ID</externalColumn>
            </fkColumn>
        </foreignkey>
    </table>
<<<<<<< HEAD
    <table name="PSX_CONTENTTYPE_WORKFLOW" allowSchemaChanges="y" alter="y"  delolddata="n" isView="n">
=======
    <table name="TAX_RELATIONSHIP_TYPE">
>>>>>>> 33425473
        <row>
            <column name="ID">
                <jdbctype>INTEGER</jdbctype>
                <allowsnull>no</allowsnull>
            </column>
            <column name="RELATIONSHIP_TYPE">
                <jdbctype>VARCHAR</jdbctype>
                <size>255</size>
                <allowsnull>no</allowsnull>
            </column>
        </row>
        <primarykey action="c">
            <name>ID</name>
        </primarykey>
    </table>
<<<<<<< HEAD
    <table name="PSX_ID_NAME" allowSchemaChanges="y" alter="y"  delolddata="n" isView="n">
=======
    <table name="TAX_RELATED_NODE">
>>>>>>> 33425473
        <row>
            <column name="ID">
                <jdbctype>INTEGER</jdbctype>
                <allowsnull>no</allowsnull>
            </column>
            <column name="NODE_ID">
                <jdbctype>INTEGER</jdbctype>
                <allowsnull>no</allowsnull>
            </column>
            <column name="RELATED_NODE_ID">
                <jdbctype>INTEGER</jdbctype>
                <allowsnull>no</allowsnull>
            </column>
            <column name="RELATIONSHIP_TYPE_ID">
                <jdbctype>INTEGER</jdbctype>
                <allowsnull>no</allowsnull>
            </column>
        </row>
        <primarykey action="c">
            <name>ID</name>
        </primarykey>
        <foreignkey name="FK_RELATIONSHIP">
            <fkColumn>
                <name>RELATIONSHIP_TYPE_ID</name>
                <externalTable>TAX_RELATIONSHIP_TYPE</externalTable>
                <externalColumn>ID</externalColumn>
            </fkColumn>
        </foreignkey>
        <foreignkey name="FK_RELATED_NODES_NODE2">
            <fkColumn>
                <name>NODE_ID</name>
                <externalTable>TAX_NODE</externalTable>
                <externalColumn>ID</externalColumn>
            </fkColumn>
        </foreignkey>
        <foreignkey name="FK_RELATED_NODES_NODE1">
            <fkColumn>
                <name>RELATED_NODE_ID</name>
                <externalTable>TAX_NODE</externalTable>
                <externalColumn>ID</externalColumn>
            </fkColumn>
        </foreignkey>
    </table>
<<<<<<< HEAD
    <table name="PSX_CONFIG_STATUS" allowSchemaChanges="y" alter="y"  delolddata="n" isView="n">
=======

    <table name="TAX_VALUE">
>>>>>>> 33425473
        <row>
            <column name="ID">
                <jdbctype>INTEGER</jdbctype>
                <allowsnull>no</allowsnull>
            </column>
            <column name="NAME">
                <jdbctype>VARCHAR</jdbctype>
                <size>2048</size>
                <allowsnull>no</allowsnull>
            </column>
            <column name="NODE_ID">
                <jdbctype>INTEGER</jdbctype>
                <allowsnull>no</allowsnull>
            </column>
            <column name="ATTRIBUTE_ID">
                <jdbctype>INTEGER</jdbctype>
                <allowsnull>no</allowsnull>
            </column>
            <column name="LANG_ID">
                <jdbctype>INTEGER</jdbctype>
                <allowsnull>no</allowsnull>
            </column>
            <column name="CREATED_BY_ID">
                <jdbctype>VARCHAR</jdbctype>
                <size>255</size>
                <allowsnull>no</allowsnull>
            </column>
            <column name="CREATED_AT">
                <jdbctype>TIMESTAMP</jdbctype>
                <allowsnull>no</allowsnull>
            </column>
            <column name="PERCUSSION_ITEM_ID">
                <jdbctype>INTEGER</jdbctype>
                <allowsnull>yes</allowsnull>
            </column>
        </row>
        <primarykey action="c">
            <name>ID</name>
        </primarykey>
        <foreignkey name="FK_NODE_VALUE">
            <fkColumn>
                <name>NODE_ID</name>
                <externalTable>TAX_NODE</externalTable>
                <externalColumn>ID</externalColumn>
            </fkColumn>
        </foreignkey>
        <foreignkey name="FK_LANG_VAKYE">
            <fkColumn>
                <name>LANG_ID</name>
                <externalTable>TAX_LANGUAGE</externalTable>
                <externalColumn>ID</externalColumn>
            </fkColumn>
        </foreignkey>
        <foreignkey name="FK_ATTRB_VALUE">
            <fkColumn>
                <name>ATTRIBUTE_ID</name>
                <externalTable>TAX_ATTRIBUTE</externalTable>
                <externalColumn>ID</externalColumn>
            </fkColumn>
        </foreignkey>
    </table>
    <table name="TAX_VISIBILITY">
        <row>
            <column name="ID">
                <jdbctype>INTEGER</jdbctype>
                <allowsnull>no</allowsnull>
            </column>
            <column name="TAXONOMY_ID">
                <jdbctype>INTEGER</jdbctype>
                <allowsnull>no</allowsnull>
            </column>
            <column name="COMMUNITY_ID">
                <jdbctype>BIGINT</jdbctype>
                <allowsnull>no</allowsnull>
            </column>
        </row>
        <primarykey action="c">
            <name>ID</name>
        </primarykey>
        <foreignkey name="FK_TAX_VISIBILITY">
            <fkColumn>
                <name>TAXONOMY_ID</name>
                <externalTable>TAX_TAXONOMY</externalTable>
                <externalColumn>ID</externalColumn>
            </fkColumn>
        </foreignkey>
    </table>
<<<<<<< HEAD
    <table name="TAX_TAXONOMY">
=======
    <table name="PSX_METADATA" allowSchemaChanges="y" alter="y"  delolddata="n" isView="n">
>>>>>>> 33425473
        <row>
            <column name="ID">
                <jdbctype>INTEGER</jdbctype>
                <size>22</size>
                <allowsnull>no</allowsnull>
            </column>
            <column name="NAME">
                <jdbctype>VARCHAR</jdbctype>
                <size>255</size>
                <allowsnull>no</allowsnull>
            </column>
            <column name="ADMIN_ROLE_ID">
                <jdbctype>INTEGER</jdbctype>
                <size>22</size>
                <allowsnull>yes</allowsnull>
            </column>
            <column name="SCHEME">
                <jdbctype>VARCHAR</jdbctype>
                <size>255</size>
                <allowsnull>yes</allowsnull>
            </column>
            <column name="HAS_RELATED_UI">
                <jdbctype>TINYINT</jdbctype>
                <size>1</size>
                <allowsnull>no</allowsnull>
            </column>
        </row>
        <primarykey action="c">
            <name>ID</name>
        </primarykey>
    </table>
<<<<<<< HEAD
    <table name="TAX_ATTRIBUTE">
=======
    <table name="PSX_DELIVERY_INFO" allowSchemaChanges="y" alter="y"  delolddata="n" isView="n">
>>>>>>> 33425473
        <row>
            <column name="ID">
                <jdbctype>INTEGER</jdbctype>
                <allowsnull>no</allowsnull>
            </column>
            <column name="TAXONOMY_ID">
                <jdbctype>INTEGER</jdbctype>
                <allowsnull>no</allowsnull>
            </column>
            <column name="IS_MULTIPLE">
                <jdbctype>TINYINT</jdbctype>
                <allowsnull>yes</allowsnull>
            </column>
            <column name="IS_NODE_NAME">
                <jdbctype>INTEGER</jdbctype>
                <allowsnull>no</allowsnull>
            </column>
            <column name="IS_REQUIRED">
                <jdbctype>TINYINT</jdbctype>
                <allowsnull>yes</allowsnull>
            </column>
            <column name="IS_PERCUSSION_ITEM">
                <jdbctype>TINYINT</jdbctype>
                <allowsnull>yes</allowsnull>
            </column>
            <column name="CREATED_BY_ID">
                <jdbctype>VARCHAR</jdbctype>
                <size>255</size>
                <allowsnull>no</allowsnull>
            </column>
            <column name="CREATED_AT">
                <jdbctype>TIMESTAMP</jdbctype>
                <allowsnull>no</allowsnull>
            </column>
            <column name="MODIFIED_BY_ID">
                <jdbctype>VARCHAR</jdbctype>
                <size>255</size>
                <allowsnull>no</allowsnull>
            </column>
            <column name="MODIFIED_AT">
                <jdbctype>TIMESTAMP</jdbctype>
                <allowsnull>no</allowsnull>
            </column>
        </row>
        <primarykey action="c">
            <name>ID</name>
        </primarykey>
        <foreignkey name="FK_TAXONOMY_ATTR">
            <fkColumn>
                <name>TAXONOMY_ID</name>
                <externalTable>TAX_TAXONOMY</externalTable>
                <externalColumn>ID</externalColumn>
            </fkColumn>
        </foreignkey>
    </table>
    <table name="TAX_LANGUAGE">
        <row>
            <column name="ID">
                <jdbctype>INTEGER</jdbctype>
                <allowsnull>no</allowsnull>
            </column>
            <column name="NAME">
                <jdbctype>VARCHAR</jdbctype>
                <size>255</size>
                <allowsnull>no</allowsnull>
            </column>
            <column name="ABBREVIATION">
                <jdbctype>VARCHAR</jdbctype>
                <size>255</size>
                <allowsnull>no</allowsnull>
            </column>
            <column name="SCRIPT">
                <jdbctype>VARCHAR</jdbctype>
                <size>255</size>
                <allowsnull>no</allowsnull>
            </column>
        </row>
        <primarykey action="c">
            <name>ID</name>
        </primarykey>
    </table>
    <table name="TAX_ATTRIBUTE_LANG">
        <row>
            <column name="ID">
                <jdbctype>INTEGER</jdbctype>
                <allowsnull>no</allowsnull>
            </column>
            <column name="NAME">
                <jdbctype>VARCHAR</jdbctype>
                <size>255</size>
                <allowsnull>yes</allowsnull>
            </column>
            <column name="ATTRIBUTE_ID">
                <jdbctype>INTEGER</jdbctype>
                <allowsnull>no</allowsnull>
            </column>
            <column name="LANGUAGE_ID">
                <jdbctype>INTEGER</jdbctype>
                <allowsnull>no</allowsnull>
            </column>
        </row>
        <primarykey action="c">
            <name>ID</name>
        </primarykey>
        <foreignkey name="FK_LANG_ATTR_LANG">
            <fkColumn>
                <name>LANGUAGE_ID</name>
                <externalTable>TAX_LANGUAGE</externalTable>
                <externalColumn>ID</externalColumn>
            </fkColumn>
        </foreignkey>
        <foreignkey name="FK_ATTR_ATTR_LANG">
            <fkColumn>
                <name>ATTRIBUTE_ID</name>
                <externalTable>TAX_ATTRIBUTE</externalTable>
                <externalColumn>ID</externalColumn>
            </fkColumn>
        </foreignkey>
    </table>
    <table name="TAX_NODE">
        <row>
            <column name="ID">
                <jdbctype>INTEGER</jdbctype>
                <allowsnull>no</allowsnull>
            </column>
            <column name="TAXONOMY_ID">
                <jdbctype>INTEGER</jdbctype>
                <allowsnull>no</allowsnull>
            </column>
            <column name="NODE_STATUS_ID">
                <jdbctype>INTEGER</jdbctype>
                <allowsnull>no</allowsnull>
            </column>
            <column name="SEARCH">
                <jdbctype>VARCHAR</jdbctype>
                <size>255</size>
                <allowsnull>yes</allowsnull>
            </column>
            <column name="PARENT_ID">
                <jdbctype>INTEGER</jdbctype>
                <allowsnull>yes</allowsnull>
            </column>
            <column name="DEFAULT_COMMUNITY_ID">
                <jdbctype>INTEGER</jdbctype>
                <allowsnull>yes</allowsnull>
            </column>
            <column name="NOT_LEAF">
                <jdbctype>TINYINT</jdbctype>
                <allowsnull>no</allowsnull>
            </column>
            <column name="IS_NODE_SELECTABLE">
                <jdbctype>TINYINT</jdbctype>
                <allowsnull>no</allowsnull>
                <defaultvalue>1</defaultvalue>
            </column>
            <column name="IN_USE">
                <jdbctype>TINYINT</jdbctype>
                <allowsnull>no</allowsnull>
            </column>
            <column name="CREATED_BY_ID">
                <jdbctype>VARCHAR</jdbctype>
                <size>255</size>
                <allowsnull>no</allowsnull>
            </column>
            <column name="CREATED_AT">
                <jdbctype>TIMESTAMP</jdbctype>
                <allowsnull>no</allowsnull>
            </column>
            <column name="MODIFIED_BY_ID">
                <jdbctype>VARCHAR</jdbctype>
                <size>255</size>
                <allowsnull>no</allowsnull>
            </column>
            <column name="MODIFIED_AT">
                <jdbctype>TIMESTAMP</jdbctype>
                <allowsnull>no</allowsnull>
            </column>
        </row>
        <primarykey action="c">
            <name>ID</name>
        </primarykey>
        <foreignkey name="FK_NODE_PARENT">
            <fkColumn>
                <name>PARENT_ID</name>
                <externalTable>TAX_NODE</externalTable>
                <externalColumn>ID</externalColumn>
            </fkColumn>
        </foreignkey>
        <foreignkey name="FK_NODE_NODE_STATUS1">
            <fkColumn>
                <name>NODE_STATUS_ID</name>
                <externalTable>TAX_NODE_STATUS</externalTable>
                <externalColumn>ID</externalColumn>
            </fkColumn>
        </foreignkey>
        <foreignkey name="FK_TAXONOMY_NODE">
            <fkColumn>
                <name>TAXONOMY_ID</name>
                <externalTable>TAX_TAXONOMY</externalTable>
                <externalColumn>ID</externalColumn>
            </fkColumn>
        </foreignkey>
    </table>
    <table name="TAX_NODE_STATUS">
        <row>
            <column name="ID">
                <jdbctype>INTEGER</jdbctype>
                <allowsnull>no</allowsnull>
            </column>
            <column name="NAME">
                <jdbctype>VARCHAR</jdbctype>
                <size>255</size>
                <allowsnull>no</allowsnull>
            </column>
        </row>
        <primarykey action="c">
            <name>ID</name>
        </primarykey>
    </table>
    <table name="TAX_NODE_EDITOR">
        <row>
            <column name="ID">
                <jdbctype>INTEGER</jdbctype>
                <allowsnull>no</allowsnull>
            </column>
            <column name="NODE_ID">
                <jdbctype>INTEGER</jdbctype>
                <allowsnull>no</allowsnull>
            </column>
            <column name="PERCUSSION_ROLE">
                <jdbctype>VARCHAR</jdbctype>
                <size>255</size>
                <allowsnull>no</allowsnull>
            </column>
        </row>
        <primarykey action="c">
            <name>ID</name>
        </primarykey>
        <foreignkey name="FK_NODE_NODE_EDIT">
            <fkColumn>
                <name>NODE_ID</name>
                <externalTable>TAX_NODE</externalTable>
                <externalColumn>ID</externalColumn>
            </fkColumn>
        </foreignkey>
    </table>
    <table name="TAX_RELATIONSHIP_TYPE">
        <row>
            <column name="ID">
                <jdbctype>INTEGER</jdbctype>
                <allowsnull>no</allowsnull>
            </column>
            <column name="RELATIONSHIP_TYPE">
                <jdbctype>VARCHAR</jdbctype>
                <size>255</size>
                <allowsnull>no</allowsnull>
            </column>
        </row>
        <primarykey action="c">
            <name>ID</name>
        </primarykey>
    </table>
    <table name="TAX_RELATED_NODE">
        <row>
            <column name="ID">
                <jdbctype>INTEGER</jdbctype>
                <allowsnull>no</allowsnull>
            </column>
            <column name="NODE_ID">
                <jdbctype>INTEGER</jdbctype>
                <allowsnull>no</allowsnull>
            </column>
            <column name="RELATED_NODE_ID">
                <jdbctype>INTEGER</jdbctype>
                <allowsnull>no</allowsnull>
            </column>
            <column name="RELATIONSHIP_TYPE_ID">
                <jdbctype>INTEGER</jdbctype>
                <allowsnull>no</allowsnull>
            </column>
        </row>
        <primarykey action="c">
            <name>ID</name>
        </primarykey>
        <foreignkey name="FK_RELATIONSHIP">
            <fkColumn>
                <name>RELATIONSHIP_TYPE_ID</name>
                <externalTable>TAX_RELATIONSHIP_TYPE</externalTable>
                <externalColumn>ID</externalColumn>
            </fkColumn>
        </foreignkey>
        <foreignkey name="FK_RELATED_NODES_NODE2">
            <fkColumn>
                <name>NODE_ID</name>
                <externalTable>TAX_NODE</externalTable>
                <externalColumn>ID</externalColumn>
            </fkColumn>
        </foreignkey>
        <foreignkey name="FK_RELATED_NODES_NODE1">
            <fkColumn>
                <name>RELATED_NODE_ID</name>
                <externalTable>TAX_NODE</externalTable>
                <externalColumn>ID</externalColumn>
            </fkColumn>
        </foreignkey>
    </table>

    <table name="TAX_VALUE">
        <row>
            <column name="ID">
                <jdbctype>INTEGER</jdbctype>
                <allowsnull>no</allowsnull>
            </column>
            <column name="NAME">
                <jdbctype>VARCHAR</jdbctype>
                <size>2048</size>
                <allowsnull>no</allowsnull>
            </column>
            <column name="NODE_ID">
                <jdbctype>INTEGER</jdbctype>
                <allowsnull>no</allowsnull>
            </column>
            <column name="ATTRIBUTE_ID">
                <jdbctype>INTEGER</jdbctype>
                <allowsnull>no</allowsnull>
            </column>
            <column name="LANG_ID">
                <jdbctype>INTEGER</jdbctype>
                <allowsnull>no</allowsnull>
            </column>
            <column name="CREATED_BY_ID">
                <jdbctype>VARCHAR</jdbctype>
                <size>255</size>
                <allowsnull>no</allowsnull>
            </column>
            <column name="CREATED_AT">
                <jdbctype>TIMESTAMP</jdbctype>
                <allowsnull>no</allowsnull>
            </column>
            <column name="PERCUSSION_ITEM_ID">
                <jdbctype>INTEGER</jdbctype>
                <allowsnull>yes</allowsnull>
            </column>
        </row>
        <primarykey action="c">
            <name>ID</name>
        </primarykey>
        <foreignkey name="FK_NODE_VALUE">
            <fkColumn>
                <name>NODE_ID</name>
                <externalTable>TAX_NODE</externalTable>
                <externalColumn>ID</externalColumn>
            </fkColumn>
        </foreignkey>
        <foreignkey name="FK_LANG_VAKYE">
            <fkColumn>
                <name>LANG_ID</name>
                <externalTable>TAX_LANGUAGE</externalTable>
                <externalColumn>ID</externalColumn>
            </fkColumn>
        </foreignkey>
        <foreignkey name="FK_ATTRB_VALUE">
            <fkColumn>
                <name>ATTRIBUTE_ID</name>
                <externalTable>TAX_ATTRIBUTE</externalTable>
                <externalColumn>ID</externalColumn>
            </fkColumn>
        </foreignkey>
    </table>
    <table name="TAX_VISIBILITY">
        <row>
            <column name="ID">
                <jdbctype>INTEGER</jdbctype>
                <allowsnull>no</allowsnull>
            </column>
            <column name="TAXONOMY_ID">
                <jdbctype>INTEGER</jdbctype>
                <allowsnull>no</allowsnull>
            </column>
            <column name="COMMUNITY_ID">
                <jdbctype>BIGINT</jdbctype>
                <allowsnull>no</allowsnull>
            </column>
        </row>
        <primarykey action="c">
            <name>ID</name>
        </primarykey>
        <foreignkey name="FK_TAX_VISIBILITY">
            <fkColumn>
                <name>TAXONOMY_ID</name>
                <externalTable>TAX_TAXONOMY</externalTable>
                <externalColumn>ID</externalColumn>
            </fkColumn>
        </foreignkey>
    </table>
    <table name="PSX_METADATA" allowSchemaChanges="y" alter="y"  delolddata="n" isView="n">
        <row>
            <column name="METAKEY">
                <jdbctype>VARCHAR</jdbctype>
                <size>255</size>
                <allowsnull>no</allowsnull>
            </column>
            <column name="DATA">
                <jdbctype>CLOB</jdbctype>
                <size/>
                <allowsnull>no</allowsnull>
            </column>
        </row>
        <primarykey name="PK_PSX_METADATA">
            <name>METAKEY</name>
        </primarykey>
    </table>
    <table name="PSX_DELIVERY_INFO" allowSchemaChanges="y" alter="y"  delolddata="n" isView="n">
        <row>
            <column name="INFO_ID">
                <jdbctype>INTEGER</jdbctype>
                <size/>
                <allowsnull>no</allowsnull>
            </column>
            <column name="LABEL">
                <jdbctype>VARCHAR</jdbctype>
                <size>255</size>
                <allowsnull>no</allowsnull>
            </column>
            <column name="URL">
                <jdbctype>VARCHAR</jdbctype>
                <size>2000</size>
                <allowsnull>no</allowsnull>
            </column>
            <column name="IS_SYSTEM">
                <jdbctype>INTEGER</jdbctype>
                <size/>
                <allowsnull>no</allowsnull>
            </column>
        </row>
        <primarykey name="PK_PSX_DELIVERY_INFO">
            <name>INFO_ID</name>
        </primarykey>
    </table>
    <table name="PSX_LICENSE_INFO">
        <row>
            <column name="SERVER_ID">
                <jdbctype>VARCHAR</jdbctype>
                <size>50</size>
                <allowsnull>no</allowsnull>
            </column>
            <column name="SERVER_UUID">
                <jdbctype>VARCHAR</jdbctype>
                <size>50</size>
                <allowsnull>yes</allowsnull>
            </column>
            <column name="LICENSE_ID">
                <jdbctype>VARCHAR</jdbctype>
                <size>50</size>
                <allowsnull>yes</allowsnull>
            </column>
            <column name="VERSION">
                <jdbctype>INTEGER</jdbctype>
                <size/>
                <allowsnull>no</allowsnull>
            </column>
            <column name="COMPANY">
                <jdbctype>VARCHAR</jdbctype>
                <size>255</size>
                <allowsnull>yes</allowsnull>
            </column>
            <column name="LICENSE_TYPE">
                <jdbctype>VARCHAR</jdbctype>
                <size>50</size>
                <allowsnull>yes</allowsnull>
            </column>
            <column name="LICENSE_STATUS">
                <jdbctype>VARCHAR</jdbctype>
                <size>50</size>
                <allowsnull>yes</allowsnull>
            </column>
            <column name="ACTIVATION_STATUS">
                <jdbctype>CHAR</jdbctype>
                <size>1</size>
                <allowsnull>yes</allowsnull>
            </column>
            <column name="MAX_SITES">
                <jdbctype>INTEGER</jdbctype>
                <size/>
                <allowsnull>yes</allowsnull>
            </column>
            <column name="MAX_PAGES">
                <jdbctype>INTEGER</jdbctype>
                <size/>
                <allowsnull>yes</allowsnull>
            </column>
            <column name="CURRENT_SITES">
                <jdbctype>INTEGER</jdbctype>
                <size/>
                <allowsnull>yes</allowsnull>
            </column>
            <column name="CURRENT_PAGES">
                <jdbctype>INTEGER</jdbctype>
                <size/>
                <allowsnull>yes</allowsnull>
            </column>
            <column name="FIRST_USAGE_DATE">
                <jdbctype>DATE</jdbctype>
                <size/>
                <allowsnull>yes</allowsnull>
            </column>
            <column name="ACTIVATION_DATE">
                <jdbctype>DATE</jdbctype>
                <size/>
                <allowsnull>yes</allowsnull>
            </column>
            <column name="LAST_REFRESH">
                <jdbctype>DATE</jdbctype>
                <size/>
                <allowsnull>yes</allowsnull>
            </column>
            <column name="USAGE_EXCEEDED_DATE">
                <jdbctype>DATE</jdbctype>
                <size/>
                <allowsnull>yes</allowsnull>
            </column>
            <column name="SIGNATURE">
                <jdbctype>CLOB</jdbctype>
                <size />
                <allowsnull>yes</allowsnull>
            </column>
        </row>
        <primarykey name="PK_LICENSE_INFO">
            <name>SERVER_ID</name>
        </primarykey>
    </table>
    <table name="PSX_PUBSERVER" allowSchemaChanges="y" alter="y"  delolddata="n" isView="n">
        <row>
            <column name="PUBSERVERID">
                <jdbctype>BIGINT</jdbctype>
                <size/>
                <allowsnull>no</allowsnull>
            </column>
            <column name="SITEID">
                <jdbctype>BIGINT</jdbctype>
                <size/>
                <allowsnull>no</allowsnull>
            </column>
            <column name="NAME">
                <jdbctype>VARCHAR</jdbctype>
                <size>100</size>
                <allowsnull>yes</allowsnull>
            </column>
            <column name="DESCRIPTION" >
                <jdbctype>VARCHAR</jdbctype>
                <size>255</size>
                <allowsnull>yes</allowsnull>
            </column>
            <column name="PUBLISHTYPE">
                <jdbctype>VARCHAR</jdbctype>
                <size>50</size>
                <allowsnull>no</allowsnull>
            </column>
            <column name="SERVERTYPE">
                <jdbctype>VARCHAR</jdbctype>
                <size>50</size>
                <allowsnull>yes</allowsnull>
            </column>
            <column name="HAS_FULL_PUBLISHED">
                <jdbctype>CHAR</jdbctype>
                <size>1</size>
                <allowsnull>yes</allowsnull>
            </column>
            <column name="SITERENAMED">
                <jdbctype>CHAR</jdbctype>
                <size>1</size>
                <allowsnull>yes</allowsnull>
            </column>
        </row>
        <primarykey>
            <name>PUBSERVERID</name>
        </primarykey>
    </table>
    <table name="PSX_PUBSERVER_PROPERTIES" allowSchemaChanges="y" alter="y"  delolddata="n" isView="n">
        <row>
            <column name="SERVERPROPERTYID">
                <jdbctype>BIGINT</jdbctype>
                <size/>
                <allowsnull>no</allowsnull>
            </column>
            <column name="PUBSERVERID">
                <jdbctype>BIGINT</jdbctype>
                <size/>
                <allowsnull>no</allowsnull>
            </column>
            <column name="PROPERTYNAME">
                <jdbctype>VARCHAR</jdbctype>
                <size>50</size>
                <allowsnull>yes</allowsnull>
            </column>
            <column name="PROPERTYVALUE" >
                <jdbctype>VARCHAR</jdbctype>
                <size>255</size>
                <allowsnull>yes</allowsnull>
            </column>
        </row>
        <primarykey>
            <name>SERVERPROPERTYID</name>
        </primarykey>
    </table>
    <table name="PSX_IMPORTLOGENTRY" allowSchemaChanges="y" alter="y"  delolddata="n" isView="n">
        <row>
            <column name="LOGENTRYID">
                <jdbctype>BIGINT</jdbctype>
                <size/>
                <allowsnull>no</allowsnull>
            </column>
            <column name="OBJECT_TYPE">
                <jdbctype>VARCHAR</jdbctype>
                <size>100</size>
                <allowsnull>no</allowsnull>
            </column>
            <column name="OBJECTID">
                <jdbctype>VARCHAR</jdbctype>
                <size>100</size>
                <allowsnull>no</allowsnull>
            </column>
            <column name="LOGENTRY_DATE">
                <jdbctype>DATE</jdbctype>
                <size/>
                <allowsnull>yes</allowsnull>
            </column>
            <column name="DATA">
                <jdbctype>CLOB</jdbctype>
                <size/>
                <allowsnull>no</allowsnull>
            </column>
            <column name="CATEGORY">
                <jdbctype>VARCHAR</jdbctype>
                <size>255</size>
                <allowsnull>yes</allowsnull>
            </column>
            <column name="DESCRIPTION">
                <jdbctype>VARCHAR</jdbctype>
                <size>2100</size>
                <allowsnull>yes</allowsnull>
            </column>
        </row>
        <primarykey name="PK_PSX_IMPORTLOGENTRY">
            <name>LOGENTRYID</name>
        </primarykey>
        <indexdefinitions>
            <index name="IX_IMPLOGENT_OBJ" isUnique="n">
                <name>OBJECT_TYPE</name>
                <name>OBJECTID</name>
            </index>
        </indexdefinitions>
    </table>
    <table name="PSX_MANAGEDLINK" allowSchemaChanges="y" alter="y"  delolddata="n" isView="n">
        <row>
            <column name="LINKID">
                <jdbctype>BIGINT</jdbctype>
                <size/>
                <allowsnull>no</allowsnull>
            </column>
            <column name="PARENTID">
                <jdbctype>INTEGER</jdbctype>
                <size/>
                <allowsnull>no</allowsnull>
            </column>
            <column name="PARENT_REVISION">
                <jdbctype>INTEGER</jdbctype>
                <size/>
                <allowsnull>no</allowsnull>
            </column>
            <column name="CHILDID">
                <jdbctype>INTEGER</jdbctype>
                <size/>
                <allowsnull>no</allowsnull>
            </column>
            <column name="ANCHOR">
                <jdbctype>VARCHAR</jdbctype>
                <size>100</size>
                <allowsnull>yes</allowsnull>
            </column>
        </row>
        <primarykey name="PK_PSX_MANAGEDLINK">
            <name>LINKID</name>
        </primarykey>
        <indexdefinitions>
            <index name="IX_MANLINK_PARID" isUnique="n">
                <name>PARENTID</name>
            </index>
            <index name="IX_MANLINK_CHIID" isUnique="n">
                <name>CHILDID</name>
            </index>
            <index name="IX_MANLINK_PR" isUnique="n">
                <name>PARENTID</name>
                <name>PARENT_REVISION</name>
            </index>
        </indexdefinitions>
    </table>
    <table name="PSX_SITEIMPORTSUMMARY" allowSchemaChanges="y" alter="y"  delolddata="n" isView="n">
        <row>
            <column name="SUMMARYID">
                <jdbctype>BIGINT</jdbctype>
                <size/>
                <allowsnull>no</allowsnull>
            </column>
            <column name="SITEID">
                <jdbctype>INTEGER</jdbctype>
                <size/>
                <allowsnull>no</allowsnull>
            </column>
            <column name="PAGES">
                <jdbctype>INTEGER</jdbctype>
                <size/>
                <allowsnull>yes</allowsnull>
            </column>
            <column name="TEMPLATES">
                <jdbctype>INTEGER</jdbctype>
                <size/>
                <allowsnull>yes</allowsnull>
            </column>
            <column name="FILES">
                <jdbctype>INTEGER</jdbctype>
                <size/>
                <allowsnull>yes</allowsnull>
            </column>
            <column name="STYLESHEETS">
                <jdbctype>INTEGER</jdbctype>
                <size/>
                <allowsnull>yes</allowsnull>
            </column>
            <column name="INTERNALLINKS">
                <jdbctype>INTEGER</jdbctype>
                <size/>
                <allowsnull>yes</allowsnull>
            </column>
        </row>
        <primarykey name="PK_PSX_SITEIMPORTSUMMARY">
            <name>SUMMARYID</name>
        </primarykey>
        <indexdefinitions>
            <index name="IX_SITEIMPSUM_SITID" isUnique="y">
                <name>SITEID</name>
            </index>
        </indexdefinitions>
    </table>
    <table name="PSX_USERITEM" allowSchemaChanges="y" alter="y"  delolddata="n" isView="n">
        <row>
            <column name="USERITEMID">
                <jdbctype>BIGINT</jdbctype>
                <size/>
                <allowsnull>no</allowsnull>
            </column>
            <column name="USERNAME">
                <jdbctype>VARCHAR</jdbctype>
                <size>100</size>
                <allowsnull>no</allowsnull>
            </column>
            <column name="ITEMID">
                <jdbctype>BIGINT</jdbctype>
                <size/>
                <allowsnull>no</allowsnull>
            </column>
            <column name="TYPE">
                <jdbctype>VARCHAR</jdbctype>
                <size>50</size>
                <allowsnull>no</allowsnull>
            </column>
        </row>
        <primarykey name="PK_PSX_USERITEM">
            <name>USERITEMID</name>
        </primarykey>
        <indexdefinitions>
            <index name="IX_USERITEM_USERNAME" isUnique="n">
                <name>USERNAME</name>
            </index>
            <index name="IX_USERITEM_ITEMID" isUnique="n">
                <name>ITEMID</name>
            </index>
        </indexdefinitions>
    </table>
    <table name="PSX_WIDGETBUILDERDEFINITION">
        <row>
            <column name="WIDGETBUILDERDEFINITIONID">
                <jdbctype>BIGINT</jdbctype>
                <size/>
                <allowsnull>no</allowsnull>
            </column>
            <column name="PREFIX">
                <jdbctype>VARCHAR</jdbctype>
                <size>100</size>
                <allowsnull>yes</allowsnull>
            </column>
            <column name="AUTHOR">
                <jdbctype>VARCHAR</jdbctype>
                <size>100</size>
                <allowsnull>yes</allowsnull>
            </column>
            <column name="LABEL">
                <jdbctype>VARCHAR</jdbctype>
                <size>100</size>
                <allowsnull>yes</allowsnull>
            </column>
            <column name="PUBLISHERURL">
                <jdbctype>VARCHAR</jdbctype>
                <size>100</size>
                <allowsnull>yes</allowsnull>
            </column>
            <column name="DESCRIPTION">
                <jdbctype>VARCHAR</jdbctype>
                <size>1024</size>
                <allowsnull>yes</allowsnull>
            </column>
            <column name="VERSION">
                <jdbctype>VARCHAR</jdbctype>
                <size>50</size>
                <allowsnull>yes</allowsnull>
            </column>
            <column name="FIELDS">
                <jdbctype>CLOB</jdbctype>
                <size/>
                <allowsnull>yes</allowsnull>
            </column>
            <column name="WIDGET_HTML">
                <jdbctype>CLOB</jdbctype>
                <size/>
                <allowsnull>yes</allowsnull>
            </column>
            <column name="CSS_FILES">
                <jdbctype>CLOB</jdbctype>
                <size/>
                <allowsnull>yes</allowsnull>
            </column>
            <column name="JS_FILES">
                <jdbctype>CLOB</jdbctype>
                <size/>
                <allowsnull>yes</allowsnull>
            </column>
            <column name="IS_RESPONSIVE">
                <jdbctype>CHAR</jdbctype>
                <size>1</size>
                <allowsnull>yes</allowsnull>
            </column>
            <column name="WIDGET_TRAY_CUSTOMIZED_ICON_PATH">
                <jdbctype>VARCHAR</jdbctype>
                <size>500</size>
                <allowsnull>yes</allowsnull>
            </column>

            <column name="TOOLTIP_MESSAGE">
                <jdbctype>VARCHAR</jdbctype>
                <size>500</size>
                <allowsnull>yes</allowsnull>
            </column>
        </row>
        <primarykey name="PK_PSX_WIDGETBUILDERDEFINITION">
            <name>WIDGETBUILDERDEFINITIONID</name>
        </primarykey>

    </table>
    <table name="PSX_CONTENTCHANGEEVENT" allowSchemaChanges="y" alter="y"  delolddata="n" isView="n">
        <row>
            <column name="CONTENTID">
                <jdbctype>INTEGER</jdbctype>
                <size/>
                <allowsnull>no</allowsnull>
            </column>
            <column name="CHANGE_TYPE">
                <jdbctype>VARCHAR</jdbctype>
                <size>50</size>
                <allowsnull>no</allowsnull>
            </column>
            <column name="SITEID">
                <jdbctype>BIGINT</jdbctype>
                <size/>
                <allowsnull>no</allowsnull>
            </column>
        </row>
        <primarykey name="PK_PSX_CONTENTCHANGEEVENT">
            <name>CONTENTID</name>
            <name>CHANGE_TYPE</name>
            <name>SITEID</name>
        </primarykey>
        <indexdefinitions>
            <index name="IX_CHANGE_TYPE_SITE" isUnique="n">
                <name>CHANGE_TYPE</name>
                <name>SITEID</name>
            </index>
            <index name="IX_SITEID" isUnique="n">
                <name>SITEID</name>
            </index>
            <index name="IX_CONTENTID_TYPE_CONTENTID" isUnique="n">
                <name>CHANGE_TYPE</name>
                <name>CONTENTID</name>
            </index>
        </indexdefinitions>
    </table>

    <table name="PSX_RECENT" allowSchemaChanges="y" alter="y"  delolddata="n" isView="n">
        <row>
            <column name="ID">
                <jdbctype>BIGINT</jdbctype>
                <size/>
                <allowsnull>no</allowsnull>
            </column>
            <column name="USER_NAME">
                <jdbctype>VARCHAR</jdbctype>
                <size>255</size>
                <allowsnull>no</allowsnull>
            </column>
            <column name="SITE_NAME">
                <jdbctype>VARCHAR</jdbctype>
                <size>255</size>
                <allowsnull>yes</allowsnull>
            </column>
            <column name="TYPE">
                <jdbctype>VARCHAR</jdbctype>
                <size>255</size>
                <allowsnull>no</allowsnull>
            </column>
            <column name="SORTORDER">
                <jdbctype>INTEGER</jdbctype>
                <size/>
                <allowsnull>no</allowsnull>
            </column>
            <column name="VALUE">
                <jdbctype>VARCHAR</jdbctype>
                <size>1024</size>
                <allowsnull>no</allowsnull>
            </column>
        </row>
        <primarykey name="PK_PSX_RECENT">
            <name>ID</name>
        </primarykey>
        <index name="IX_RECENT_TYPE" isUnique="n">
            <name>USER_NAME</name>
            <name>SITE_NAME</name>
            <name>TYPE</name>
        </index>
        <index name="IX_RECENT" isUnique="n">
            <name>USER_NAME</name>
            <name>TYPE</name>
        </index>
    </table>
    <table name="PSX_INTEGRITYSTATUS" allowSchemaChanges="y" alter="y"  delolddata="n" isView="n">
        <row>
            <column name="TOKEN">
                <jdbctype>VARCHAR</jdbctype>
                <size>50</size>
                <allowsnull>no</allowsnull>
            </column>
            <column name="STATUS">
                <jdbctype>VARCHAR</jdbctype>
                <size>50</size>
                <allowsnull>yes</allowsnull>
            </column>
            <column name="START_TIME">
                <jdbctype>DATE</jdbctype>
                <size/>
                <allowsnull>yes</allowsnull>
            </column>
            <column name="END_TIME">
                <jdbctype>DATE</jdbctype>
                <size/>
                <allowsnull>yes</allowsnull>
            </column>
        </row>
        <primarykey name="PK_PSX_INTEGRITYSTATUS">
            <name>TOKEN</name>
        </primarykey>
        <index name="IX_INTEGRITYSTATUS" isUnique="y">
            <name>TOKEN</name>
        </index>
    </table>
    <table name="PSX_INTEGRITYTASK" allowSchemaChanges="y" alter="y"  delolddata="n" isView="n">
        <row>
            <column name="TASKID">
                <jdbctype>BIGINT</jdbctype>
                <size/>
                <allowsnull>no</allowsnull>
            </column>
            <column name="TOKEN">
                <jdbctype>VARCHAR</jdbctype>
                <size>50</size>
                <allowsnull>no</allowsnull>
            </column>
            <column name="TYPE">
                <jdbctype>VARCHAR</jdbctype>
                <size>50</size>
                <allowsnull>yes</allowsnull>
            </column>
            <column name="NAME">
                <jdbctype>VARCHAR</jdbctype>
                <size>50</size>
                <allowsnull>yes</allowsnull>
            </column>
            <column name="STATUS">
                <jdbctype>VARCHAR</jdbctype>
                <size>50</size>
                <allowsnull>yes</allowsnull>
            </column>
            <column name="MESSAGE" >
                <jdbctype>CLOB</jdbctype>
                <size/>
                <allowsnull>yes</allowsnull>
            </column>
        </row>
        <primarykey>
            <name>TASKID</name>
        </primarykey>
        <index name="IX_INTEGRITYTASK_TASKID" isUnique="n">
            <name>TASKID</name>
        </index>
        <index name="IX_INTEGRITYSTATUS_TOKEN" isUnique="y">
            <name>TOKEN</name>
        </index>
    </table>
    <table name="PSX_INTEGRITY_TASK_PROPERTIES" allowSchemaChanges="y" alter="y"  delolddata="n" isView="n">
        <row>
            <column name="TASKRPROPERTYID">
                <jdbctype>BIGINT</jdbctype>
                <size/>
                <allowsnull>no</allowsnull>
            </column>
            <column name="TASKID">
                <jdbctype>BIGINT</jdbctype>
                <size/>
                <allowsnull>no</allowsnull>
            </column>
            <column name="PROPERTYNAME">
                <jdbctype>VARCHAR</jdbctype>
                <size>50</size>
                <allowsnull>yes</allowsnull>
            </column>
            <column name="PROPERTYVALUE" >
                <jdbctype>VARCHAR</jdbctype>
                <size>255</size>
                <allowsnull>yes</allowsnull>
            </column>
        </row>
        <primarykey>
            <name>TASKRPROPERTYID</name>
        </primarykey>
        <index name="IX_TASK_PROPERTIES_TASKRPROPERTYID" isUnique="n">
            <name>STATUS</name>
        </index>
        <index name="IX_TASK_PROPERTIES_TASKID" isUnique="y">
            <name>TASKID</name>
        </index>
    </table>
    <table name="RXS_CT_SHARED" allowSchemaChanges="y" alter="y"  delolddata="n" isView="n">
        <row>
            <column name="CONTENTID">
                <jdbctype>INTEGER</jdbctype>
                <size/>
                <allowsnull>no</allowsnull>
            </column>
            <column name="REVISIONID">
                <jdbctype>INTEGER</jdbctype>
                <size/>
                <allowsnull>no</allowsnull>
            </column>
            <column name="FILENAME">
                <jdbctype>VARCHAR</jdbctype>
                <size>512</size>
                <allowsnull>yes</allowsnull>
            </column>
            <column name="DISPLAYTITLE">
                <jdbctype>VARCHAR</jdbctype>
                <size>512</size>
                <allowsnull>yes</allowsnull>
            </column>
            <column name="KEYWORDS">
                <jdbctype>VARCHAR</jdbctype>
                <size>1024</size>
                <allowsnull>yes</allowsnull>
            </column>
            <column name="DESCRIPTION">
                <jdbctype>VARCHAR</jdbctype>
                <size>1024</size>
                <allowsnull>yes</allowsnull>
            </column>
            <column name="CALLOUT">
                <jdbctype>CLOB</jdbctype>
                <size/>
                <allowsnull>yes</allowsnull>
            </column>
            <column name="BODY">
                <jdbctype>CLOB</jdbctype>
                <size/>
                <allowsnull>yes</allowsnull>
            </column>
            <column name="DEFAULT_VARIANTID">
                <jdbctype>INTEGER</jdbctype>
                <size/>
                <allowsnull>yes</allowsnull>
            </column>
            <column name="WEBDAVOWNER">
                <jdbctype>VARCHAR</jdbctype>
                <size>255</size>
                <allowsnull>yes</allowsnull>
            </column>
        </row>
        <primarykey>
            <name>CONTENTID</name>
            <name>REVISIONID</name>
        </primarykey>
    </table>
    <table name="RXS_CT_SHAREDBINARY" allowSchemaChanges="y" alter="y"  delolddata="n" isView="n">
        <row>
            <column name="CONTENTID">
                <jdbctype>INTEGER</jdbctype>
                <size/>
                <allowsnull>no</allowsnull>
            </column>
            <column name="REVISIONID">
                <jdbctype>INTEGER</jdbctype>
                <size/>
                <allowsnull>no</allowsnull>
            </column>
            <column name="ITEM">
                <jdbctype>BLOB</jdbctype>
                <allowsnull>yes</allowsnull>
            </column>
            <column name="ITEM_FILENAME">
                <jdbctype>VARCHAR</jdbctype>
                <size>512</size>
                <allowsnull>yes</allowsnull>
            </column>
            <column name="ITEM_SIZE">
                <jdbctype>INTEGER</jdbctype>
                <size/>
                <allowsnull>yes</allowsnull>
            </column>
            <column name="ITEM_TYPE">
                <jdbctype>VARCHAR</jdbctype>
                <size>256</size>
                <allowsnull>yes</allowsnull>
            </column>
            <column name="ITEM_EXT">
                <jdbctype>VARCHAR</jdbctype>
                <size>50</size>
                <allowsnull>yes</allowsnull>
            </column>
            <column name="ITEM_FILE_ATTACHMENT_HASH">
                <jdbctype>VARCHAR</jdbctype>
                <size>256</size>
                <allowsnull>yes</allowsnull>
            </column>
        </row>
        <primarykey>
            <name>CONTENTID</name>
            <name>REVISIONID</name>
        </primarykey>
    </table>
    <table name="RXS_CT_SHAREDIMAGE" allowSchemaChanges="y" alter="y"  delolddata="n" isView="n">
        <row>
            <column name="CONTENTID">
                <jdbctype>INTEGER</jdbctype>
                <size/>
                <allowsnull>no</allowsnull>
            </column>
            <column name="REVISIONID">
                <jdbctype>INTEGER</jdbctype>
                <size/>
                <allowsnull>no</allowsnull>
            </column>
            <column name="IMG1">
                <jdbctype>BLOB</jdbctype>
                <allowsnull>yes</allowsnull>
            </column>
            <column name="IMG1_FILENAME">
                <jdbctype>VARCHAR</jdbctype>
                <size>512</size>
                <allowsnull>yes</allowsnull>
            </column>
            <column name="IMG1_SIZE">
                <jdbctype>DECIMAL</jdbctype>
                <size>10</size>
                <allowsnull>yes</allowsnull>
                <scale>0</scale>
            </column>
            <column name="IMG1_TYPE">
                <jdbctype>VARCHAR</jdbctype>
                <size>256</size>
                <allowsnull>yes</allowsnull>
            </column>
            <column name="IMG1_EXT">
                <jdbctype>VARCHAR</jdbctype>
                <size>50</size>
                <allowsnull>yes</allowsnull>
            </column>
            <column name="IMG1_HEIGHT">
                <jdbctype>DECIMAL</jdbctype>
                <size>10</size>
                <allowsnull>yes</allowsnull>
                <scale>0</scale>
            </column>
            <column name="IMG1_WIDTH">
                <jdbctype>DECIMAL</jdbctype>
                <size>10</size>
                <allowsnull>yes</allowsnull>
                <scale>0</scale>
            </column>
            <column name="IMG1_HASH">
                <jdbctype>VARCHAR</jdbctype>
                <size>256</size>
                <allowsnull>yes</allowsnull>
            </column>
            <column name="IMG_ALT">
                <jdbctype>VARCHAR</jdbctype>
                <size>800</size>
                <allowsnull>yes</allowsnull>
            </column>
            <column name="IMG2">
                <jdbctype>BLOB</jdbctype>
                <allowsnull>yes</allowsnull>
            </column>
            <column name="IMG2_FILENAME">
                <jdbctype>VARCHAR</jdbctype>
                <size>512</size>
                <allowsnull>yes</allowsnull>
            </column>
            <column name="IMG2_SIZE">
                <jdbctype>DECIMAL</jdbctype>
                <size>10</size>
                <allowsnull>yes</allowsnull>
                <scale>0</scale>
            </column>
            <column name="IMG2_TYPE">
                <jdbctype>VARCHAR</jdbctype>
                <size>256</size>
                <allowsnull>yes</allowsnull>
            </column>
            <column name="IMG2_EXT">
                <jdbctype>VARCHAR</jdbctype>
                <size>50</size>
                <allowsnull>yes</allowsnull>
            </column>
            <column name="IMG2_HEIGHT">
                <jdbctype>DECIMAL</jdbctype>
                <size>10</size>
                <allowsnull>yes</allowsnull>
                <scale>0</scale>
            </column>
            <column name="IMG2_WIDTH">
                <jdbctype>DECIMAL</jdbctype>
                <size>10</size>
                <allowsnull>yes</allowsnull>
                <scale>0</scale>
            </column>
            <column name="IMG2_HASH">
                <jdbctype>VARCHAR</jdbctype>
                <size>256</size>
                <allowsnull>yes</allowsnull>
            </column>
        </row>
        <primarykey>
            <name>CONTENTID</name>
            <name>REVISIONID</name>
        </primarykey>
    </table>
    <table allowSchemaChanges="y" alter="y"  delolddata="n" isView="n" name="RXS_CT_NAVTREE">
        <row>
            <column action="c" limitSizeForIndex="n" name="CONTENTID">
                <jdbctype>INTEGER</jdbctype>
                <allowsnull>no</allowsnull>
                <defaultvalue/>
            </column>
            <column action="c" limitSizeForIndex="n" name="REVISIONID">
                <jdbctype>INTEGER</jdbctype>
                <allowsnull>no</allowsnull>
                <defaultvalue/>
            </column>
            <column action="c" limitSizeForIndex="n" name="NT_THEME">
                <jdbctype>VARCHAR</jdbctype>
                <size>50</size>
                <allowsnull>yes</allowsnull>
                <defaultvalue/>
            </column>
            <column action="c" limitSizeForIndex="n" name="NT_PROPAGATE">
                <jdbctype>CHAR</jdbctype>
                <allowsnull>yes</allowsnull>
                <defaultvalue/>
            </column>
            <column action="c" limitSizeForIndex="n" name="NO_SELECTOR">
                <jdbctype>VARCHAR</jdbctype>
                <size>50</size>
                <allowsnull>yes</allowsnull>
                <defaultvalue/>
            </column>
            <column action="c" limitSizeForIndex="n" name="NO_VARIABLE">
                <jdbctype>VARCHAR</jdbctype>
                <size>50</size>
                <allowsnull>yes</allowsnull>
                <defaultvalue/>
            </column>
            <column action="c" limitSizeForIndex="n" name="NO_TYPE">
                <jdbctype>VARCHAR</jdbctype>
                <size>50</size>
                <allowsnull>yes</allowsnull>
                <defaultvalue/>
            </column>
            <column action="c" limitSizeForIndex="n" name="NO_TARGET">
                <jdbctype>VARCHAR</jdbctype>
                <size>50</size>
                <allowsnull>yes</allowsnull>
                <defaultvalue/>
            </column>
            <column action="c" limitSizeForIndex="n" name="NO_EXTERNALURL">
                <jdbctype>VARCHAR</jdbctype>
                <size>50</size>
                <allowsnull>yes</allowsnull>
                <defaultvalue/>
            </column>
            <column action="c" limitSizeForIndex="n" name="REQUIRESLOGIN">
                <jdbctype>VARCHAR</jdbctype>
                <size>50</size>
                <allowsnull>yes</allowsnull>
                <defaultvalue/>
            </column>
            <column action="c" limitSizeForIndex="n" name="ALLOWACCESSTO">
                <jdbctype>VARCHAR</jdbctype>
                <size>2000</size>
                <allowsnull>yes</allowsnull>
                <defaultvalue/>
            </column>
            <column action="c" limitSizeForIndex="n" name="CSSCLASSNAMES">
                <jdbctype>VARCHAR</jdbctype>
                <size>50</size>
                <allowsnull>yes</allowsnull>
                <defaultvalue/>
            </column>
        </row>
        <primarykey action="c">
            <name>CONTENTID</name>
            <name>REVISIONID</name>
        </primarykey>
    </table>
    <table allowSchemaChanges="y" alter="y"  delolddata="n" isView="n" name="RXS_CT_NAVON">
        <row>
            <column action="c" limitSizeForIndex="n" name="CONTENTID">
                <jdbctype>INTEGER</jdbctype>
                <allowsnull>no</allowsnull>
                <defaultvalue/>
            </column>
            <column action="c" limitSizeForIndex="n" name="REVISIONID">
                <jdbctype>INTEGER</jdbctype>
                <allowsnull>no</allowsnull>
                <defaultvalue/>
            </column>
            <column action="c" limitSizeForIndex="n" name="NO_PROPAGATE">
                <jdbctype>CHAR</jdbctype>
                <allowsnull>yes</allowsnull>
                <defaultvalue/>
            </column>
            <column action="c" limitSizeForIndex="n" name="NO_SELECTOR">
                <jdbctype>VARCHAR</jdbctype>
                <size>50</size>
                <allowsnull>yes</allowsnull>
                <defaultvalue/>
            </column>
            <column action="c" limitSizeForIndex="n" name="NO_VARIABLE">
                <jdbctype>VARCHAR</jdbctype>
                <size>50</size>
                <allowsnull>yes</allowsnull>
                <defaultvalue/>
            </column>
            <column action="c" limitSizeForIndex="n" name="NO_TYPE">
                <jdbctype>VARCHAR</jdbctype>
                <size>50</size>
                <allowsnull>yes</allowsnull>
                <defaultvalue/>
            </column>
            <column action="c" limitSizeForIndex="n" name="NO_EXTERNALURL">
                <jdbctype>VARCHAR</jdbctype>
                <size>512</size>
                <allowsnull>yes</allowsnull>
                <defaultvalue/>
            </column>
            <column action="c" limitSizeForIndex="n" name="NO_TARGET">
                <jdbctype>VARCHAR</jdbctype>
                <size>50</size>
                <allowsnull>yes</allowsnull>
                <defaultvalue/>
            </column>
            <column action="c" limitSizeForIndex="n" name="ALLOWACCESSTO">
                <jdbctype>VARCHAR</jdbctype>
                <size>2000</size>
                <allowsnull>yes</allowsnull>
                <defaultvalue/>
            </column>
            <column action="c" limitSizeForIndex="n" name="REQUIRESLOGIN">
                <jdbctype>VARCHAR</jdbctype>
                <size>50</size>
                <allowsnull>yes</allowsnull>
                <defaultvalue/>
            </column>
            <column action="c" limitSizeForIndex="n" name="CSSCLASSNAMES">
                <jdbctype>VARCHAR</jdbctype>
                <size>50</size>
                <allowsnull>yes</allowsnull>
                <defaultvalue/>
            </column>
        </row>
        <primarykey action="c">
            <name>CONTENTID</name>
            <name>REVISIONID</name>
        </primarykey>
    </table>
    <table allowSchemaChanges="y" alter="y"  delolddata="n" isView="n" name="RXS_CT_NAVIGATIONIMAGETRIPLE">
        <row>
            <column action="c" limitSizeForIndex="n" name="CONTENTID">
                <jdbctype>INTEGER</jdbctype>
                <allowsnull>no</allowsnull>
                <defaultvalue/>
            </column>
            <column action="c" limitSizeForIndex="n" name="REVISIONID">
                <jdbctype>INTEGER</jdbctype>
                <allowsnull>no</allowsnull>
                <defaultvalue/>
            </column>
            <column action="c" limitSizeForIndex="n" name="ACTIVEIMG">
                <jdbctype>BLOB</jdbctype>
                <allowsnull>yes</allowsnull>
                <defaultvalue/>
            </column>
            <column action="c" limitSizeForIndex="n" name="ACTIVEIMG_FILENAME">
                <jdbctype>VARCHAR</jdbctype>
                <size>50</size>
                <allowsnull>yes</allowsnull>
                <defaultvalue/>
            </column>
            <column action="c" limitSizeForIndex="n" name="ACTIVEIMG_SIZE">
                <jdbctype>VARCHAR</jdbctype>
                <size>50</size>
                <allowsnull>yes</allowsnull>
                <defaultvalue/>
            </column>
            <column action="c" limitSizeForIndex="n" name="ACTIVEIMG_EXT">
                <jdbctype>VARCHAR</jdbctype>
                <size>50</size>
                <allowsnull>yes</allowsnull>
                <defaultvalue/>
            </column>
            <column action="c" limitSizeForIndex="n" name="ACTIVEIMG_TYPE">
                <jdbctype>VARCHAR</jdbctype>
                <size>50</size>
                <allowsnull>yes</allowsnull>
                <defaultvalue/>
            </column>
            <column action="c" limitSizeForIndex="n" name="ACTIVEIMG_HEIGHT">
                <jdbctype>VARCHAR</jdbctype>
                <size>50</size>
                <allowsnull>yes</allowsnull>
                <defaultvalue/>
            </column>
            <column action="c" limitSizeForIndex="n" name="ACTIVEIMG_WIDTH">
                <jdbctype>VARCHAR</jdbctype>
                <size>50</size>
                <allowsnull>yes</allowsnull>
                <defaultvalue/>
            </column>
            <column action="c" limitSizeForIndex="n" name="ROLLOVERIMG">
                <jdbctype>BLOB</jdbctype>
                <allowsnull>yes</allowsnull>
                <defaultvalue/>
            </column>
            <column action="c" limitSizeForIndex="n" name="ROLLOVERIMG_FILENAME">
                <jdbctype>VARCHAR</jdbctype>
                <size>50</size>
                <allowsnull>yes</allowsnull>
                <defaultvalue/>
            </column>
            <column action="c" limitSizeForIndex="n" name="ROLLOVERIMG_SIZE">
                <jdbctype>VARCHAR</jdbctype>
                <size>50</size>
                <allowsnull>yes</allowsnull>
                <defaultvalue/>
            </column>
            <column action="c" limitSizeForIndex="n" name="ROLLOVERIMG_EXT">
                <jdbctype>VARCHAR</jdbctype>
                <size>50</size>
                <allowsnull>yes</allowsnull>
                <defaultvalue/>
            </column>
            <column action="c" limitSizeForIndex="n" name="ROLLOVERIMG_TYPE">
                <jdbctype>VARCHAR</jdbctype>
                <size>50</size>
                <allowsnull>yes</allowsnull>
                <defaultvalue/>
            </column>
            <column action="c" limitSizeForIndex="n" name="ROLLOVERIMG_HEIGHT">
                <jdbctype>VARCHAR</jdbctype>
                <size>50</size>
                <allowsnull>yes</allowsnull>
                <defaultvalue/>
            </column>
            <column action="c" limitSizeForIndex="n" name="ROLLOVERIMG_WIDTH">
                <jdbctype>VARCHAR</jdbctype>
                <size>50</size>
                <allowsnull>yes</allowsnull>
                <defaultvalue/>
            </column>
            <column action="c" limitSizeForIndex="n" name="INACTIVEIMG">
                <jdbctype>BLOB</jdbctype>
                <allowsnull>yes</allowsnull>
                <defaultvalue/>
            </column>
            <column action="c" limitSizeForIndex="n" name="INACTIVEIMG_FILENAME">
                <jdbctype>VARCHAR</jdbctype>
                <size>50</size>
                <allowsnull>yes</allowsnull>
                <defaultvalue/>
            </column>
            <column action="c" limitSizeForIndex="n" name="INACTIVEIMG_SIZE">
                <jdbctype>VARCHAR</jdbctype>
                <size>50</size>
                <allowsnull>yes</allowsnull>
                <defaultvalue/>
            </column>
            <column action="c" limitSizeForIndex="n" name="INACTIVEIMG_EXT">
                <jdbctype>VARCHAR</jdbctype>
                <size>50</size>
                <allowsnull>yes</allowsnull>
                <defaultvalue/>
            </column>
            <column action="c" limitSizeForIndex="n" name="INACTIVEIMG_TYPE">
                <jdbctype>VARCHAR</jdbctype>
                <size>50</size>
                <allowsnull>yes</allowsnull>
                <defaultvalue/>
            </column>
            <column action="c" limitSizeForIndex="n" name="INACTIVEIMG_HEIGHT">
                <jdbctype>VARCHAR</jdbctype>
                <size>50</size>
                <allowsnull>yes</allowsnull>
                <defaultvalue/>
            </column>
            <column action="c" limitSizeForIndex="n" name="INACTIVEIMG_WIDTH">
                <jdbctype>VARCHAR</jdbctype>
                <size>50</size>
                <allowsnull>yes</allowsnull>
                <defaultvalue/>
            </column>
            <column action="c" limitSizeForIndex="n" name="SELECTOR">
                <jdbctype>VARCHAR</jdbctype>
                <size>50</size>
                <allowsnull>yes</allowsnull>
                <defaultvalue/>
            </column>
            <column action="c" limitSizeForIndex="n" name="ACTIVEIMG_HASH">
                <jdbctype>VARCHAR</jdbctype>
<<<<<<< HEAD
                <size>50</size>
=======
                <size>256</size>
>>>>>>> 33425473
                <allowsnull>yes</allowsnull>
            </column>
            <column action="c" limitSizeForIndex="n" name="INACTIVEIMG_HASH">
                <jdbctype>VARCHAR</jdbctype>
<<<<<<< HEAD
                <size>50</size>
=======
                <size>256</size>
>>>>>>> 33425473
                <allowsnull>yes</allowsnull>
            </column>
            <column action="c" limitSizeForIndex="n" name="ROLLOVERIMG_HASH">
                <jdbctype>VARCHAR</jdbctype>
<<<<<<< HEAD
                <size>50</size>
=======
                <size>256</size>
>>>>>>> 33425473
                <allowsnull>yes</allowsnull>
            </column>
        </row>
        <primarykey action="c">
            <name>CONTENTID</name>
            <name>REVISIONID</name>
        </primarykey>
    </table>
</tables><|MERGE_RESOLUTION|>--- conflicted
+++ resolved
@@ -805,77 +805,6 @@
             <name>FILTER_ID</name>
         </primarykey>
     </table>
-<<<<<<< HEAD
-    <!-- defined PSX_CONTENTLIST_GEN_PARAM table without foriegn key to RXCONTENTLIST table.
-          There are 2 definition for PSX_CONTENTLIST_GEN_PARAM table, with/without forgien key.
-          Make sure update both places for any changes in this table.
-          This is to avoid a catch 22 issue when changing the type of the primary key in RXCONTENTLIST table.
-    -->
-    <table name="PSX_CONTENTLIST_GEN_PARAM" allowSchemaChanges="y" alter="y"  delolddata="n" isView="n">
-        <row>
-            <column name="PARAM_ID">
-                <jdbctype>BIGINT</jdbctype>
-                <allowsnull>no</allowsnull>
-            </column>
-            <column name="CONTENT_LIST_ID">
-                <jdbctype>BIGINT</jdbctype>
-                <allowsnull>yes</allowsnull>
-            </column>
-            <column name="VERSION">
-                <jdbctype>INTEGER</jdbctype>
-                <allowsnull>no</allowsnull>
-            </column>
-            <column name="NAME">
-                <jdbctype>VARCHAR</jdbctype>
-                <allowsnull>yes</allowsnull>
-                <size>64</size>
-            </column>
-            <column name="VALUE" >
-                <jdbctype>VARCHAR</jdbctype>
-                <allowsnull>no</allowsnull>
-                <size>4000</size>
-            </column>
-        </row>
-        <primarykey>
-            <name>PARAM_ID</name>
-        </primarykey>
-    </table>
-    <!-- defined PSX_CONTENTLIST_EXPANDER_PARAM table without foriegn key to RXCONTENTLIST table.
-          There are 2 definition for PSX_CONTENTLIST_EXPANDER_PARAM table, with/without forgien key.
-          Make sure update both places for any changes in this table.
-          This is to avoid a catch 22 issue when changing the type of the primary key in RXCONTENTLIST table.
-    -->
-    <table name="PSX_CONTENTLIST_EXPANDER_PARAM" allowSchemaChanges="y" alter="y"  delolddata="n" isView="n">
-        <row>
-            <column name="PARAM_ID">
-                <jdbctype>BIGINT</jdbctype>
-                <allowsnull>no</allowsnull>
-            </column>
-            <column name="CONTENT_LIST_ID">
-                <jdbctype>BIGINT</jdbctype>
-                <allowsnull>yes</allowsnull>
-            </column>
-            <column name="VERSION">
-                <jdbctype>INTEGER</jdbctype>
-                <allowsnull>no</allowsnull>
-            </column>
-            <column name="NAME">
-                <jdbctype>VARCHAR</jdbctype>
-                <allowsnull>yes</allowsnull>
-                <size>64</size>
-            </column>
-            <column name="VALUE" >
-                <jdbctype>VARCHAR</jdbctype>
-                <allowsnull>no</allowsnull>
-                <size>4000</size>
-            </column>
-        </row>
-        <primarykey>
-            <name>PARAM_ID</name>
-        </primarykey>
-    </table>
-=======
->>>>>>> 33425473
     <table name="RXCONTENTLIST" allowSchemaChanges="y" alter="y"  delolddata="n" isView="n">
         <row>
             <column name="CONTENTLISTID">
@@ -941,14 +870,6 @@
             </index>
         </indexdefinitions>
     </table>
-<<<<<<< HEAD
-    <!-- defined PSX_CONTENTLIST_GEN_PARAM table with foriegn key to RXCONTENTLIST table.
-         There are 2 definition for PSX_CONTENTLIST_GEN_PARAM table, with/without forgien key.
-         Make sure update both places for any changes in this table.
-         This is to avoid a catch 22 issue when changing the type of the primary key in RXCONTENTLIST table.
-   -->
-=======
->>>>>>> 33425473
     <table name="PSX_CONTENTLIST_GEN_PARAM" allowSchemaChanges="y" alter="y"  delolddata="n" isView="n">
         <row>
             <column name="PARAM_ID">
@@ -985,14 +906,6 @@
             </fkColumn>
         </foreignkey>
     </table>
-<<<<<<< HEAD
-    <!-- defined PSX_CONTENTLIST_EXPANDER_PARAM table with foriegn key to RXCONTENTLIST table.
-         There are 2 definition for PSX_CONTENTLIST_EXPANDER_PARAM table, with/without forgien key.
-         Make sure update both places for any changes in this table.
-         This is to avoid a catch 22 issue when changing the type of the primary key in RXCONTENTLIST table.
-   -->
-=======
->>>>>>> 33425473
     <table name="PSX_CONTENTLIST_EXPANDER_PARAM" allowSchemaChanges="y" alter="y"  delolddata="n" isView="n">
         <row>
             <column name="PARAM_ID">
@@ -1034,10 +947,7 @@
             </index>
         </indexdefinitions>
     </table>
-<<<<<<< HEAD
-=======
 
->>>>>>> 33425473
     <table name="RXEDITION" allowSchemaChanges="y" alter="y"  delolddata="n" isView="n">
         <row>
             <column name="EDITIONID">
@@ -5733,11 +5643,7 @@
             </fkColumn>
         </foreignkey>
     </table>
-<<<<<<< HEAD
-    <table name="PSX_BINARYMETAENTRY" allowSchemaChanges="y" alter="y"  delolddata="n" isView="n">
-=======
     <table name="PSX_BINARYMETAENTRY" allowSchemaChanges="y" alter="n"  delolddata="n" isView="n">
->>>>>>> 33425473
         <row>
             <column name="ID">
                 <jdbctype>INTEGER</jdbctype>
@@ -5789,11 +5695,7 @@
             </index>
         </indexdefinitions>
     </table>
-<<<<<<< HEAD
-    <table name="PSX_BINARYMETAKEY" allowSchemaChanges="y" alter="y"  delolddata="n" isView="n">
-=======
     <table name="PSX_BINARYMETAKEY" allowSchemaChanges="y" alter="n"  delolddata="n" isView="n">
->>>>>>> 33425473
         <row>
             <column name="ID">
                 <jdbctype>INTEGER</jdbctype>
@@ -5827,14 +5729,10 @@
         </indexdefinitions>
     </table>
 
-<<<<<<< HEAD
-    <table name="PSX_BINARY" allowSchemaChanges="y" alter="y"  delolddata="n" isView="n">
-=======
     <!-- ============================================== -->
     <!--  Temporary placement of Package Info Service table defs -->
     <!-- ============================================== -->
     <table name="PSX_PKG_INFO">
->>>>>>> 33425473
         <row>
             <column name="GUID">
                 <jdbctype>BIGINT</jdbctype>
@@ -5891,18 +5789,7 @@
                 <size>100</size>
                 <allowsnull>no</allowsnull>
             </column>
-<<<<<<< HEAD
-        </row>
-        <primarykey action="c">
-            <name>ID</name>
-        </primarykey>
-    </table>
-    <table name="PSX_BINARYCOLUMNS" allowSchemaChanges="y" alter="y"  delolddata="n" isView="n">
-        <row>
-            <column name="TABLE_NAME">
-=======
             <column name="LAST_ACTION">
->>>>>>> 33425473
                 <jdbctype>VARCHAR</jdbctype>
                 <size>15</size>
                 <allowsnull>no</allowsnull>
@@ -5937,12 +5824,8 @@
             <name>GUID</name>
         </primarykey>
     </table>
-<<<<<<< HEAD
-    <table name="PSX_BINARYDATA" allowSchemaChanges="y" alter="y"  delolddata="n" isView="n">
-=======
     <!-- ============================================== -->
     <table name="PSX_PKG_ELEMENT">
->>>>>>> 33425473
         <row>
             <column name="GUID">
                 <jdbctype>BIGINT</jdbctype>
@@ -5985,14 +5868,6 @@
                 <externalColumn>GUID</externalColumn>
             </fkColumn>
         </foreignkey>
-<<<<<<< HEAD
-    </table>
-    <table name="PSX_BINARYMETAENTRY" allowSchemaChanges="y" alter="y"  delolddata="n" isView="n">
-        <row>
-            <column name="ID">
-                <jdbctype>INTEGER</jdbctype>
-                <size>22</size>
-=======
         <indexdefinitions>
             <index name="IX_PKGELEM_OBJECT_GUID" isUnique="y">
                 <name>OBJECT_GUID</name>
@@ -6004,7 +5879,6 @@
             <column name="CONTENTTYPE_WORKFLOW_ID">
                 <jdbctype>BIGINT</jdbctype>
                 <size/>
->>>>>>> 33425473
                 <allowsnull>no</allowsnull>
             </column>
             <column name="VERSION">
@@ -6035,11 +5909,7 @@
             </index>
         </indexdefinitions>
     </table>
-<<<<<<< HEAD
-    <table name="PSX_BINARYMETAKEY" allowSchemaChanges="y" alter="y"  delolddata="n" isView="n">
-=======
     <table name="PSX_ID_NAME" allowSchemaChanges="y" alter="y"  delolddata="n" isView="n">
->>>>>>> 33425473
         <row>
             <column name="DEP_ID">
                 <jdbctype>VARCHAR</jdbctype>
@@ -6175,16 +6045,6 @@
                 <jdbctype>INTEGER</jdbctype>
                 <allowsnull>no</allowsnull>
             </column>
-<<<<<<< HEAD
-            <column name="SHIPPED_CONFIG_DEF">
-                <jdbctype>CLOB</jdbctype>
-                <size/>
-                <allowsnull>yes</allowsnull>
-            </column>
-            <column name="LAST_ACTION_DATE">
-                <jdbctype>TIMESTAMP</jdbctype>
-                <size/>
-=======
             <column name="IS_REQUIRED">
                 <jdbctype>TINYINT</jdbctype>
                 <allowsnull>yes</allowsnull>
@@ -6196,15 +6056,10 @@
             <column name="CREATED_BY_ID">
                 <jdbctype>VARCHAR</jdbctype>
                 <size>255</size>
->>>>>>> 33425473
                 <allowsnull>no</allowsnull>
             </column>
             <column name="CREATED_AT">
                 <jdbctype>TIMESTAMP</jdbctype>
-<<<<<<< HEAD
-                <size/>
-=======
->>>>>>> 33425473
                 <allowsnull>no</allowsnull>
             </column>
             <column name="MODIFIED_BY_ID">
@@ -6419,11 +6274,7 @@
             </fkColumn>
         </foreignkey>
     </table>
-<<<<<<< HEAD
-    <table name="PSX_CONTENTTYPE_WORKFLOW" allowSchemaChanges="y" alter="y"  delolddata="n" isView="n">
-=======
     <table name="TAX_RELATIONSHIP_TYPE">
->>>>>>> 33425473
         <row>
             <column name="ID">
                 <jdbctype>INTEGER</jdbctype>
@@ -6439,11 +6290,7 @@
             <name>ID</name>
         </primarykey>
     </table>
-<<<<<<< HEAD
-    <table name="PSX_ID_NAME" allowSchemaChanges="y" alter="y"  delolddata="n" isView="n">
-=======
     <table name="TAX_RELATED_NODE">
->>>>>>> 33425473
         <row>
             <column name="ID">
                 <jdbctype>INTEGER</jdbctype>
@@ -6487,12 +6334,8 @@
             </fkColumn>
         </foreignkey>
     </table>
-<<<<<<< HEAD
-    <table name="PSX_CONFIG_STATUS" allowSchemaChanges="y" alter="y"  delolddata="n" isView="n">
-=======
 
     <table name="TAX_VALUE">
->>>>>>> 33425473
         <row>
             <column name="ID">
                 <jdbctype>INTEGER</jdbctype>
@@ -6580,442 +6423,6 @@
             </fkColumn>
         </foreignkey>
     </table>
-<<<<<<< HEAD
-    <table name="TAX_TAXONOMY">
-=======
-    <table name="PSX_METADATA" allowSchemaChanges="y" alter="y"  delolddata="n" isView="n">
->>>>>>> 33425473
-        <row>
-            <column name="ID">
-                <jdbctype>INTEGER</jdbctype>
-                <size>22</size>
-                <allowsnull>no</allowsnull>
-            </column>
-            <column name="NAME">
-                <jdbctype>VARCHAR</jdbctype>
-                <size>255</size>
-                <allowsnull>no</allowsnull>
-            </column>
-            <column name="ADMIN_ROLE_ID">
-                <jdbctype>INTEGER</jdbctype>
-                <size>22</size>
-                <allowsnull>yes</allowsnull>
-            </column>
-            <column name="SCHEME">
-                <jdbctype>VARCHAR</jdbctype>
-                <size>255</size>
-                <allowsnull>yes</allowsnull>
-            </column>
-            <column name="HAS_RELATED_UI">
-                <jdbctype>TINYINT</jdbctype>
-                <size>1</size>
-                <allowsnull>no</allowsnull>
-            </column>
-        </row>
-        <primarykey action="c">
-            <name>ID</name>
-        </primarykey>
-    </table>
-<<<<<<< HEAD
-    <table name="TAX_ATTRIBUTE">
-=======
-    <table name="PSX_DELIVERY_INFO" allowSchemaChanges="y" alter="y"  delolddata="n" isView="n">
->>>>>>> 33425473
-        <row>
-            <column name="ID">
-                <jdbctype>INTEGER</jdbctype>
-                <allowsnull>no</allowsnull>
-            </column>
-            <column name="TAXONOMY_ID">
-                <jdbctype>INTEGER</jdbctype>
-                <allowsnull>no</allowsnull>
-            </column>
-            <column name="IS_MULTIPLE">
-                <jdbctype>TINYINT</jdbctype>
-                <allowsnull>yes</allowsnull>
-            </column>
-            <column name="IS_NODE_NAME">
-                <jdbctype>INTEGER</jdbctype>
-                <allowsnull>no</allowsnull>
-            </column>
-            <column name="IS_REQUIRED">
-                <jdbctype>TINYINT</jdbctype>
-                <allowsnull>yes</allowsnull>
-            </column>
-            <column name="IS_PERCUSSION_ITEM">
-                <jdbctype>TINYINT</jdbctype>
-                <allowsnull>yes</allowsnull>
-            </column>
-            <column name="CREATED_BY_ID">
-                <jdbctype>VARCHAR</jdbctype>
-                <size>255</size>
-                <allowsnull>no</allowsnull>
-            </column>
-            <column name="CREATED_AT">
-                <jdbctype>TIMESTAMP</jdbctype>
-                <allowsnull>no</allowsnull>
-            </column>
-            <column name="MODIFIED_BY_ID">
-                <jdbctype>VARCHAR</jdbctype>
-                <size>255</size>
-                <allowsnull>no</allowsnull>
-            </column>
-            <column name="MODIFIED_AT">
-                <jdbctype>TIMESTAMP</jdbctype>
-                <allowsnull>no</allowsnull>
-            </column>
-        </row>
-        <primarykey action="c">
-            <name>ID</name>
-        </primarykey>
-        <foreignkey name="FK_TAXONOMY_ATTR">
-            <fkColumn>
-                <name>TAXONOMY_ID</name>
-                <externalTable>TAX_TAXONOMY</externalTable>
-                <externalColumn>ID</externalColumn>
-            </fkColumn>
-        </foreignkey>
-    </table>
-    <table name="TAX_LANGUAGE">
-        <row>
-            <column name="ID">
-                <jdbctype>INTEGER</jdbctype>
-                <allowsnull>no</allowsnull>
-            </column>
-            <column name="NAME">
-                <jdbctype>VARCHAR</jdbctype>
-                <size>255</size>
-                <allowsnull>no</allowsnull>
-            </column>
-            <column name="ABBREVIATION">
-                <jdbctype>VARCHAR</jdbctype>
-                <size>255</size>
-                <allowsnull>no</allowsnull>
-            </column>
-            <column name="SCRIPT">
-                <jdbctype>VARCHAR</jdbctype>
-                <size>255</size>
-                <allowsnull>no</allowsnull>
-            </column>
-        </row>
-        <primarykey action="c">
-            <name>ID</name>
-        </primarykey>
-    </table>
-    <table name="TAX_ATTRIBUTE_LANG">
-        <row>
-            <column name="ID">
-                <jdbctype>INTEGER</jdbctype>
-                <allowsnull>no</allowsnull>
-            </column>
-            <column name="NAME">
-                <jdbctype>VARCHAR</jdbctype>
-                <size>255</size>
-                <allowsnull>yes</allowsnull>
-            </column>
-            <column name="ATTRIBUTE_ID">
-                <jdbctype>INTEGER</jdbctype>
-                <allowsnull>no</allowsnull>
-            </column>
-            <column name="LANGUAGE_ID">
-                <jdbctype>INTEGER</jdbctype>
-                <allowsnull>no</allowsnull>
-            </column>
-        </row>
-        <primarykey action="c">
-            <name>ID</name>
-        </primarykey>
-        <foreignkey name="FK_LANG_ATTR_LANG">
-            <fkColumn>
-                <name>LANGUAGE_ID</name>
-                <externalTable>TAX_LANGUAGE</externalTable>
-                <externalColumn>ID</externalColumn>
-            </fkColumn>
-        </foreignkey>
-        <foreignkey name="FK_ATTR_ATTR_LANG">
-            <fkColumn>
-                <name>ATTRIBUTE_ID</name>
-                <externalTable>TAX_ATTRIBUTE</externalTable>
-                <externalColumn>ID</externalColumn>
-            </fkColumn>
-        </foreignkey>
-    </table>
-    <table name="TAX_NODE">
-        <row>
-            <column name="ID">
-                <jdbctype>INTEGER</jdbctype>
-                <allowsnull>no</allowsnull>
-            </column>
-            <column name="TAXONOMY_ID">
-                <jdbctype>INTEGER</jdbctype>
-                <allowsnull>no</allowsnull>
-            </column>
-            <column name="NODE_STATUS_ID">
-                <jdbctype>INTEGER</jdbctype>
-                <allowsnull>no</allowsnull>
-            </column>
-            <column name="SEARCH">
-                <jdbctype>VARCHAR</jdbctype>
-                <size>255</size>
-                <allowsnull>yes</allowsnull>
-            </column>
-            <column name="PARENT_ID">
-                <jdbctype>INTEGER</jdbctype>
-                <allowsnull>yes</allowsnull>
-            </column>
-            <column name="DEFAULT_COMMUNITY_ID">
-                <jdbctype>INTEGER</jdbctype>
-                <allowsnull>yes</allowsnull>
-            </column>
-            <column name="NOT_LEAF">
-                <jdbctype>TINYINT</jdbctype>
-                <allowsnull>no</allowsnull>
-            </column>
-            <column name="IS_NODE_SELECTABLE">
-                <jdbctype>TINYINT</jdbctype>
-                <allowsnull>no</allowsnull>
-                <defaultvalue>1</defaultvalue>
-            </column>
-            <column name="IN_USE">
-                <jdbctype>TINYINT</jdbctype>
-                <allowsnull>no</allowsnull>
-            </column>
-            <column name="CREATED_BY_ID">
-                <jdbctype>VARCHAR</jdbctype>
-                <size>255</size>
-                <allowsnull>no</allowsnull>
-            </column>
-            <column name="CREATED_AT">
-                <jdbctype>TIMESTAMP</jdbctype>
-                <allowsnull>no</allowsnull>
-            </column>
-            <column name="MODIFIED_BY_ID">
-                <jdbctype>VARCHAR</jdbctype>
-                <size>255</size>
-                <allowsnull>no</allowsnull>
-            </column>
-            <column name="MODIFIED_AT">
-                <jdbctype>TIMESTAMP</jdbctype>
-                <allowsnull>no</allowsnull>
-            </column>
-        </row>
-        <primarykey action="c">
-            <name>ID</name>
-        </primarykey>
-        <foreignkey name="FK_NODE_PARENT">
-            <fkColumn>
-                <name>PARENT_ID</name>
-                <externalTable>TAX_NODE</externalTable>
-                <externalColumn>ID</externalColumn>
-            </fkColumn>
-        </foreignkey>
-        <foreignkey name="FK_NODE_NODE_STATUS1">
-            <fkColumn>
-                <name>NODE_STATUS_ID</name>
-                <externalTable>TAX_NODE_STATUS</externalTable>
-                <externalColumn>ID</externalColumn>
-            </fkColumn>
-        </foreignkey>
-        <foreignkey name="FK_TAXONOMY_NODE">
-            <fkColumn>
-                <name>TAXONOMY_ID</name>
-                <externalTable>TAX_TAXONOMY</externalTable>
-                <externalColumn>ID</externalColumn>
-            </fkColumn>
-        </foreignkey>
-    </table>
-    <table name="TAX_NODE_STATUS">
-        <row>
-            <column name="ID">
-                <jdbctype>INTEGER</jdbctype>
-                <allowsnull>no</allowsnull>
-            </column>
-            <column name="NAME">
-                <jdbctype>VARCHAR</jdbctype>
-                <size>255</size>
-                <allowsnull>no</allowsnull>
-            </column>
-        </row>
-        <primarykey action="c">
-            <name>ID</name>
-        </primarykey>
-    </table>
-    <table name="TAX_NODE_EDITOR">
-        <row>
-            <column name="ID">
-                <jdbctype>INTEGER</jdbctype>
-                <allowsnull>no</allowsnull>
-            </column>
-            <column name="NODE_ID">
-                <jdbctype>INTEGER</jdbctype>
-                <allowsnull>no</allowsnull>
-            </column>
-            <column name="PERCUSSION_ROLE">
-                <jdbctype>VARCHAR</jdbctype>
-                <size>255</size>
-                <allowsnull>no</allowsnull>
-            </column>
-        </row>
-        <primarykey action="c">
-            <name>ID</name>
-        </primarykey>
-        <foreignkey name="FK_NODE_NODE_EDIT">
-            <fkColumn>
-                <name>NODE_ID</name>
-                <externalTable>TAX_NODE</externalTable>
-                <externalColumn>ID</externalColumn>
-            </fkColumn>
-        </foreignkey>
-    </table>
-    <table name="TAX_RELATIONSHIP_TYPE">
-        <row>
-            <column name="ID">
-                <jdbctype>INTEGER</jdbctype>
-                <allowsnull>no</allowsnull>
-            </column>
-            <column name="RELATIONSHIP_TYPE">
-                <jdbctype>VARCHAR</jdbctype>
-                <size>255</size>
-                <allowsnull>no</allowsnull>
-            </column>
-        </row>
-        <primarykey action="c">
-            <name>ID</name>
-        </primarykey>
-    </table>
-    <table name="TAX_RELATED_NODE">
-        <row>
-            <column name="ID">
-                <jdbctype>INTEGER</jdbctype>
-                <allowsnull>no</allowsnull>
-            </column>
-            <column name="NODE_ID">
-                <jdbctype>INTEGER</jdbctype>
-                <allowsnull>no</allowsnull>
-            </column>
-            <column name="RELATED_NODE_ID">
-                <jdbctype>INTEGER</jdbctype>
-                <allowsnull>no</allowsnull>
-            </column>
-            <column name="RELATIONSHIP_TYPE_ID">
-                <jdbctype>INTEGER</jdbctype>
-                <allowsnull>no</allowsnull>
-            </column>
-        </row>
-        <primarykey action="c">
-            <name>ID</name>
-        </primarykey>
-        <foreignkey name="FK_RELATIONSHIP">
-            <fkColumn>
-                <name>RELATIONSHIP_TYPE_ID</name>
-                <externalTable>TAX_RELATIONSHIP_TYPE</externalTable>
-                <externalColumn>ID</externalColumn>
-            </fkColumn>
-        </foreignkey>
-        <foreignkey name="FK_RELATED_NODES_NODE2">
-            <fkColumn>
-                <name>NODE_ID</name>
-                <externalTable>TAX_NODE</externalTable>
-                <externalColumn>ID</externalColumn>
-            </fkColumn>
-        </foreignkey>
-        <foreignkey name="FK_RELATED_NODES_NODE1">
-            <fkColumn>
-                <name>RELATED_NODE_ID</name>
-                <externalTable>TAX_NODE</externalTable>
-                <externalColumn>ID</externalColumn>
-            </fkColumn>
-        </foreignkey>
-    </table>
-
-    <table name="TAX_VALUE">
-        <row>
-            <column name="ID">
-                <jdbctype>INTEGER</jdbctype>
-                <allowsnull>no</allowsnull>
-            </column>
-            <column name="NAME">
-                <jdbctype>VARCHAR</jdbctype>
-                <size>2048</size>
-                <allowsnull>no</allowsnull>
-            </column>
-            <column name="NODE_ID">
-                <jdbctype>INTEGER</jdbctype>
-                <allowsnull>no</allowsnull>
-            </column>
-            <column name="ATTRIBUTE_ID">
-                <jdbctype>INTEGER</jdbctype>
-                <allowsnull>no</allowsnull>
-            </column>
-            <column name="LANG_ID">
-                <jdbctype>INTEGER</jdbctype>
-                <allowsnull>no</allowsnull>
-            </column>
-            <column name="CREATED_BY_ID">
-                <jdbctype>VARCHAR</jdbctype>
-                <size>255</size>
-                <allowsnull>no</allowsnull>
-            </column>
-            <column name="CREATED_AT">
-                <jdbctype>TIMESTAMP</jdbctype>
-                <allowsnull>no</allowsnull>
-            </column>
-            <column name="PERCUSSION_ITEM_ID">
-                <jdbctype>INTEGER</jdbctype>
-                <allowsnull>yes</allowsnull>
-            </column>
-        </row>
-        <primarykey action="c">
-            <name>ID</name>
-        </primarykey>
-        <foreignkey name="FK_NODE_VALUE">
-            <fkColumn>
-                <name>NODE_ID</name>
-                <externalTable>TAX_NODE</externalTable>
-                <externalColumn>ID</externalColumn>
-            </fkColumn>
-        </foreignkey>
-        <foreignkey name="FK_LANG_VAKYE">
-            <fkColumn>
-                <name>LANG_ID</name>
-                <externalTable>TAX_LANGUAGE</externalTable>
-                <externalColumn>ID</externalColumn>
-            </fkColumn>
-        </foreignkey>
-        <foreignkey name="FK_ATTRB_VALUE">
-            <fkColumn>
-                <name>ATTRIBUTE_ID</name>
-                <externalTable>TAX_ATTRIBUTE</externalTable>
-                <externalColumn>ID</externalColumn>
-            </fkColumn>
-        </foreignkey>
-    </table>
-    <table name="TAX_VISIBILITY">
-        <row>
-            <column name="ID">
-                <jdbctype>INTEGER</jdbctype>
-                <allowsnull>no</allowsnull>
-            </column>
-            <column name="TAXONOMY_ID">
-                <jdbctype>INTEGER</jdbctype>
-                <allowsnull>no</allowsnull>
-            </column>
-            <column name="COMMUNITY_ID">
-                <jdbctype>BIGINT</jdbctype>
-                <allowsnull>no</allowsnull>
-            </column>
-        </row>
-        <primarykey action="c">
-            <name>ID</name>
-        </primarykey>
-        <foreignkey name="FK_TAX_VISIBILITY">
-            <fkColumn>
-                <name>TAXONOMY_ID</name>
-                <externalTable>TAX_TAXONOMY</externalTable>
-                <externalColumn>ID</externalColumn>
-            </fkColumn>
-        </foreignkey>
-    </table>
     <table name="PSX_METADATA" allowSchemaChanges="y" alter="y"  delolddata="n" isView="n">
         <row>
             <column name="METAKEY">
@@ -8172,29 +7579,17 @@
             </column>
             <column action="c" limitSizeForIndex="n" name="ACTIVEIMG_HASH">
                 <jdbctype>VARCHAR</jdbctype>
-<<<<<<< HEAD
-                <size>50</size>
-=======
                 <size>256</size>
->>>>>>> 33425473
                 <allowsnull>yes</allowsnull>
             </column>
             <column action="c" limitSizeForIndex="n" name="INACTIVEIMG_HASH">
                 <jdbctype>VARCHAR</jdbctype>
-<<<<<<< HEAD
-                <size>50</size>
-=======
                 <size>256</size>
->>>>>>> 33425473
                 <allowsnull>yes</allowsnull>
             </column>
             <column action="c" limitSizeForIndex="n" name="ROLLOVERIMG_HASH">
                 <jdbctype>VARCHAR</jdbctype>
-<<<<<<< HEAD
-                <size>50</size>
-=======
                 <size>256</size>
->>>>>>> 33425473
                 <allowsnull>yes</allowsnull>
             </column>
         </row>
