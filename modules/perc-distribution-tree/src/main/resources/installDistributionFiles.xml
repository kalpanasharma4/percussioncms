--- conflicted
+++ resolved
@@ -241,17 +241,9 @@
             <fileset dir="${assembly-directory}/jetty/base/webapps/Rhythmyx/cm/jslib/profiles/3x/libraries/fontawesome/css" includes="**/*" />
         </copy>
 
-<<<<<<< HEAD
         <copy todir="${assembly-directory}/web_resources/cm/css/fontawesome">
             <fileset dir="${assembly-directory}/jetty/base/webapps/Rhythmyx/cm/jslib/profiles/3x/libraries/fontawesome" includes="**/*" />
         </copy>
-=======
-        <!-- Copy Font Awesome -->
-        <copy todir="${assembly-directory}/web_resources/cm/css/fontawesome">
-            <fileset dir="${assembly-directory}/jetty/base/webapps/Rhythmyx/cm/jslib/profiles/1x/libraries/fontawesome" includes="**/*" />
-        </copy>
-
->>>>>>> 7939146e
         <!-- Global Variables -->
 
         <!-- Install the workflow properties file -->
