/*
 *     Percussion CMS
 *     Copyright (C) 1999-2022 Percussion Software, Inc.
 *
 *     This program is free software: you can redistribute it and/or modify
 *     it under the terms of the GNU Affero General Public License as published by the Free Software Foundation, either version 3 of the License, or (at your option) any later version.
 *
 *     This program is distributed in the hope that it will be useful,
 *     but WITHOUT ANY WARRANTY; without even the implied warranty of
 *     MERCHANTABILITY or FITNESS FOR A PARTICULAR PURPOSE.  See the
 *     GNU Affero General Public License for more details.
 *
 *     Mailing Address:
 *
 *      Percussion Software, Inc.
 *      PO Box 767
 *      Burlington, MA 01803, USA
 *      +01-781-438-9900
 *      support@percussion.com
 *      https://www.percussion.com
 *
 *     You should have received a copy of the GNU Affero General Public License along with this program.  If not, see <https://www.gnu.org/licenses/>
 */

package com.percussion.html;

import org.jsoup.nodes.Attribute;
import org.jsoup.nodes.Attributes;
import org.jsoup.nodes.Document;
import org.jsoup.nodes.Element;
import org.jsoup.select.Elements;
import org.junit.After;
import org.junit.Before;
import org.junit.Rule;
import org.junit.Test;
import org.junit.rules.TemporaryFolder;

import javax.swing.text.html.HTML;
import java.io.IOException;
import java.nio.charset.StandardCharsets;
import java.util.Objects;
import java.util.Scanner;

import static javax.swing.text.html.CSS.getAllAttributeKeys;
import static org.junit.Assert.assertNotNull;
import static org.junit.Assert.assertTrue;

/**
 * Test to validate the HTML cleaner / parser against
 * a document with  all html 5 tags.
 */
public class TestAllHTML5Tags {

    @Rule
    public TemporaryFolder temporaryFolder = new TemporaryFolder();

    public Document parsedDoc;
    public String parsedHTML;

    String[] globalAttributes= {"accesskey" , "class" , "contenteditable", "data-*", "dir", "draggable", "hidden", "id", "lang", "spellcheck", "style", "tabindex", "title", "translate"};
    String[] eventAttribute = {"onafterprint", "onbeforeprint", "onbeforeunload", "onerror", "onhashchange", "onload", "onmessage", "onoffline", "ononline", "onpagehide", "onpageshow", "onpopstate", "onresize", "onstorage", "onunload", "onblur", "onchange", "oncontextmenu", "onfocus", "oninput", "oninput", "oninvalid", "onreset", "onsearch", "onselect", "onsubmit", "onkeydown", "onkeypress", "onkeyup", "onclick", "ondblclick", "onmousedown", "onmousemove", "onmouseout", "onmouseover", "onmouseup", "onmousewheel", "onwheel", "ondrag", "ondragend", "ondragenter", "ondragleave", "ondragover", "ondragstart", "ondrop", "onscroll", "oncopy", "oncut", "onpaste", "onabort", "oncanplay", "oncanplaythrough", "oncuechange", "ondurationchange", "onemptied", "onended", "onerror", "onloadeddata", "onloadedmetadata", "onloadstart", "onpause", "onplay", "onplaying", "onprogress", "onratechange", "onseeked", "onseeking", "onstalled", "onsuspend", "ontimeupdate", "onvolumechange", "onwaiting", "ontoggle"};

    @Before
    public void setup() throws IOException, PSHtmlParsingException {
        temporaryFolder.create();

        String sourceDoc = new Scanner(Objects.requireNonNull(TestPSHtmlCleanerProperties.class.getResourceAsStream("/com/percussion/html/alltags.html")), "UTF-8").useDelimiter("\\A").next();

        parsedDoc = PSHtmlUtils.createHTMLDocument(sourceDoc,
                StandardCharsets.UTF_8,
                true,
                null);
        parsedHTML = parsedDoc.html();
        verifyHTML5Tags();
    }

    @After
    public void teardown(){

    }

    @Test
    public void testParse(){

        System.out.println(parsedHTML);
        assertNotNull(parsedHTML);
        assertTrue(parsedHTML.length()>1);
        testAsideTag();


    }


    private void verifyAttributes(Attributes attributes,String[] attrList){

        for (String attrName:attrList) {
            String attrValue = attributes.get(attrName);
            assertTrue(attrValue != null);
            assertTrue(attrValue.contains(attrName));

        }

    }


    @Test
    public void testAsideTag(){
        Elements tags = parsedDoc.select("aside");
        assertTrue(tags.size()>0);
        for (Element tag:tags) {
            Attributes attrs = tag.attributes();
            assertTrue(attrs.size()==86);
            verifyAttributes(attrs,globalAttributes);
            verifyAttributes(attrs,eventAttribute);

        }
    }



    @Test
    public void testATag(){

    Elements tags = parsedDoc.select("a");
    assertTrue(tags.size()>0);
        String[] aAttributes = {"download", "href", "hreflang", "media", "ping", "referrerpolicy", "rel", "target", "type"};
        for (Element tag:tags) {
            Attributes attrs = tag.attributes();
            assertTrue(attrs.size()==86);
            verifyAttributes(attrs,globalAttributes);
            verifyAttributes(attrs,eventAttribute);
            verifyAttributes(attrs,aAttributes);
        }
    }

    @Test
<<<<<<< HEAD
    public void testCommentsTag(){

        Elements tags = parsedDoc.select("!--");
        assertTrue(tags.size()>0);
        for (Element tag:tags) {
            Attributes attrs = tag.attributes();
            assertTrue(attrs.size()==86);
            verifyAttributes(attrs,eventAttribute);
        }

    }

    @Test
    public void testDOCTYPETag(){

        Elements tags = parsedDoc.select("!DOCTYPE");
        assertTrue(tags.size()>0);
        for (Element tag:tags) {
            Attributes attrs = tag.attributes();
            assertTrue(attrs.size()==86);

        }

    }

    @Test
=======
>>>>>>> 4f115848
    public void testAbbrTag(){

        Elements tags = parsedDoc.select("abbr");
        assertTrue(tags.size()>0);
        for (Element tag:tags) {
            Attributes attrs = tag.attributes();
            assertTrue(attrs.size()==86);
            verifyAttributes(attrs,globalAttributes);
            verifyAttributes(attrs,eventAttribute);

        }

    }

    @Test
    public void testAcronymTag(){

        Elements tags = parsedDoc.select("acronym");
        assertTrue(tags.size()>0);


    }

    @Test
    public void testAddressTag(){

        Elements tags = parsedDoc.select("address");
        assertTrue(tags.size()>0);
        for (Element tag:tags) {
            Attributes attrs = tag.attributes();
            assertTrue(attrs.size()==86);
            verifyAttributes(attrs,globalAttributes);
            verifyAttributes(attrs,eventAttribute);
        }

    }

    @Test
    public void testAppletTag(){

        Elements tags = parsedDoc.select("applet");
        assertTrue(tags.size()>0);

    }

    @Test
    public void testAreaTag(){

        Elements tags = parsedDoc.select("Area");
        assertTrue(tags.size()>0);
        String[] areaAttributes = {"download", "href", "hreflang", "media", "alt","coords", "referrerpolicy", "rel", "shape", "target", "type"};
        for (Element tag:tags) {
            Attributes attrs = tag.attributes();
            assertTrue(attrs.size()==86);
            verifyAttributes(attrs,globalAttributes);
            verifyAttributes(attrs,eventAttribute);
            verifyAttributes(attrs,areaAttributes);
        }

    }

    @Test
    public void testArticleTag(){

        Elements tags = parsedDoc.select("article");
        assertTrue(tags.size()>0);
        for (Element tag:tags) {
            Attributes attrs = tag.attributes();
            assertTrue(attrs.size()==86);
            verifyAttributes(attrs,globalAttributes);
            verifyAttributes(attrs,eventAttribute);
        }

    }

    @Test
    public void testAudioTag(){

        Elements tags = parsedDoc.select("audio");
        assertTrue(tags.size()>0);
        String[] audioAttributes = {"autoplay", "controls", "loop", "muted", "preload", "src"};
        for (Element tag:tags) {
            Attributes attrs = tag.attributes();
            assertTrue(attrs.size()==86);
            verifyAttributes(attrs,globalAttributes);
            verifyAttributes(attrs,eventAttribute);
            verifyAttributes(attrs,audioAttributes);
        }

    }

    @Test
    public void testBTag(){

        Elements tags = parsedDoc.select("b");
        assertTrue(tags.size()>0);
        for (Element tag:tags) {
            Attributes attrs = tag.attributes();
            assertTrue(attrs.size()==86);
            verifyAttributes(attrs,globalAttributes);
            verifyAttributes(attrs,eventAttribute);
        }

    }

    @Test
    public void testBaseTag(){

        Elements tags = parsedDoc.select("base");
        assertTrue(tags.size()>0);
        String[] baseAttributes = {"href", "target"};
        for (Element tag:tags) {
            Attributes attrs = tag.attributes();
            assertTrue(attrs.size()==86);
            verifyAttributes(attrs,globalAttributes);
            verifyAttributes(attrs,eventAttribute);
            verifyAttributes(attrs,baseAttributes);
        }

    }

    @Test
    public void testBaseFontTag(){

        Elements tags = parsedDoc.select("basefont");
        assertTrue(tags.size()>0);
    }

    @Test
    public void testBDITag(){

        Elements tags = parsedDoc.select("bdi");
        assertTrue(tags.size()>0);
        for (Element tag:tags) {
            Attributes attrs = tag.attributes();
            assertTrue(attrs.size()==86);
            verifyAttributes(attrs,globalAttributes);
            verifyAttributes(attrs,eventAttribute);
        }

    }

    @Test
    public void testBDOTag(){

        Elements tags = parsedDoc.select("bdo");
        assertTrue(tags.size()>0);
        String[] bdoAttributes = {"dir"};
        for (Element tag:tags) {
            Attributes attrs = tag.attributes();
            assertTrue(attrs.size()==86);
            verifyAttributes(attrs,globalAttributes);
            verifyAttributes(attrs,eventAttribute);
            verifyAttributes(attrs,bdoAttributes);
        }

    }

    @Test
    public void testBIGTag(){

        Elements tags = parsedDoc.select("big");
        assertTrue(tags.size()>0);


    }

    @Test
    public void testBlockQuoteTag(){

        Elements tags = parsedDoc.select("blockquote");
        assertTrue(tags.size()>0);
        String[] bigAttributes = {"cite"};
        for (Element tag:tags) {
            Attributes attrs = tag.attributes();
            assertTrue(attrs.size()==86);
            verifyAttributes(attrs,globalAttributes);
            verifyAttributes(attrs,eventAttribute);
            verifyAttributes(attrs,bigAttributes);
        }

    }

    @Test
    public void testBodyTag(){

        Elements tags = parsedDoc.select("Body");
        assertTrue(tags.size()>0);
        for (Element tag:tags) {
            Attributes attrs = tag.attributes();
            assertTrue(attrs.size()==86);
            verifyAttributes(attrs,globalAttributes);
            verifyAttributes(attrs,eventAttribute);
        }

    }

    @Test
    public void testBRTag(){

        Elements tags = parsedDoc.select("br");
        assertTrue(tags.size()>0);
        for (Element tag:tags) {
            Attributes attrs = tag.attributes();
            assertTrue(attrs.size()==86);
            verifyAttributes(attrs,globalAttributes);
            verifyAttributes(attrs,eventAttribute);

        }

    }
    @Test
    public void testButtonTag(){

        Elements tags = parsedDoc.select("button");
        assertTrue(tags.size()>0);
        String[] buttonAttributes = {"autofocus", "disabled", "form", "formaction", "formenctype", "formmethod", "formnovalidate", "formtarget", "name", "type", "value"};
        for (Element tag:tags) {
            Attributes attrs = tag.attributes();
            assertTrue(attrs.size()==86);
            verifyAttributes(attrs,globalAttributes);
            verifyAttributes(attrs,eventAttribute);
            verifyAttributes(attrs,buttonAttributes);
        }

    }
    @Test
    public void testCanvasTag(){

        Elements tags = parsedDoc.select("canvas");
        assertTrue(tags.size()>0);
        String[] canvasAttributes = {"height", "width"};
        for (Element tag:tags) {
            Attributes attrs = tag.attributes();
            assertTrue(attrs.size()==86);
            verifyAttributes(attrs,globalAttributes);
            verifyAttributes(attrs,eventAttribute);
            verifyAttributes(attrs,canvasAttributes);
        }

    }

    @Test
    public void testCaptionTag(){

        Elements tags = parsedDoc.select("caption");
        assertTrue(tags.size()>0);
        //TODO: Test attributes of a tag

    }

    @Test
    public void testCenterTag(){

        Elements tags = parsedDoc.select("center");
        assertTrue(tags.size()>0);
        //TODO: Test attributes of a tag

    }

    @Test
    public void testCiteTag(){

        Elements tags = parsedDoc.select("cite");
        assertTrue(tags.size()>0);
        //TODO: Test attributes of a tag

    }

    @Test
    public void testCodeTag(){

        Elements tags = parsedDoc.select("code");
        assertTrue(tags.size()>0);
        //TODO: Test attributes of a tag

    }

    @Test
    public void testColumnTag(){

        Elements tags = parsedDoc.select("col");
        assertTrue(tags.size()>0);
        //TODO: Test attributes of a tag

    }

    @Test
    public void testColGroupTag(){

        Elements tags = parsedDoc.select("colgroup");
        assertTrue(tags.size()>0);
        //TODO: Test attributes of a tag

    }

    @Test
    public void testDataTag(){

        Elements tags = parsedDoc.select("data");
        assertTrue(tags.size()>0);
        //TODO: Test attributes of a tag

    }

    @Test
    public void testDataListTag(){

        Elements tags = parsedDoc.select("datalist");
        assertTrue(tags.size()>0);
        //TODO: Test attributes of a tag

    }

    @Test
    public void testDDTag(){

        Elements tags = parsedDoc.select("dd");
        assertTrue(tags.size()>0);
        //TODO: Test attributes of a tag

    }

    @Test
    public void testDeleteTag(){

        Elements tags = parsedDoc.select("del");
        assertTrue(tags.size()>0);
        //TODO: Test attributes of a tag

    }

    @Test
    public void testDetailsTag(){

        Elements tags = parsedDoc.select("details");
        assertTrue(tags.size()>0);
        //TODO: Test attributes of a tag

    }

    @Test
    public void testDefineTag(){

        Elements tags = parsedDoc.select("dfn");
        assertTrue(tags.size()>0);
        //TODO: Test attributes of a tag

    }

    @Test
    public void testDialogTag(){

        Elements tags = parsedDoc.select("dialog");
        assertTrue(tags.size()>0);
        //TODO: Test attributes of a tag

    }

    @Test
    public void testDirTag(){

        Elements tags = parsedDoc.select("dir");
        assertTrue(tags.size()>0);
        //TODO: Test attributes of a tag

    }

    @Test
    public void testDivTag(){

        Elements tags = parsedDoc.select("div");
        assertTrue(tags.size()>0);
        //TODO: Test attributes of a tag

    }

    @Test
    public void testDLTag(){

        Elements tags = parsedDoc.select("dl");
        assertTrue(tags.size()>0);
        //TODO: Test attributes of a tag

    }

    @Test
    public void testDTTag(){

        Elements tags = parsedDoc.select("dt");
        assertTrue(tags.size()>0);
        //TODO: Test attributes of a tag

    }

    @Test
    public void testEmphasizeTag(){

        Elements tags = parsedDoc.select("em");
        assertTrue(tags.size()>0);
        //TODO: Test attributes of a tag

    }

    @Test
    public void testEmbedTag(){

        Elements tags = parsedDoc.select("embed");
        assertTrue(tags.size()>0);
        //TODO: Test attributes of a tag

    }

    @Test
    public void testFieldSetTag(){

        Elements tags = parsedDoc.select("fieldset");
        assertTrue(tags.size()>0);
        //TODO: Test attributes of a tag

    }

    @Test
    public void testFigCaptionTag(){

        Elements tags = parsedDoc.select("figcaption");
        assertTrue(tags.size()>0);
        //TODO: Test attributes of a tag

    }

    @Test
    public void testFigureTag(){

        Elements tags = parsedDoc.select("figure");
        assertTrue(tags.size()>0);
        //TODO: Test attributes of a tag

    }

    @Test
    public void testFontTag(){

        Elements tags = parsedDoc.select("font");
        assertTrue(tags.size()>0);
        //TODO: Test attributes of a tag

    }

    @Test
    public void testFooterTag(){

        Elements tags = parsedDoc.select("footer");
        assertTrue(tags.size()>0);
        //TODO: Test attributes of a tag

    }

    @Test
    public void testFormTag(){

        Elements tags = parsedDoc.select("form");
        assertTrue(tags.size()>0);
        //TODO: Test attributes of a tag

    }

    @Test
    public void testFrameTag(){

        Elements tags = parsedDoc.select("frame");
        assertTrue(tags.size()==0);

    }

    @Test
    public void testFrameSetTag(){

        Elements tags = parsedDoc.select("frameset");
        assertTrue(tags.size() == 0);

    }

    @Test
    public void testH1Tag(){

        Elements tags = parsedDoc.select("h1");
        assertTrue(tags.size()>0);
        //TODO: Test attributes of a tag

    }

    @Test
    public void testH2Tag(){

        Elements tags = parsedDoc.select("h2");
        assertTrue(tags.size()>0);
        //TODO: Test attributes of a tag

    }

    @Test
    public void testH3Tag(){

        Elements tags = parsedDoc.select("h3");
        assertTrue(tags.size()>0);
        //TODO: Test attributes of a tag

    }

    @Test
    public void testH4Tag(){

        Elements tags = parsedDoc.select("h4");
        assertTrue(tags.size()>0);
        //TODO: Test attributes of a tag

    }

    @Test
    public void testH5Tag(){

        Elements tags = parsedDoc.select("h5");
        assertTrue(tags.size()>0);
        //TODO: Test attributes of a tag

    }

    @Test
    public void testH6Tag(){

        Elements tags = parsedDoc.select("h6");
        assertTrue(tags.size()>0);
        //TODO: Test attributes of a tag

    }

    @Test
    public void testHeadTag(){

        Elements tags = parsedDoc.select("head");
        assertTrue(tags.size()>0);
        //TODO: Test attributes of a tag

    }

    @Test
    public void testHeaderTag(){

        Elements tags = parsedDoc.select("header");
        assertTrue(tags.size()>0);
        //TODO: Test attributes of a tag

    }

    @Test
    public void testHRTag(){

        Elements tags = parsedDoc.select("hr");
        assertTrue(tags.size()>0);
        //TODO: Test attributes of a tag

    }

    @Test
    public void testHtmlTag(){

        Elements tags = parsedDoc.select("html");
        assertTrue(tags.size()>0);
        //TODO: Test attributes of a tag

    }

    @Test
    public void testITag(){

        Elements tags = parsedDoc.select("i");
        assertTrue(tags.size()>0);
        //TODO: Test attributes of a tag

    }

    @Test
    public void testIFrameTag(){

        Elements tags = parsedDoc.select("iframe");
        assertTrue(tags.size()>0);
        //TODO: Test attributes of a tag

    }

    @Test
    public void testImageTag(){

        Elements tags = parsedDoc.select("img");
        assertTrue(tags.size()>0);
        //TODO: Test attributes of a tag

    }

    @Test
    public void testInputTag(){

        Elements tags = parsedDoc.select("input");
        assertTrue(tags.size()>0);
        //TODO: Test attributes of a tag

    }

    @Test
    public void testInsTag(){

        Elements tags = parsedDoc.select("ins");
        assertTrue(tags.size()>0);
        //TODO: Test attributes of a tag

    }

    @Test
    public void testKBDTag(){

        Elements tags = parsedDoc.select("kbd");
        assertTrue(tags.size()>0);
        //TODO: Test attributes of a tag

    }

    @Test
    public void testLabelTag(){

        Elements tags = parsedDoc.select("label");
        assertTrue(tags.size()>0);
        //TODO: Test attributes of a tag

    }

    @Test
    public void testLegendTag(){

        Elements tags = parsedDoc.select("legend");
        assertTrue(tags.size()>0);
        //TODO: Test attributes of a tag

    }

    @Test
    public void testLiTag(){

        Elements tags = parsedDoc.select("li");
        assertTrue(tags.size()>0);
        //TODO: Test attributes of a tag

    }

    @Test
    public void testLinkTag(){

        Elements tags = parsedDoc.select("Link");
        assertTrue(tags.size()>0);
        //TODO: Test attributes of a tag

    }

    @Test
    public void testMainTag(){

        Elements tags = parsedDoc.select("main");
        assertTrue(tags.size()>0);
        //TODO: Test attributes of a tag

    }

    @Test
    public void testMapTag(){

        Elements tags = parsedDoc.select("map");
        assertTrue(tags.size()>0);
        //TODO: Test attributes of a tag

    }

    @Test
    public void testMarkTag(){

        Elements tags = parsedDoc.select("map");
        assertTrue(tags.size()>0);
        //TODO: Test attributes of a tag

    }

    @Test
    public void testMetaTag(){

        Elements tags = parsedDoc.select("meta");
        assertTrue(tags.size()>0);
        //TODO: Test attributes of a tag

    }

    @Test
    public void testMeterTag(){

        Elements tags = parsedDoc.select("meter");
        assertTrue(tags.size()>0);
        //TODO: Test attributes of a tag

    }

    @Test
    public void testNavigationTag(){

        Elements tags = parsedDoc.select("nav");
        assertTrue(tags.size()>0);
        //TODO: Test attributes of a tag

    }

    @Test
    public void testNoFramesTag(){

        Elements tags = parsedDoc.select("noframes");
        assertTrue(tags.size()>0);
        //TODO: Test attributes of a tag

    }

    @Test
    public void testNoScriptTag(){

        Elements tags = parsedDoc.select("noscript");
        assertTrue(tags.size()>0);
        //TODO: Test attributes of a tag

    }

    @Test
    public void testObjectTag(){

        Elements tags = parsedDoc.select("object");
        assertTrue(tags.size()>0);
        //TODO: Test attributes of a tag

    }

    @Test
    public void testOrderedListTag(){

        Elements tags = parsedDoc.select("ol");
        assertTrue(tags.size()>0);
        //TODO: Test attributes of a tag

    }

    @Test
    public void testOPTGroupTag(){

        Elements tags = parsedDoc.select("optgroup");
        assertTrue(tags.size()>0);
        //TODO: Test attributes of a tag

    }

    @Test
    public void testOptionTag(){

        Elements tags = parsedDoc.select("option");
        assertTrue(tags.size()>0);
        //TODO: Test attributes of a tag

    }

    @Test
    public void testOutputTag(){

        Elements tags = parsedDoc.select("output");
        assertTrue(tags.size()>0);
        //TODO: Test attributes of a tag

    }

    @Test
    public void testParagraphTag(){

        Elements tags = parsedDoc.select("p");
        assertTrue(tags.size()>0);
        //TODO: Test attributes of a tag

    }

    @Test
    public void testParameterTag(){

        Elements tags = parsedDoc.select("param");
        assertTrue(tags.size()>0);
        //TODO: Test attributes of a tag

    }

    @Test
    public void testPictureTag(){

        Elements tags = parsedDoc.select("picture");
        assertTrue(tags.size()>0);
        //TODO: Test attributes of a tag

    }

    @Test
    public void testPreformattedTextTag(){

        Elements tags = parsedDoc.select("pre");
        assertTrue(tags.size()>0);
        //TODO: Test attributes of a tag

    }

    @Test
    public void testProgressTag(){

        Elements tags = parsedDoc.select("progress");
        assertTrue(tags.size()>0);
        //TODO: Test attributes of a tag

    }

    @Test
    public void testQTag(){

        Elements tags = parsedDoc.select("q");
        assertTrue(tags.size()>0);
        //TODO: Test attributes of a tag

    }

    @Test
    public void testRPTag(){

        Elements tags = parsedDoc.select("rp");
        assertTrue(tags.size()>0);
        //TODO: Test attributes of a tag

    }

    @Test
    public void testRTTag(){

        Elements tags = parsedDoc.select("rt");
        assertTrue(tags.size()>0);
        //TODO: Test attributes of a tag

    }

    @Test
    public void testRubyTag(){

        Elements tags = parsedDoc.select("ruby");
        assertTrue(tags.size()>0);
        //TODO: Test attributes of a tag

    }

    @Test
    public void testSTag(){

        Elements tags = parsedDoc.select("s");
        assertTrue(tags.size()>0);
        //TODO: Test attributes of a tag

    }

    @Test
    public void testSampleTag(){

        Elements tags = parsedDoc.select("samp");
        assertTrue(tags.size()>0);
        //TODO: Test attributes of a tag

    }

    @Test
    public void testScriptTag(){

        Elements tags = parsedDoc.select("script");
        assertTrue(tags.size()>0);
        //TODO: Test attributes of a tag

    }

    @Test
    public void testSectionTag(){

        Elements tags = parsedDoc.select("section");
        assertTrue(tags.size()>0);
        //TODO: Test attributes of a tag

    }

    @Test
    public void testSelectTag(){

        Elements tags = parsedDoc.select("select");
        assertTrue(tags.size()>0);
        //TODO: Test attributes of a tag

    }

    @Test
    public void testSmallTag(){

        Elements tags = parsedDoc.select("small");
        assertTrue(tags.size()>0);
        //TODO: Test attributes of a tag

    }

    @Test
    public void testSourceTag(){

        Elements tags = parsedDoc.select("source");
        assertTrue(tags.size()>0);
        //TODO: Test attributes of a tag

    }

    @Test
    public void testSpanTag(){

        Elements tags = parsedDoc.select("span");
        assertTrue(tags.size()>0);
        //TODO: Test attributes of a tag

    }

    @Test
    public void testStrikeTag(){

        Elements tags = parsedDoc.select("strike");
        assertTrue(tags.size()>0);
        //TODO: Test attributes of a tag

    }

    @Test
    public void testStrongTag(){

        Elements tags = parsedDoc.select("strong");
        assertTrue(tags.size()>0);
        //TODO: Test attributes of a tag

    }

    @Test
    public void testStyleTag(){

        Elements tags = parsedDoc.select("style");
        assertTrue(tags.size()>0);
        //TODO: Test attributes of a tag

    }

    @Test
    public void testSubTag(){

        Elements tags = parsedDoc.select("sub");
        assertTrue(tags.size()>0);
        //TODO: Test attributes of a tag

    }

    @Test
    public void testSummaryTag(){

        Elements tags = parsedDoc.select("summary");
        assertTrue(tags.size()>0);
        //TODO: Test attributes of a tag

    }

    @Test
    public void testSupTag(){

        Elements tags = parsedDoc.select("sup");
        assertTrue(tags.size()>0);
        //TODO: Test attributes of a tag

    }

    @Test
    public void testSVGTag(){

        Elements tags = parsedDoc.select("svg");
        assertTrue(tags.size()>0);
        //TODO: Test attributes of a tag

    }

    @Test
    public void testTableTag(){

        Elements tags = parsedDoc.select("table");
        assertTrue(tags.size()>0);
        //TODO: Test attributes of a tag

    }

    @Test
    public void testTbodyTag(){

        Elements tags = parsedDoc.select("tbody");
        assertTrue(tags.size()>0);
        //TODO: Test attributes of a tag

    }

    @Test
    public void testTDTag(){

        Elements tags = parsedDoc.select("td");
        assertTrue(tags.size()>0);
        //TODO: Test attributes of a tag

    }

    @Test
    public void testTemplateTag(){

        Elements tags = parsedDoc.select("template");
        assertTrue(tags.size()>0);
        //TODO: Test attributes of a tag

    }

    @Test
    public void testTextAreaTag(){

        Elements tags = parsedDoc.select("textarea");
        assertTrue(tags.size()>0);
        //TODO: Test attributes of a tag

    }

    @Test
    public void testTfootTag(){

        Elements tags = parsedDoc.select("tfoot");
        assertTrue(tags.size()>0);
        //TODO: Test attributes of a tag

    }

    @Test
    public void testTHTag(){

        Elements tags = parsedDoc.select("th");
        assertTrue(tags.size()>0);
        //TODO: Test attributes of a tag

    }

    @Test
    public void testTHeadTag(){

        Elements tags = parsedDoc.select("thead");
        assertTrue(tags.size()>0);
        //TODO: Test attributes of a tag

    }

    @Test
    public void testTimeTag(){

        Elements tags = parsedDoc.select("time");
        assertTrue(tags.size()>0);
        //TODO: Test attributes of a tag

    }

    @Test
    public void testTRTag(){

        Elements tags = parsedDoc.select("tr");
        assertTrue(tags.size()>0);
        //TODO: Test attributes of a tag

    }

    @Test
    public void testTrackTag(){

        Elements tags = parsedDoc.select("track");
        assertTrue(tags.size()>0);
        //TODO: Test attributes of a tag

    }

    @Test
    public void testTTTag(){

        Elements tags = parsedDoc.select("tt");
        assertTrue(tags.size()>0);
        //TODO: Test attributes of a tag

    }

    @Test
    public void testUTag(){

        Elements tags = parsedDoc.select("u");
        assertTrue(tags.size()>0);
        //TODO: Test attributes of a tag

    }

    @Test
    public void testULTag(){

        Elements tags = parsedDoc.select("ul");
        assertTrue(tags.size()>0);
        //TODO: Test attributes of a tag

    }

    @Test
    public void testVarTag(){

        Elements tags = parsedDoc.select("var");
        assertTrue(tags.size()>0);
        //TODO: Test attributes of a tag

    }

    @Test
    public void testVideoTag(){

        Elements tags = parsedDoc.select("video");
        assertTrue(tags.size()>0);
        //TODO: Test attributes of a tag

    }

    @Test
    public void testWBRTag(){

        Elements tags = parsedDoc.select("wbr");
        assertTrue(tags.size()>0);
        //TODO: Test attributes of a tag

    }





}<|MERGE_RESOLUTION|>--- conflicted
+++ resolved
@@ -133,36 +133,6 @@
         }
     }
 
-    @Test
-<<<<<<< HEAD
-    public void testCommentsTag(){
-
-        Elements tags = parsedDoc.select("!--");
-        assertTrue(tags.size()>0);
-        for (Element tag:tags) {
-            Attributes attrs = tag.attributes();
-            assertTrue(attrs.size()==86);
-            verifyAttributes(attrs,eventAttribute);
-        }
-
-    }
-
-    @Test
-    public void testDOCTYPETag(){
-
-        Elements tags = parsedDoc.select("!DOCTYPE");
-        assertTrue(tags.size()>0);
-        for (Element tag:tags) {
-            Attributes attrs = tag.attributes();
-            assertTrue(attrs.size()==86);
-
-        }
-
-    }
-
-    @Test
-=======
->>>>>>> 4f115848
     public void testAbbrTag(){
 
         Elements tags = parsedDoc.select("abbr");
