--- conflicted
+++ resolved
@@ -177,18 +177,11 @@
     }
 
     //Create the LI node from a Category.
-<<<<<<< HEAD
-    function parseNode(node){
-        let countTotal = node.count.first + node.count.second;
-        let nodeStr = node.category + " (" + countTotal + ")";
-
-=======
     function parseNode(node) {
         let countTotal = node.count.first;
         let nodeStr = node.category;
         if (countTotal > 0)
             nodeStr = node.category + " (" + countTotal + ")";
->>>>>>> 6cb8907b
         let query = JSON.parse(strJSON );
         query.criteria.push("perc:category LIKE '" + node.path + "%'");
         let encodedQuery = "&query=" + encodeURIComponent(JSON.stringify(query));
