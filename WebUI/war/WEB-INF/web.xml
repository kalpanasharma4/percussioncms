<web-app metadata-complete="true" xmlns="http://xmlns.jcp.org/xml/ns/javaee"
         xmlns:xsi="http://www.w3.org/2001/XMLSchema-instance"
         xsi:schemaLocation="http://xmlns.jcp.org/xml/ns/javaee
		 http://xmlns.jcp.org/xml/ns/javaee/web-app_3_1.xsd"
         version="3.1">
    <!-- WEBUI -->
    <context-param>
        <param-name>contextConfigLocation</param-name>
        <param-value>/WEB-INF/servicesContext*.xml</param-value>
    </context-param>
    <context-param>
        <param-name>org.eclipse.jetty.servlet.SessionPath</param-name>
        <param-value>/</param-value>
    </context-param>
    <context-param>
        <param-name>jndiPrefix</param-name>
        <param-value>java:</param-value>
    </context-param>

    <context-param>
        <param-name>javax.faces.CONFIG_FILES</param-name>
        <param-value>/WEB-INF/publishing-faces-config.xml,/WEB-INF/admin-faces-config.xml,/WEB-INF/config/user/faces/faces-config.xml</param-value>
    </context-param>

    <context-param>
        <param-name>javax.faces.STATE_SAVING_METHOD</param-name>
        <param-value>client</param-value>
    </context-param>

    <context-param>
        <param-name>javax.faces.PARTIAL_STATE_SAVING_METHOD</param-name>
        <param-value>false</param-value>
    </context-param>

    <context-param>
        <param-name>org.apache.myfaces.PRETTY_HTML</param-name>
        <param-value>true</param-value>
    </context-param>

    <context-param>
        <param-name>org.apache.myfaces.ALLOW_JAVASCRIPT</param-name>
        <param-value>true</param-value>
    </context-param>

    <context-param>
        <param-name>org.apache.myfaces.READONLY_AS_DISABLED_FOR_SELECTS</param-name>
        <param-value>true</param-value>
    </context-param>

    <context-param>
        <param-name>org.apache.myfaces.DETECT_JAVASCRIPT</param-name>
        <param-value>false</param-value>
    </context-param>

    <context-param>
        <param-name>org.apache.myfaces.AUTO_SCROLL</param-name>
        <param-value>false</param-value>
    </context-param>

    <context-param>
        <param-name>org.apache.myfaces.trinidad.USE_APPLICATION_VIEW_CACHE</param-name>
        <param-value>false</param-value>
    </context-param>

    <context-param>
        <param-name>org.apache.myfaces.CHECK_EXTENSIONS_FILTER</param-name>
        <param-value>true</param-value>
    </context-param>

    <context-param>
        <param-name>org.apache.myfaces.RESOURCE_VIRTUAL_PATH</param-name>
        <param-value>/sys_resources/trinidad</param-value>
    </context-param>

    <context-param>
        <param-name>org.apache.myfaces.ADD_RESOURCE_CLASS</param-name>
        <param-value>org.apache.myfaces.component.html.util.StreamingAddResource</param-value>
    </context-param>

    <context-param>
        <param-name>guice-modules</param-name>
        <param-value>
            org.apache.shindig.common.PropertiesModule:
            org.apache.shindig.gadgets.DefaultGuiceModule:
            org.apache.shindig.social.sample.SampleModule:
            org.apache.shindig.gadgets.oauth.OAuthModule:
            org.apache.shindig.common.cache.ehcache.EhCacheModule
        </param-value>
    </context-param>

    <filter>
        <filter-name>PSCharacterSetFilter</filter-name>
        <filter-class>com.percussion.servlets.PSCharacterSetFilter</filter-class>
        <init-param>
            <param-name>requestEncoding</param-name>
            <param-value>UTF-8</param-value>
        </init-param>
    </filter>

    <filter>
        <filter-name>PSSecurityHeaderFilter</filter-name>
        <filter-class>com.percussion.utils.security.PSSecurityHeaderFilter</filter-class>
    </filter>

    <filter>
        <filter-name>PSInputValidatorFilter</filter-name>
        <filter-class>com.percussion.utils.servlet.PSInputValidatorFilter</filter-class>
    </filter>

    <filter>
        <filter-name>PSSecurityFilter</filter-name>
        <filter-class>com.percussion.servlets.PSSecurityFilter</filter-class>
    </filter>

    <filter>
        <filter-name>PSSetCommunityFilter</filter-name>
        <filter-class>com.percussion.servlets.PSSetCommunityFilter</filter-class>
    </filter>


    <filter>
        <filter-name>FilterRedirector</filter-name>
        <filter-class>org.apache.cactus.server.FilterTestRedirector</filter-class>
    </filter>


    <filter>
        <filter-name>ExtensionsFilter</filter-name>
        <filter-class>org.apache.myfaces.webapp.filter.ExtensionsFilter</filter-class>
        <init-param>
            <description>Set the size limit for uploaded files.
                Format: 10 - 10 bytes
                10k - 10 KB
                10m - 10 MB
                1g - 1 GB
            </description>
            <param-name>maxFileSize</param-name>
            <param-value>20m</param-value>

        </init-param>
    </filter>

    <filter>
        <filter-name>RhythmyxWebDavRedirector</filter-name>
        <filter-class>com.percussion.webdav.PSWebDavRequestFilter</filter-class>
    </filter>

    <filter>
        <filter-name>PSIECompatibleFilter</filter-name>
        <filter-class>com.percussion.servlets.PSIECompatibleFilter</filter-class>
    </filter>

    <listener>
        <listener-class>org.owasp.csrfguard.CsrfGuardServletContextListener</listener-class>
    </listener>
    <listener>
        <listener-class>org.owasp.csrfguard.CsrfGuardHttpSessionListener</listener-class>
    </listener>

    <filter>
        <filter-name>CSRFGuard</filter-name>
        <filter-class>org.owasp.csrfguard.CsrfGuardFilter</filter-class>
    </filter>

    <filter-mapping>
        <filter-name>CSRFGuard</filter-name>
        <url-pattern>/*</url-pattern>
    </filter-mapping>

    <filter>
        <filter-name>corsFilter</filter-name>
        <filter-class>
            org.springframework.web.filter.DelegatingFilterProxy
        </filter-class>
        <init-param>
            <param-name>enabled</param-name>
            <param-value>true</param-value>
        </init-param>
    </filter>

    <filter-mapping>
        <filter-name>corsFilter</filter-name>
        <url-pattern>/*</url-pattern>
    </filter-mapping>

    <servlet>
        <servlet-name>JavaScriptServlet</servlet-name>
        <servlet-class>org.owasp.csrfguard.servlet.JavaScriptServlet</servlet-class>
        <init-param>
            <param-name>inject-into-attributes</param-name>
            <param-value>true</param-value>
        </init-param>
    </servlet>

    <servlet-mapping>
        <servlet-name>JavaScriptServlet</servlet-name>
        <url-pattern>/JavaScriptServlet</url-pattern>
    </servlet-mapping>

    <!-- trinidad -->

    <filter>
        <filter-name>trinidad</filter-name>
        <filter-class>org.apache.myfaces.trinidad.webapp.TrinidadFilter</filter-class>
    </filter>

    <filter>
        <filter-name>PSDispatchFilter</filter-name>
        <filter-class>com.percussion.servlets.PSDispatcherFilter</filter-class>
    </filter>

    <filter>
        <filter-name>authFilter</filter-name>
        <filter-class>org.apache.shindig.auth.AuthenticationServletFilter</filter-class>
    </filter>

    <filter-mapping>
        <filter-name>PSCharacterSetFilter</filter-name>
        <url-pattern>/*</url-pattern>
    </filter-mapping>

    <filter-mapping>
        <filter-name>PSSecurityHeaderFilter</filter-name>
        <url-pattern>/*</url-pattern>
    </filter-mapping>

    <filter-mapping>
        <filter-name>PSInputValidatorFilter</filter-name>
        <url-pattern>/*</url-pattern>
    </filter-mapping>

    <filter-mapping>
        <filter-name>FilterRedirector</filter-name>
        <url-pattern>/FilterRedirector</url-pattern>
    </filter-mapping>

    <filter-mapping>
        <filter-name>PSSecurityFilter</filter-name>
        <url-pattern>/*</url-pattern>
        <dispatcher>REQUEST</dispatcher>
        <dispatcher>FORWARD</dispatcher>
    </filter-mapping>

    <filter-mapping>
        <filter-name>PSSetCommunityFilter</filter-name>
        <url-pattern>/*</url-pattern>
    </filter-mapping>

    <filter-mapping>
        <filter-name>RhythmyxWebDavRedirector</filter-name>
        <url-pattern>/*</url-pattern>
        <dispatcher>REQUEST</dispatcher>
    </filter-mapping>

    <filter-mapping>
        <filter-name>ExtensionsFilter</filter-name>
        <servlet-name>Faces Servlet</servlet-name>
    </filter-mapping>

    <filter-mapping>
        <filter-name>PSIECompatibleFilter</filter-name>
        <servlet-name>Faces Servlet</servlet-name>
    </filter-mapping>

    <filter-mapping>
        <filter-name>trinidad</filter-name>
        <servlet-name>Faces Servlet</servlet-name>
    </filter-mapping>

    <filter-mapping>
        <filter-name>authFilter</filter-name>
        <url-pattern>/cm/social/*</url-pattern>
    </filter-mapping>

    <filter-mapping>
        <filter-name>authFilter</filter-name>
        <url-pattern>/cm/gadgets/ifr</url-pattern>
    </filter-mapping>

    <filter-mapping>
        <filter-name>authFilter</filter-name>
        <url-pattern>/cm/gadgets/makeRequest</url-pattern>
    </filter-mapping>

    <filter-mapping>
        <filter-name>authFilter</filter-name>
        <url-pattern>/cm/gadgets/api/rpc/*</url-pattern>
    </filter-mapping>

    <filter-mapping>
        <filter-name>authFilter</filter-name>
        <url-pattern>/cm/gadgets/api/rest/*</url-pattern>
    </filter-mapping>

    <filter-mapping>
        <filter-name>PSDispatchFilter</filter-name>
        <url-pattern>/*</url-pattern>
        <dispatcher>REQUEST</dispatcher>
    </filter-mapping>

    <filter>
        <filter-name>gadgetMetaParamFilter</filter-name>
        <filter-class>com.percussion.webui.gadget.servlets.GadgetRequestCacheFilter</filter-class>
    </filter>
    <filter-mapping>
        <filter-name>gadgetMetaParamFilter</filter-name>
        <url-pattern>/cm/gadgets/metadata</url-pattern>
    </filter-mapping>

    <filter-mapping>
        <filter-name>gadgetMetaParamFilter</filter-name>
        <url-pattern>/cm/gadgets/ifr</url-pattern>
    </filter-mapping>

    <listener>
        <listener-class>com.percussion.servlets.PSContextLoaderListener</listener-class>
    </listener>

    <listener>
        <display-name>ImageIO service provider loader/unloader</display-name>
        <listener-class>com.twelvemonkeys.servlet.image.IIOProviderContextListener</listener-class>
    </listener>

    <listener>
        <listener-class>org.apache.shindig.common.servlet.GuiceServletContextListener</listener-class>
    </listener>

    <servlet>
        <servlet-name>CXFServlet</servlet-name>
        <servlet-class>
            com.percussion.cxfextension.PSCXFServlet
        </servlet-class>
        <init-param>
            <param-name>hide-service-list-page</param-name>
            <param-value>true</param-value>
        </init-param>
        <load-on-startup>1</load-on-startup>
    </servlet>

    <!--
       + Axis servlets
    -->
    <listener>
        <listener-class>org.apache.axis.transport.http.AxisHTTPSessionListener</listener-class>
    </listener>

    <servlet>
        <display-name>Apache-Axis Servlet</display-name>
        <servlet-name>AxisServlet</servlet-name>
        <servlet-class>org.apache.axis.transport.http.AxisServlet</servlet-class>
    </servlet>

    <servlet>
        <display-name>Axis Admin Servlet</display-name>
        <servlet-name>AdminServlet</servlet-name>
        <servlet-class>org.apache.axis.transport.http.AdminServlet</servlet-class>
        <load-on-startup>100</load-on-startup>
    </servlet>

    <servlet>
        <servlet-name>Faces Servlet</servlet-name>
        <servlet-class>javax.faces.webapp.FacesServlet</servlet-class>
        <load-on-startup>1</load-on-startup>
    </servlet>


    <servlet>
        <servlet-name>Trinidad Resources</servlet-name>
        <servlet-class>org.apache.myfaces.trinidad.webapp.ResourceServlet</servlet-class>
    </servlet>

    <!--
       - Axis servlets
    -->

    <servlet>
        <servlet-name>ServletRedirector</servlet-name>
        <servlet-class>org.apache.cactus.server.ServletTestRedirector</servlet-class>
    </servlet>


    <servlet>
        <servlet-name>RhythmyxServlet</servlet-name>
        <servlet-class>com.percussion.servlets.PSAppServlet</servlet-class>
        <init-param>
            <param-name>jndiPrefix</param-name>
            <param-value>java:</param-value>
        </init-param>
        <load-on-startup>1</load-on-startup>
    </servlet>

    <servlet>
        <servlet-name>AssemblyServlet</servlet-name>
        <servlet-class>com.percussion.services.assembly.impl.PSAssemblyServlet</servlet-class>
    </servlet>

    <servlet>
        <servlet-name>PreviewItemContent</servlet-name>
        <servlet-class>com.percussion.sitemanage.servlet.PSPreviewItemContent</servlet-class>
    </servlet>

    <servlet>
        <servlet-name>ContentListServlet</servlet-name>
        <servlet-class>com.percussion.services.publisher.impl.PSContentListServlet</servlet-class>
    </servlet>

    <servlet>
        <servlet-name>SiteListServlet</servlet-name>
        <servlet-class>com.percussion.services.sitemgr.PSSiteCatalogServlet</servlet-class>
    </servlet>

    <servlet>
        <servlet-name>RhythmyxLoginServlet</servlet-name>
        <servlet-class>com.percussion.servlets.PSLoginServlet</servlet-class>
    </servlet>

    <servlet>
        <servlet-name>rxwebdav</servlet-name>
        <servlet-class>com.percussion.utils.spring.PSPassThruDispatcherServlet</servlet-class>
        <init-param>
            <param-name>contextConfigLocation</param-name>
            <param-value>/WEB-INF/config/user/webdav/rxwebdav-servlet.xml</param-value>
        </init-param>
    </servlet>

    <servlet>
        <servlet-name>actionpanel</servlet-name>
        <servlet-class>com.percussion.servlets.PSActionPanelServlet</servlet-class>
    </servlet>

    <servlet>
        <servlet-name>UserDispatcher</servlet-name>
        <servlet-class>com.percussion.servlets.PSDispatcherServlet</servlet-class>
        <init-param>
            <param-name>contextConfigLocation</param-name>
            <param-value>/WEB-INF/config/user/spring/*-servlet.xml</param-value>
        </init-param>
    </servlet>
    <!-- This entry will be removed when the new tree control is created -->
    <servlet>
        <servlet-name>ActiveAssemblyServlet</servlet-name>
        <servlet-class>com.percussion.services.aaclient.PSAaClientServlet</servlet-class>
    </servlet>
<<<<<<< HEAD
=======
    <servlet>
        <servlet-name>ContentUiAAServlet</servlet-name>
        <servlet-class>com.percussion.content.ui.aa.PSAAClientServlet</servlet-class>
    </servlet>
>>>>>>> 33425473
    <servlet>
        <servlet-name>EditionJobStatusServlet</servlet-name>
        <servlet-class>com.percussion.rx.publisher.servlet.PSJobStatusServlet</servlet-class>
    </servlet>

    <servlet>
        <servlet-name>DemandPublishingServlet</servlet-name>
        <servlet-class>com.percussion.rx.publisher.servlet.PSDemandPublishServlet</servlet-class>
    </servlet>
    <servlet>
        <servlet-name>PSTdSchemaXmlServlet</servlet-name>
        <servlet-class>com.percussion.servlets.PSTdSchemaXmlServlet</servlet-class>
    </servlet>
    <servlet>
        <servlet-name>LinkbackDispatcher</servlet-name>
        <servlet-class>com.percussion.servlets.PSDispatcherServlet</servlet-class>
        <init-param>
            <param-name>contextConfigLocation</param-name>
            <param-value>/WEB-INF/config/spring/linkback-servlet.xml</param-value>
        </init-param>
    </servlet>

    <servlet>
        <servlet-name>assetUploadServlet</servlet-name>
        <servlet-class>com.percussion.assetmanagement.service.impl.PSAssetUploadServlet</servlet-class>
        <multipart-config>
            <location>${java.io.tmpdir}</location>
            <max-file-size>104857600</max-file-size>
            <max-request-size>418018841</max-request-size>
            <file-size-threshold>1048576</file-size-threshold>
        </multipart-config>
    </servlet>


    <servlet>
        <servlet-name>textToImageServlet</servlet-name>
        <servlet-class>com.percussion.assetmanagement.service.impl.PSTextToImageServlet</servlet-class>
    </servlet>

    <servlet>
        <servlet-name>PSTemplateServlet</servlet-name>
        <servlet-class>com.percussion.pagemanagement.service.impl.PSTemplateServlet</servlet-class>
    </servlet>
    <servlet>
        <servlet-name>PSSiteImportLogViewer</servlet-name>
        <servlet-class>com.percussion.sitemanage.importer.PSSiteImportLogViewer</servlet-class>
    </servlet>

    <servlet>
        <servlet-name>JnlpDownloadServlet</servlet-name>
        <servlet-class>jnlp.sample.servlet.JnlpDownloadServlet</servlet-class>
    </servlet>

    <servlet-mapping>
        <servlet-name>JnlpDownloadServlet</servlet-name>
        <url-pattern>*.jnlp</url-pattern>
    </servlet-mapping>

    <servlet-mapping>
        <servlet-name>JnlpDownloadServlet</servlet-name>
        <url-pattern>*.jar</url-pattern>
    </servlet-mapping>

        <!-- catch all other requests -->

    <servlet-mapping>
        <servlet-name>CXFServlet</servlet-name>
        <url-pattern>/services/*</url-pattern>
    </servlet-mapping>

    <servlet-mapping>
        <servlet-name>CXFServlet</servlet-name>
        <url-pattern>/content/*</url-pattern>
    </servlet-mapping>
    <servlet-mapping>
        <servlet-name>CXFServlet</servlet-name>
        <url-pattern>/rest/*</url-pattern>
    </servlet-mapping>
    <servlet-mapping>
        <servlet-name>RhythmyxServlet</servlet-name>
        <url-pattern>/Rhythmyx/*</url-pattern>
        <url-pattern>/Designer/*</url-pattern>
    </servlet-mapping>

    <servlet-mapping>
        <servlet-name>CXFServlet</servlet-name>
        <url-pattern>/v8/*</url-pattern>
    </servlet-mapping>

    <servlet-mapping>
        <servlet-name>AssemblyServlet</servlet-name>
        <url-pattern>/assembler/render</url-pattern>
    </servlet-mapping>

    <servlet-mapping>
        <servlet-name>AssemblyServlet</servlet-name>
        <url-pattern>/assembler/debug</url-pattern>
    </servlet-mapping>

    <servlet-mapping>
        <servlet-name>PreviewItemContent</servlet-name>
        <url-pattern>/Sites/*</url-pattern>
    </servlet-mapping>

    <servlet-mapping>
        <servlet-name>PreviewItemContent</servlet-name>
        <url-pattern>/Assets/*</url-pattern>
    </servlet-mapping>

    <servlet-mapping>
        <servlet-name>ContentListServlet</servlet-name>
        <url-pattern>/contentlist</url-pattern>
    </servlet-mapping>

    <servlet-mapping>
        <servlet-name>SiteListServlet</servlet-name>
        <url-pattern>/sitelist</url-pattern>
    </servlet-mapping>

    <servlet-mapping>
        <servlet-name>RhythmyxLoginServlet</servlet-name>
        <url-pattern>/login</url-pattern>
    </servlet-mapping>

    <servlet-mapping>
        <servlet-name>RhythmyxLoginServlet</servlet-name>
        <url-pattern>/logout</url-pattern>
    </servlet-mapping>


    <servlet-mapping>
        <servlet-name>ServletRedirector</servlet-name>
        <url-pattern>/ServletRedirector</url-pattern>
    </servlet-mapping>

    <servlet-mapping>
        <servlet-name>Faces Servlet</servlet-name>
        <url-pattern>*.faces</url-pattern>
    </servlet-mapping>

    <servlet-mapping>
        <servlet-name>rxwebdav</servlet-name>
        <url-pattern>/rxwebdav/*</url-pattern>
    </servlet-mapping>

    <servlet-mapping>
        <servlet-name>actionpanel</servlet-name>
        <url-pattern>/ui/actionpage/panel</url-pattern>
    </servlet-mapping>

    <servlet-mapping>
        <servlet-name>UserDispatcher</servlet-name>
        <url-pattern>/user/apps/*</url-pattern>
    </servlet-mapping>

    <servlet-mapping>
        <servlet-name>EditionJobStatusServlet</servlet-name>
        <url-pattern>/publisher/status</url-pattern>
    </servlet-mapping>

    <servlet-mapping>
        <servlet-name>DemandPublishingServlet</servlet-name>
        <url-pattern>/publisher/demandpublishing</url-pattern>
    </servlet-mapping>
    <servlet-mapping>
        <servlet-name>LinkbackDispatcher</servlet-name>
        <url-pattern>/linkback/*</url-pattern>
    </servlet-mapping>
    <!--
       + Axis servlet mappings
    -->
    <servlet-mapping>
        <servlet-name>AxisServlet</servlet-name>
        <url-pattern>/servlet/AxisServlet</url-pattern>
    </servlet-mapping>

    <servlet-mapping>
        <servlet-name>AdminServlet</servlet-name>
        <url-pattern>/servlet/AdminServlet</url-pattern>
    </servlet-mapping>

    <servlet-mapping>
        <servlet-name>AxisServlet</servlet-name>
        <url-pattern>/webservices/*</url-pattern>
    </servlet-mapping>

    <servlet-mapping>
        <servlet-name>AxisServlet</servlet-name>
        <url-pattern>/designwebservices/*</url-pattern>
    </servlet-mapping>
    <servlet-mapping>
        <servlet-name>ActiveAssemblyServlet</servlet-name>
        <url-pattern>/assembly/aa</url-pattern>
    </servlet-mapping>
<<<<<<< HEAD
=======
	<servlet-mapping>
        <servlet-name>ContentUiAAServlet</servlet-name>
        <url-pattern>/contentui/aa</url-pattern>
    </servlet-mapping>

>>>>>>> 33425473
    <servlet-mapping>
        <servlet-name>PSTdSchemaXmlServlet</servlet-name>
        <url-pattern>/servlet/tdschemaxml</url-pattern>
    </servlet-mapping>

    <servlet-mapping>
        <servlet-name>Trinidad Resources</servlet-name>
        <url-pattern>/adf/*</url-pattern>
    </servlet-mapping>

    <servlet-mapping>
        <servlet-name>assetUploadServlet</servlet-name>
        <url-pattern>/uploadAssetFile/*</url-pattern>
    </servlet-mapping>

    <servlet-mapping>
        <servlet-name>textToImageServlet</servlet-name>
        <url-pattern>/textToImage/*</url-pattern>
    </servlet-mapping>

    <mime-mapping>
        <extension>wsdl</extension>
        <mime-type>text/xml</mime-type>
    </mime-mapping>

    <mime-mapping>
        <extension>xsd</extension>
        <mime-type>text/xml</mime-type>
    </mime-mapping>

    <mime-mapping>
        <extension>svg</extension>
        <mime-type>image/svg+xml</mime-type>
    </mime-mapping>

    <servlet-mapping>
        <servlet-name>PSTemplateServlet</servlet-name>
        <url-pattern>/services/pagemanagement/template/export/*</url-pattern>
    </servlet-mapping>

    <servlet-mapping>
        <servlet-name>PSTemplateServlet</servlet-name>
        <url-pattern>/services/pagemanagement/template/import/*</url-pattern>
    </servlet-mapping>

    <servlet-mapping>
        <servlet-name>PSSiteImportLogViewer</servlet-name>
        <url-pattern>/services/sitemanage/site/importLogViewer/*</url-pattern>
    </servlet-mapping>



    <!-- Render a Gadget -->
    <servlet>
        <servlet-name>xml-to-html</servlet-name>
        <servlet-class>
            org.apache.shindig.gadgets.servlet.GadgetRenderingServlet
        </servlet-class>
    </servlet>

    <!-- makeRequest -->
    <servlet>
        <servlet-name>makeRequest</servlet-name>
        <servlet-class>
            org.apache.shindig.gadgets.servlet.MakeRequestServlet
        </servlet-class>
    </servlet>

    <!-- Concat -->
    <servlet>
        <servlet-name>concat</servlet-name>
        <servlet-class>
            org.apache.shindig.gadgets.servlet.ConcatProxyServlet
        </servlet-class>
    </servlet>

    <!-- OAuth callback -->
    <servlet>
        <servlet-name>oauthCallback</servlet-name>
        <servlet-class>
            org.apache.shindig.gadgets.servlet.OAuthCallbackServlet
        </servlet-class>
    </servlet>

    <!-- Metadata RPC -->
    <servlet>
        <servlet-name>metadata</servlet-name>
        <servlet-class>
            org.apache.shindig.gadgets.servlet.RpcServlet
        </servlet-class>
    </servlet>

    <!-- javascript serving -->
    <servlet>
        <servlet-name>js</servlet-name>
        <servlet-class>org.apache.shindig.gadgets.servlet.JsServlet</servlet-class>
    </servlet>

    <!-- Serve social REST api -->
    <servlet>
        <servlet-name>socialRestapiServlet</servlet-name>
        <servlet-class>
            org.apache.shindig.protocol.DataServiceServlet
        </servlet-class>
        <init-param>
            <param-name>handlers</param-name>
            <param-value>org.apache.shindig.social.handlers</param-value>
        </init-param>
    </servlet>

    <!-- Serve social RPC api -->
    <servlet>
        <servlet-name>socialJsonRpcServlet</servlet-name>
        <servlet-class>
            org.apache.shindig.protocol.JsonRpcServlet
        </servlet-class>
        <init-param>
            <param-name>handlers</param-name>
            <param-value>org.apache.shindig.social.handlers</param-value>
        </init-param>
    </servlet>

    <!-- Serve gadgets RPC api -->
    <servlet>
        <servlet-name>gadgetsJsonRpcServlet</servlet-name>
        <servlet-class>
            org.apache.shindig.protocol.JsonRpcServlet
        </servlet-class>
        <init-param>
            <param-name>handlers</param-name>
            <param-value>org.apache.shindig.gadgets.handlers</param-value>
        </init-param>
    </servlet>

    <servlet>
        <servlet-name>gadgetsRestapiServlet</servlet-name>
        <servlet-class>
            org.apache.shindig.protocol.DataServiceServlet
        </servlet-class>
        <init-param>
            <param-name>handlers</param-name>
            <param-value>org.apache.shindig.gadgets.handlers</param-value>
        </init-param>
    </servlet>

    <!-- Serve sample OAuth apis -->
    <servlet>
        <servlet-name>sampleOAuth</servlet-name>
        <servlet-class>
            org.apache.shindig.social.sample.oauth.SampleOAuthServlet
        </servlet-class>
    </servlet>

    <!-- Gadget setting form servlet -->
    <servlet>
        <servlet-name>gadgetSettingsForm</servlet-name>
        <servlet-class>
            com.percussion.webui.gadget.servlets.GadgetSettingsFormServlet
        </servlet-class>
    </servlet>

    <!-- Gadget repository listing servlet -->
    <servlet>
        <servlet-name>gadgetRepositoryListing</servlet-name>
        <servlet-class>
            com.percussion.webui.gadget.servlets.GadgetRepositoryListingServlet
        </servlet-class>
    </servlet>

    <servlet-mapping>
        <servlet-name>js</servlet-name>
        <url-pattern>/cm/gadgets/js/*</url-pattern>
    </servlet-mapping>

    <servlet-mapping>
        <servlet-name>makeRequest</servlet-name>
        <url-pattern>/cm/gadgets/makeRequest</url-pattern>
    </servlet-mapping>

    <servlet-mapping>
        <servlet-name>gadgetsJsonRpcServlet</servlet-name>
        <url-pattern>/cm/gadgets/api/rpc/*</url-pattern>
    </servlet-mapping>

    <servlet-mapping>
        <servlet-name>gadgetsRestapiServlet</servlet-name>
        <url-pattern>/cm/gadgets/api/rest/*</url-pattern>
    </servlet-mapping>

    <servlet-mapping>
        <servlet-name>concat</servlet-name>
        <url-pattern>/cm/gadgets/concat</url-pattern>
    </servlet-mapping>

    <servlet-mapping>
        <servlet-name>oauthCallback</servlet-name>
        <url-pattern>/cm/gadgets/oauthcallback</url-pattern>
    </servlet-mapping>

    <servlet-mapping>
        <servlet-name>xml-to-html</servlet-name>
        <url-pattern>/cm/gadgets/ifr</url-pattern>
    </servlet-mapping>

    <servlet-mapping>
        <servlet-name>metadata</servlet-name>
        <url-pattern>/cm/gadgets/metadata</url-pattern>
    </servlet-mapping>

    <servlet-mapping>
        <servlet-name>socialRestapiServlet</servlet-name>
        <url-pattern>/cm/social/rest/*</url-pattern>
    </servlet-mapping>

    <servlet-mapping>
        <servlet-name>socialJsonRpcServlet</servlet-name>
        <url-pattern>/cm/social/rpc/*</url-pattern>
    </servlet-mapping>

    <servlet-mapping>
        <servlet-name>sampleOAuth</servlet-name>
        <url-pattern>/cm/oauth/*</url-pattern>
    </servlet-mapping>

    <servlet-mapping>
        <servlet-name>gadgetSettingsForm</servlet-name>
        <url-pattern>/cm/gadgets/settings/form/*</url-pattern>
    </servlet-mapping>

    <servlet-mapping>
        <servlet-name>gadgetRepositoryListing</servlet-name>
        <url-pattern>/cm/gadgets/listing</url-pattern>
    </servlet-mapping>

    <!--
       - Axis servlet mappings
    -->

    <welcome-file-list>
        <welcome-file>index.jsp</welcome-file>
    </welcome-file-list>

    <resource-ref>
        <description>JMS Connection</description>
        <res-ref-name>jms/ConnectionFactory</res-ref-name>
        <res-type>org.apache.activemq.ActiveMQConnectionFactory</res-type>
        <res-auth>Container</res-auth>
        <res-sharing-scope>Shareable</res-sharing-scope>
    </resource-ref>
    <resource-ref>
        <description>NotificationQueue</description>
        <res-ref-name>queue/notificationQueue</res-ref-name>
        <res-type>javax.jms.QueueConnectionFactory</res-type>
        <res-auth>Container</res-auth>
        <res-sharing-scope>Shareable</res-sharing-scope>
    </resource-ref>
    <resource-ref>
        <description>publishQueue</description>
        <res-ref-name>queue/publishQueue</res-ref-name>
        <res-type>javax.jms.QueueConnectionFactory</res-type>
        <res-auth>Container</res-auth>
    </resource-ref>
    <resource-ref>
        <description>emailQueue</description>
        <res-ref-name>queue/emailQueue</res-ref-name>
        <res-type>javax.jms.QueueConnectionFactory</res-type>
        <res-auth>Container</res-auth>
        <res-sharing-scope>Shareable</res-sharing-scope>
    </resource-ref>
<<<<<<< HEAD
=======
    <jsp-config>
        <jsp-property-group>
            <url-pattern>*.jsp</url-pattern>
            <page-encoding>UTF-8</page-encoding>
        </jsp-property-group>
    </jsp-config>
>>>>>>> 33425473
    <absolute-ordering/>
</web-app><|MERGE_RESOLUTION|>--- conflicted
+++ resolved
@@ -441,13 +441,10 @@
         <servlet-name>ActiveAssemblyServlet</servlet-name>
         <servlet-class>com.percussion.services.aaclient.PSAaClientServlet</servlet-class>
     </servlet>
-<<<<<<< HEAD
-=======
     <servlet>
         <servlet-name>ContentUiAAServlet</servlet-name>
         <servlet-class>com.percussion.content.ui.aa.PSAAClientServlet</servlet-class>
     </servlet>
->>>>>>> 33425473
     <servlet>
         <servlet-name>EditionJobStatusServlet</servlet-name>
         <servlet-class>com.percussion.rx.publisher.servlet.PSJobStatusServlet</servlet-class>
@@ -642,14 +639,11 @@
         <servlet-name>ActiveAssemblyServlet</servlet-name>
         <url-pattern>/assembly/aa</url-pattern>
     </servlet-mapping>
-<<<<<<< HEAD
-=======
 	<servlet-mapping>
         <servlet-name>ContentUiAAServlet</servlet-name>
         <url-pattern>/contentui/aa</url-pattern>
     </servlet-mapping>
 
->>>>>>> 33425473
     <servlet-mapping>
         <servlet-name>PSTdSchemaXmlServlet</servlet-name>
         <url-pattern>/servlet/tdschemaxml</url-pattern>
@@ -919,14 +913,11 @@
         <res-auth>Container</res-auth>
         <res-sharing-scope>Shareable</res-sharing-scope>
     </resource-ref>
-<<<<<<< HEAD
-=======
     <jsp-config>
         <jsp-property-group>
             <url-pattern>*.jsp</url-pattern>
             <page-encoding>UTF-8</page-encoding>
         </jsp-property-group>
     </jsp-config>
->>>>>>> 33425473
     <absolute-ordering/>
 </web-app>