/*
 *     Percussion CMS
 *     Copyright (C) 1999-2020 Percussion Software, Inc.
 *
 *     This program is free software: you can redistribute it and/or modify
 *     it under the terms of the GNU Affero General Public License as published by the Free Software Foundation, either version 3 of the License, or (at your option) any later version.
 *
 *     This program is distributed in the hope that it will be useful,
 *     but WITHOUT ANY WARRANTY; without even the implied warranty of
 *     MERCHANTABILITY or FITNESS FOR A PARTICULAR PURPOSE.  See the
 *     GNU Affero General Public License for more details.
 *
 *     Mailing Address:
 *
 *      Percussion Software, Inc.
 *      PO Box 767
 *      Burlington, MA 01803, USA
 *      +01-781-438-9900
 *      support@percussion.com
 *      https://www.percussion.com
 *
 *     You should have received a copy of the GNU Affero General Public License along with this program.  If not, see <https://www.gnu.org/licenses/>
 */

//Note; this view was created to edit user properties initially, but has been changed it for editing any properties that
// are of type AbstractUserPref, some of the variable and function names in this file may refer to user pref, treat it as any pref.
//@TODO rename the variable and method names.
function countProperties(obj) {
    var count = 0;
    for(var prop in obj) {
        if(obj.hasOwnProperty(prop))
            ++count;
    }
    return count;
}

(function($, P) {
    P.widgetPropertiesDialog = function( setWidgetProperty, widgetProperties, widgetDefinitionId, postCallback, propertyType, getWidgetByName ) {
        $.perc_widget_definition_client.restGetWidgetDefinition(widgetDefinitionId, propertyType, function(widgetDef) {
            if (widgetProperties){
                if (typeof(widgetProperties['sys_perc_name']) != "undefined" && typeof(widgetProperties['sys_perc_description']) != "undefined" ){
                    widgetDef.userPrefDef['sys_perc_name'] = (new $.perc_sys_pref("perc_sys_name","","Name","sys_perc_name"));
                    widgetDef.userPrefDef['sys_perc_description'] = (new $.perc_sys_pref("perc_sys_description","","Description","sys_perc_description"));
                }
                widgetDef.setValuesFromWidgetProperties( widgetProperties );
            }
            var dialogOptions = {
                modal : true,
                width : 500,
                title : I18N.message("perc.ui.widget.properties.dialog@Configure Widget Properties"),
                zIndex : 100000,
                percButtons : {
                    'Ok' : {click: saveProperties, id: 'perc-widget-properties-ok'},
                    'Cancel': {click: function(){ $(this).remove(); } , id:'perc-widget-properties-cancel'}
                },
                id: "perc_edit_widget_properties"
            };
            var dialog = $('#perc_edit_widget_properties');
            //If there are no field groups then add height accordingly.
            var numOfFields = countProperties(widgetDef.userPrefDef);
            var dlgHeight = "auto";
            if (numOfFields > 10)
                dlgHeight = "700";
            if ($('#perc_edit_widget_properties > #perc-section-system-container').length === 0)
                dialogOptions.height = dlgHeight;
            $("<div/>").append( widgetDef.render() ).perc_dialog(dialogOptions);
            _addFieldGroups();
        });

        function saveProperties(){

            var requiredFieldsValid = _checkRequiredFields(this);

            // Only process the form if all required fields are entered
            if(requiredFieldsValid === true) {
                //Check the uniqueness of the widget name.
                var widget = $(this).find('[name=sys_perc_name]');
                var widgetName = widget.val();

                if(typeof widgetName !== "undefined")
                    widgetName = widgetName.trim().toUpperCase();

                var originalName = widget.attr('data-perc-original-value');
                if(typeof originalName !== "undefined")
                    originalName = originalName.trim().toUpperCase();

                if (typeof(widgetName) !== "undefined" && widgetName !== "" && widgetName !== originalName && getWidgetByName(widgetName) !== null ){
                    $.perc_utils.alert_dialog({title: I18N.message("perc.ui.publish.title@Error"), content: I18N.message("perc.ui.widget.properties.dialog@Widget Name") + widgetName + I18N.message("perc.ui.widget.properties.dialog@Widget Name Already Used")});
                    return;
                }

                $(this).find('input').each( function(){
                    var value = $(this).val().trim();
                    if($(this).attr('type')==='checkbox')
                    {
                        value = $(this).is(':checked')?'true':'false';
                    }
                    setWidgetProperty( $(this).attr('name'), value );
                });
                $(this).find('select').each(function(){
                    setWidgetProperty( $(this).attr('name'), $(this).val() );
                });
                $(this).find('textarea').each(function(){
                    setWidgetProperty( $(this).attr('name'), $(this).val() );
                });

                postCallback();
                $(this).remove();
            }

            else {
                $('#percRequiredFieldWarning').text(I18N.message("perc.ui.general@Required Fields Warning"));
            }

        }

        // A private helper method to check required fields
        function _checkRequiredFields(formObject) {
            var isValid = true;
            $(formObject).find('input,textarea,select').each(function(){
                if($(this).prop('required') && $(this).val() === ''){
                    isValid = false;
                    return false;
                }
            });
            return isValid;
        }

        // A private helper method to group the fields and create collapsible sections
        function _addFieldGroups() {
            var dialog = $('#perc_edit_widget_properties');

            //Identify is we will use grouping style or not.
            if (dialog.find('#perc-section-system-container').length > 0)
                dialog.find('.ui-dialog-content.ui-widget-content').addClass('group-style');

            var fieldGroups = [
                { groupName : "perc-section-system-container", groupLabel : I18N.message("perc.ui.widget.properties.dialog@Widget Summary")},
                { groupName : "perc-section-properties-container", groupLabel : I18N.message("perc.ui.widget.properties.dialog@Properties")}
            ];
            $.each(fieldGroups, function(index) {
                // Create HTML markup with the groupName minimizer/maximizer and
                // insert it before the 1st field in each group
                var minmaxClass = (index === 0) ? "perc-items-minimizer" : "perc-items-maximizer";
                var groupHtml =
                    "<div class='perc-section-header'>" +
                    "<div class='perc-section-label' data-perc-group-name='" + this.groupName + "'>" +
                    "<span  class='perc-min-max " + minmaxClass + "' ></span>" + this.groupLabel +
                    "</div>" +
                    "</div>";
                dialog.find('#' + this.groupName).before(groupHtml);
                // The first group will be the only one expanded (hide all others)
                if(index !== 0){
                    dialog.find('#' + this.groupName).hide();
                }
            });

            // Bind collapsible event
            dialog.find(".perc-section-label").off("click").on("click",function() {
                var self = $(this);
                self.find(".perc-min-max")
                    .toggleClass('perc-items-minimizer')
                    .toggleClass('perc-items-maximizer');
                dialog.find('#' + self.attr('data-perc-group-name')).toggle();
            });
        }
    };
    /**
     *  Widget Definition Model.
     *  Represents a set of widget user preference properties
     */
    $.perc_widget_definition_model = function()
    {
        // original xml coming from service
        // will be parsed out into an array of user preferences
        this.widgetDefinitionXml = null;
        // contains all the user preferences for this type of widget
        this.userPrefDef = null;

        this.setValuesFromWidgetProperties = function(widgetProperties)
        {
            for(let p in this.userPrefDef)
            {
                var propertyName = this.userPrefDef[p].name;
                this.userPrefDef[p].realValue = widgetProperties[propertyName];
            }
        };

        // getter for userPrefDef
        this.getUserPrefDef = function()
        {
            return this.userPrefDef;
        };

        // initialize widget definition model
        this.init = function(xml, propertyType)
        {
            var self = this;
            // store original xml
            this.widgetDefinitionXml = xml;
            // convert xml to a jQuery object so we can traverse
            var $widgetDefinitionXml = $(this.widgetDefinitionXml);
            // get all the User Pref elements
            var $userPreferences = $widgetDefinitionXml.find(propertyType);
            //Initialice userPref Object
            this.userPrefDef = {};

            //finish if we dont have userPref to process
            if($userPreferences.length === 0)
                return;

            // iterate over all the User Pref elements
            $userPreferences.each(function()
            {
                // get the attributes common to all User Prefs
                var datatype = $(this).attr('datatype');
                var default_value = $(this).attr('default_value');
                var display_name = $(this).attr('display_name');
                var name = $(this).attr('name');
                var required_field = $(this).attr('required');
                var enumValues = null;

                // if its enum get the Enum Values
                if(datatype === '' || datatype == null)
                {
                    datatype = 'string';
                }
                else if(datatype === 'enum')
                {
                    enumValues = {};
                    // iterate over all the Enum Values
                    $(this).find('EnumValue').each(function()
                    {
                        // get the attributes for each enumerated value
                        var display_value = $(this).attr('display_value');
                        var value = $(this).attr('value');
                        enumValues[value] = display_value;
                    });
                }

                // create an instance of the user preferences and add them to the model in an array
                self.userPrefDef[name] = (new $.perc_user_pref
                (
                    datatype,
                    default_value,
                    display_name,
                    name,
                    required_field,
                    enumValues
                ));
            });
        };

        // generates an HTML table with property names and input fields
        // for the user prefs depending on their datatype
        this.render = function()
        {
            var html = $("<div/>");
            var systemContainer = $("<div id='perc-section-system-container' />");
            var propertiesContainer = $("<div id='perc-section-properties-container' />");
            var sysProperties = "";
            var properties = "";
            for(let u in this.userPrefDef)
            {
                if((this.userPrefDef[u].name === "sys_perc_name" || this.userPrefDef[u].name === "sys_perc_description") &&
                    (this.userPrefDef[u].datatype === "perc_sys_name" || this.userPrefDef[u].datatype === "perc_sys_description"))
                    sysProperties += "\t"+this.userPrefDef[u].render();
                else
                    properties += "\t"+this.userPrefDef[u].render();
            }
            if (sysProperties !== "" && properties !== ""){
                systemContainer.append($(sysProperties));
                html.append($("<div class='fieldGroup' />").append(systemContainer));
                propertiesContainer.append($(properties));
                html.append($("<div class='fieldGroup' />").append(propertiesContainer));
            }
            else if (properties === "")
                html.append($(sysProperties));
            else
                html.append($(properties));

            // Prepend required field warning
            html.prepend('<div id="percRequiredFieldWarning"><p>&nbsp;</p></div>');

            // Append required field key only if there is a required field in the widget
            if($(html).find('input,textarea,select').filter('[required]').length > 0) {
                html.append('<div><p>' + I18N.message("perc.ui.general@Denotes Required Field") + '</p></div>');
            }

            $.perc_filterField(html.find('[name=sys_perc_name]'), $.perc_textFilters.ID_WITH_SPACE);
            $.perc_filterField(html.find('[name=sys_perc_description]'), $.perc_textFilters.DESCRIPTION);
            return html;
        };
    };
    /**
     *  Widget Definition Client
     *  Retrieves widget definition from REST Service and creates a widget definition model
     */

    $.perc_widget_definition_client = new function()
    {
        this.restGetWidgetDefinition = function(widgetDefinitionId, propertyType, callback)
    {
        $.ajax(
            {
                headers: {
                    'Accept': 'application/xml',
                    'Content-Type': 'application/xml'
                },
                url: $.perc_paths.WIDGET_FULL + "/" + widgetDefinitionId,
                type: "GET",
                success: function(xml, textstatus)
                {
                    var model = new $.perc_widget_definition_model(xml);
                    model.init(xml, propertyType);
                    callback(model);
                },
                error : function()
                {
                    alert(I18N.message("perc.ui.widget.properties.dialog@Unable To Retrieve Widget Definition") + widgetDefinitionId);
                }
            });
    };

        this.restGetWidgetPrefs = function(widgetDefinitionId, callback)
    {
        $.ajax(
            {
                headers: {
                    'Accept': 'application/xml',
                    'Content-Type': 'application/xml'
                },
                url: $.perc_paths.WIDGET_FULL + "/" + widgetDefinitionId,
                type: "GET",
                success: function(xml, textstatus)
                {
                    var $widgetDefinitionXml = $(xml);
                    var $widgetPrefs = $widgetDefinitionXml.find("WidgetPrefs");
                    callback($widgetPrefs);
                },
                error : function()
                {
                    alert(I18N.message("perc.ui.widget.properties.dialog@Unable To Retrieve Widget Definition") + widgetDefinitionId);
                }
            });
    };
    };

    $.perc_sys_pref = function(datatype, default_value, display_name, name, required_field)
    {
        this.datatype = datatype;
        this.default_value = default_value;
        this.display_name = display_name;
        this.name = name;
        this.required_field = required_field;
        this.realValue = null;

        this.render = function()
        {
            var buff = "";
            if(datatype === 'perc_sys_name'){
                var value = (typeof(this.realValue) != "undefined") ? this.realValue : this.default_value;
                buff =  '<tr>\n';
                buff += '   <td><label for="' + this.name + '">' + this.display_name+'</label>: </td>\n'+ '</tr>\n';
                buff += '   <td><input class="perc-widget-property" name="'+this.name+'" type="text" value="'+value+'" data-perc-original-value="'+value+'" maxlength="30"></td>\n'+ '</tr>\n';
                buff += '</tr>\n';
                return buff;
            }

            if(datatype === 'perc_sys_description'){
                let value2 = (typeof(this.realValue) != "undefined") ? this.realValue : this.default_value;
                buff =  '<tr>\n';
                buff += '   <td><label for="' + this.name + '">' + this.display_name+'</label>: </td>\n'+ '</tr>\n';
                buff += '   <td><textarea style="resize: none; border: 1px inset #F0F0F0; padding: 2px; height: 40px" class="perc-widget-property" name="'+this.name+'" type="text" maxlength="100">' + value2 + '</textarea></td>\n'+ '</tr>\n';
                buff += '</tr>\n';
                return buff;
            }

            return buff;
        };
    };

    $.perc_user_pref = function(datatype,default_value,display_name,name,required_field,enumValues)
    {
        this.datatype = datatype;
        this.default_value = default_value;
        this.display_name = display_name;
        this.name = name;
        this.required_field = required_field;
        this.enumValues = enumValues;
        this.realValue = null;

        if(this.required_field === 'true') {
            this.display_name_prepend = '* ';
            this.required_attr = 'aria-required="true" required';
            this.required_class = ' class="perc-required-field" ';
        }
        else {
            this.display_name_prepend = '';
            this.required_attr = '';
            this.required_class = '';
        }

        // generates HTML table row with property name and input field
        // for this user pref's datatype
        this.render = function()
        {

            var buff = '<tr>\n';
            let datatype2 = this.datatype;
            let value2;

            if(typeof(this.realValue)!== 'boolean')
            {
                if(this.realValue === undefined)
                {
                    value2 = this.default_value;
                } else
                {
                    value2 = (this.realValue === "0") ? this.default_value : this.realValue;
                }
            } else
            {
                if(this.realValue === undefined)
                {
                    value2 = this.default_value;
                } else
                {
                    value2 = this.realValue;
                }
            }

            if (value2 === undefined)
                value2 = "";

            if(datatype2 === 'string' || datatype2 === 'number' )
            {
                buff += '   <td><label' + this.required_class + 'for="' + this.name + '">' + this.display_name+'</label>: </td>\n'+ '</tr>\n';
                buff += '   <td><input class="perc-widget-property" name="'+this.name+'" type="text" value="'+value2+'"' + this.required_attr +'></td>\n'+ '</tr>\n';
            }
            else if(datatype2 === 'bool' )
            {
<<<<<<< HEAD
                var checked = (value==true || value=='true'||value=='on')?'CHECKED':'';
                buff += '   <td class = "checkbox-size"><input class="perc-widget-property" name="'+this.name+'" type="checkbox" '+checked+ " " + this.required_attr+'> <label for="' + this.name + '">' + this.display_name+'</label></td>\n'+ '</tr>\n';
=======
                var checked = (value2 === true || value2 === 'true' || value2 === 'on')?'CHECKED ':'';
                buff += '   <td class = "checkbox-size"><input class="perc-widget-property" name="'+this.name+'" type="checkbox" '+ checked +this.required_attr+'> <label for="' + this.name + '">' + this.display_name+'</label></td>\n'+ '</tr>\n';
>>>>>>> 6cb8907b

            }
            else if(datatype2 === 'enum')
            {
                buff += '   <td><label' + this.required_class + 'for="' + this.name + '">' + this.display_name+'</label>: </td>\n'+ '</tr>\n';
                buff += '   <td>\n';
                buff += '   <select class="perc-widget-property" name="'+this.name+'" value2="'+value2+'"'+this.required_attr+'>\n';
                for(let v in enumValues)
                {
                    var selected = (v === value2) ? 'SELECTED' : '';
                    buff += '       <option value="'+v+'" '+selected+'> '+enumValues[v]+'   </option>\n' ;
                }
                buff += '   </select>\n';
                buff += '</td>\n'+ '</tr>\n';
            }
            else if(datatype2 === 'list')
            {
                var values = JSON.parse(value);

                buff += '   <td><label' + this.required_class + 'for="' + this.name + '">' + this.display_name+'</label>: </td>\n'+ '</tr>\n';
                buff += '   <td><textarea class="perc-widget-property" name="'+this.name+'">\n';
                for(let v in values)
                {
                    buff += values[v]+'\n';
                }
                buff += '</textarea>\n';
            }
            buff += '</tr>\n';
            return buff;

        };
    };

})(jQuery, jQuery.Percussion);<|MERGE_RESOLUTION|>--- conflicted
+++ resolved
@@ -440,13 +440,8 @@
             }
             else if(datatype2 === 'bool' )
             {
-<<<<<<< HEAD
-                var checked = (value==true || value=='true'||value=='on')?'CHECKED':'';
-                buff += '   <td class = "checkbox-size"><input class="perc-widget-property" name="'+this.name+'" type="checkbox" '+checked+ " " + this.required_attr+'> <label for="' + this.name + '">' + this.display_name+'</label></td>\n'+ '</tr>\n';
-=======
                 var checked = (value2 === true || value2 === 'true' || value2 === 'on')?'CHECKED ':'';
                 buff += '   <td class = "checkbox-size"><input class="perc-widget-property" name="'+this.name+'" type="checkbox" '+ checked +this.required_attr+'> <label for="' + this.name + '">' + this.display_name+'</label></td>\n'+ '</tr>\n';
->>>>>>> 6cb8907b
 
             }
             else if(datatype2 === 'enum')
