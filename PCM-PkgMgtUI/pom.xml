<!--
  ~     Percussion CMS
  ~     Copyright (C) 1999-2021 Percussion Software, Inc.
  ~
  ~     This program is free software: you can redistribute it and/or modify
  ~     it under the terms of the GNU Affero General Public License as published by the Free Software Foundation, either version 3 of the License, or (at your option) any later version.
  ~
  ~     This program is distributed in the hope that it will be useful,
  ~     but WITHOUT ANY WARRANTY; without even the implied warranty of
  ~     MERCHANTABILITY or FITNESS FOR A PARTICULAR PURPOSE.  See the
  ~     GNU Affero General Public License for more details.
  ~
  ~     Mailing Address:
  ~
  ~      Percussion Software, Inc.
  ~      PO Box 767
  ~      Burlington, MA 01803, USA
  ~      +01-781-438-9900
  ~      support@percussion.com
  ~      https://www.percussion.com
  ~
  ~     You should have received a copy of the GNU Affero General Public License along with this program.  If not, see <https://www.gnu.org/licenses/>
  -->

<project xmlns="http://maven.apache.org/POM/4.0.0" xmlns:xsi="http://www.w3.org/2001/XMLSchema-instance" xsi:schemaLocation="http://maven.apache.org/POM/4.0.0 http://maven.apache.org/xsd/maven-4.0.0.xsd">
  <parent>
    <groupId>com.percussion</groupId>
    <artifactId>core</artifactId>
<<<<<<< HEAD
    <version>8.0.2.10</version>
=======
    <version>8.0.3</version>
>>>>>>> e1bbde15
    <relativePath>../pom.xml</relativePath>
  </parent>
  <modelVersion>4.0.0</modelVersion>
  <artifactId>perc-package-manager</artifactId>
  <packaging>jar</packaging>
  <build>
    <sourceDirectory>src</sourceDirectory>
    <resources>
      <resource>
        <directory>src</directory>
        <excludes>
          <exclude>**/*.java</exclude>
        </excludes>
      </resource>
    </resources>
    <plugins>
      <plugin>
        <artifactId>maven-compiler-plugin</artifactId>
        <configuration>
          <source />
          <target />
        </configuration>
      </plugin>
       <plugin>
        <groupId>org.codehaus.mojo</groupId>
        <artifactId>gwt-maven-plugin</artifactId>
        <configuration>
            <webappDirectory>${project.build.directory}/classes/META-INF/resources/sys_resources/ui/gwt</webappDirectory>
            <extraJvmArgs>-Xmx4096m -Xss1024k</extraJvmArgs>
        </configuration>
        <executions>
          <execution>
            <goals>
              <goal>compile</goal>
              <goal>generateAsync</goal>
              <goal>test</goal>
            </goals>
          </execution>
        </executions>
      </plugin>
    </plugins>
  </build>
   <dependencies>
    <dependency>
      <groupId>com.google.gwt</groupId>
      <artifactId>gwt-servlet</artifactId>
      <version>2.8.2</version>
      <scope>runtime</scope>
    </dependency>
    <dependency>
      <groupId>com.google.gwt</groupId>
      <artifactId>gwt-user</artifactId>
      <version>2.8.2</version>
      <scope>provided</scope>
    </dependency>
    <dependency>
       <groupId>com.isomorphic.smartgwt.lgpl</groupId>
       <artifactId>smartgwt</artifactId>
       <version>12.0-p20200227</version>
       <classifier>p20200227</classifier>
    </dependency>
    <dependency>
       <groupId>com.isomorphic.smartgwt.lgpl</groupId>
       <artifactId>smartgwt-skins</artifactId>
       <version>12.0-p20200227</version>
       <classifier>p20200227</classifier>
    </dependency>
   </dependencies>
  
</project><|MERGE_RESOLUTION|>--- conflicted
+++ resolved
@@ -1,6 +1,6 @@
 <!--
   ~     Percussion CMS
-  ~     Copyright (C) 1999-2021 Percussion Software, Inc.
+  ~     Copyright (C) 1999-2020 Percussion Software, Inc.
   ~
   ~     This program is free software: you can redistribute it and/or modify
   ~     it under the terms of the GNU Affero General Public License as published by the Free Software Foundation, either version 3 of the License, or (at your option) any later version.
@@ -26,11 +26,7 @@
   <parent>
     <groupId>com.percussion</groupId>
     <artifactId>core</artifactId>
-<<<<<<< HEAD
-    <version>8.0.2.10</version>
-=======
     <version>8.0.3</version>
->>>>>>> e1bbde15
     <relativePath>../pom.xml</relativePath>
   </parent>
   <modelVersion>4.0.0</modelVersion>
