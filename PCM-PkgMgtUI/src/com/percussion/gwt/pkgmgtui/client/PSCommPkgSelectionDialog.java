--- conflicted
+++ resolved
@@ -92,10 +92,7 @@
             onOk();
          }
       });
-<<<<<<< HEAD
-=======
 
->>>>>>> 6cb8907b
       addItem(btnLayout);
 
    }
