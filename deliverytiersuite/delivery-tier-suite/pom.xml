--- conflicted
+++ resolved
@@ -665,37 +665,10 @@
                     </dependency>
                 </dependencies>
             </plugin>
-<<<<<<< HEAD
-=======
-            <plugin>
-                <groupId>com.github.spotbugs</groupId>
-                <artifactId>spotbugs-maven-plugin</artifactId>
-                <version>${spotbugs.plugin.version}</version>
-                <dependencies>
-                    <dependency>
-                        <groupId>com.percussion</groupId>
-                        <artifactId>build-tools</artifactId>
-                        <version>8.0.3-SNAPSHOT</version>
-                    </dependency>
-                </dependencies>
-            </plugin>
->>>>>>> e1ca5bc0
-
             <plugin>
                 <groupId>org.basepom.maven</groupId>
                 <artifactId>duplicate-finder-maven-plugin</artifactId>
                 <version>1.3.0</version>
-                <!--
-                <executions>
-                    <execution>
-                        <id>default</id>
-                        <phase>verify</phase>
-                        <goals>
-                            <goal>check</goal>
-                        </goals>
-                    </execution>
-                </executions>
-                -->
                 <configuration>
                     <printEqualFiles>false</printEqualFiles>
                     <failBuildInCaseOfDifferentContentConflict>false</failBuildInCaseOfDifferentContentConflict>
