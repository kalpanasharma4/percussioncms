--- conflicted
+++ resolved
@@ -132,11 +132,7 @@
         </if>
 
         <if>
-<<<<<<< HEAD
-            <isfalse value="${install.prod.dts}"/>
-=======
              <isfalse value="${install.prod.dts}"/>
->>>>>>> 2990a404
             <then>
                 <echo>Installing stage dts </echo>
                 <install-dts type="Staging" upgrade="${stage.dts.upgrade}"/>
