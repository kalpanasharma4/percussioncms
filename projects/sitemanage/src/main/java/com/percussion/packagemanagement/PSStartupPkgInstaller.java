--- conflicted
+++ resolved
@@ -41,13 +41,8 @@
 import org.apache.commons.io.IOUtils;
 import org.apache.commons.lang.StringUtils;
 import org.apache.commons.lang3.time.FastDateFormat;
-<<<<<<< HEAD
-import org.apache.commons.logging.Log;
-import org.apache.commons.logging.LogFactory;
-=======
 import org.apache.logging.log4j.LogManager;
 import org.apache.logging.log4j.Logger;
->>>>>>> 7939146e
 import org.quartz.Scheduler;
 import org.quartz.SchedulerException;
 import org.springframework.beans.factory.annotation.Autowired;
@@ -195,7 +190,7 @@
                 savePackageFileList(packageFileList);
             }
         }
-        
+
         //We are finished.
         completeMaintWork();
         appendLogEntry("Packages successfully uninstalled", null, true);
@@ -421,11 +416,7 @@
         else
         {
             output = FastDateFormat.getInstance("yyyy/MM/dd HH:mm:ss").format(Calendar.getInstance().getTime()) + ": ";
-<<<<<<< HEAD
-            if (isError)
-=======
             if (isError) {
->>>>>>> 7939146e
                 output += "ERROR: ";
             }
             output += msg;
@@ -471,7 +462,7 @@
         if (logFilePath == null) {
             return null;
         }
-        
+
         if (logFile == null)
         {
             logFile = new File(PSServer.getRxDir(), logFilePath);
@@ -486,7 +477,7 @@
         if (!file.exists()) {
             throw new IOException("Package file does not exist: " + file.getPath());
         }
-            
+
         return file;
     }
 
@@ -495,7 +486,7 @@
         if (packageDir == null) {
             packageDir = new File(PSServer.getRxDir(), "Packages/Percussion");
         }
-        
+
         return packageDir;
     }
 
@@ -519,11 +510,7 @@
         }
         catch (Exception e)
         {
-<<<<<<< HEAD
-            log.error("Failed to save package installer results to file " + packageFileListPath + ":" + e.getLocalizedMessage(), e);
-=======
             log.error("Failed to save package installer results to file {}:{}" , packageFileListPath , e.getLocalizedMessage(), e);
->>>>>>> 7939146e
         }
 
     }
