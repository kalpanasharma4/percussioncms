/*
 * Copyright 1999-2023 Percussion Software, Inc.
 *
 * Licensed under the Apache License, Version 2.0 (the "License");
 * you may not use this file except in compliance with the License.
 * You may obtain a copy of the License at
 *
 *     http://www.apache.org/licenses/LICENSE-2.0
 *
 * Unless required by applicable law or agreed to in writing, software
 * distributed under the License is distributed on an "AS IS" BASIS,
 * WITHOUT WARRANTIES OR CONDITIONS OF ANY KIND, either express or implied.
 *
 * See the License for the specific language governing permissions and
 * limitations under the License.
 */

package com.percussion.sitemanage.task.impl;

import com.fasterxml.jackson.core.JsonProcessingException;
import com.fasterxml.jackson.databind.ObjectMapper;
import com.percussion.cms.IPSConstants;
import com.percussion.design.objectstore.PSLocator;
import com.percussion.extension.IPSExtensionDef;
import com.percussion.extension.PSExtensionException;
import com.percussion.pathmanagement.data.PSGenerateSiteMapOptions;
import com.percussion.pubserver.IPSPubServerService;
import com.percussion.rx.delivery.impl.PSLocalDeliveryManager;
import com.percussion.rx.publisher.IPSEditionTask;
import com.percussion.rx.publisher.IPSEditionTaskStatusCallback;
import com.percussion.server.PSServer;
import com.percussion.services.catalog.PSTypeEnum;
import com.percussion.services.content.data.PSRevisions;
import com.percussion.services.contentmgr.IPSContentMgr;
import com.percussion.services.contentmgr.PSContentMgrLocator;
import com.percussion.services.guidmgr.IPSGuidManager;
import com.percussion.services.guidmgr.PSGuidManagerLocator;
import com.percussion.services.guidmgr.data.PSLegacyGuid;
import com.percussion.services.publisher.IPSContentList;
import com.percussion.services.publisher.IPSEdition;
import com.percussion.services.publisher.IPSEditionContentList;
import com.percussion.services.publisher.IPSPubItemStatus;
import com.percussion.services.publisher.IPSPublisherService;
import com.percussion.services.publisher.IPSSiteItem;
import com.percussion.services.publisher.PSPublisherServiceLocator;
import com.percussion.services.publisher.data.PSItemPublishingHistory;
import com.percussion.services.sitemgr.IPSSite;
import com.percussion.services.system.data.PSContentStatusHistory;
import com.percussion.services.workflow.IPSWorkflowService;
import com.percussion.services.workflow.PSWorkflowServiceLocator;
import com.percussion.services.workflow.data.PSState;
import com.percussion.share.spring.PSSpringWebApplicationContextUtils;
import com.percussion.utils.guid.IPSGuid;
import com.percussion.webservices.content.IPSContentWs;
import com.percussion.webservices.content.PSContentWsLocator;
import com.redfin.sitemapgenerator.WebSitemapGenerator;
import org.apache.logging.log4j.LogManager;
import org.apache.logging.log4j.Logger;
import org.springframework.beans.factory.annotation.Autowired;

import java.io.File;
import java.util.Collections;
import java.util.Comparator;
import java.util.Date;
import java.util.List;
import java.util.Map;

/**
 * Post Edition task for generating a sitemap when publishing is concluded.
 */
public class PSSiteMapGeneratorTask implements IPSEditionTask {

    private static final Logger log = LogManager.getLogger(IPSConstants.PUBLISHING_LOG);
    public static final String EXTENSION_NAME="Java/global/percussion/task/perc_SitemapGeneratorTask";

    @Autowired
    IPSPublisherService publisherService;

    @Autowired
    IPSPubServerService pubServerService;

    /**
     * Perform the task, either before or after the edition is run, depending on
     * the registration.
     * <h3>Implementation notes</h3>
     * Note for each parameter whether the parameter is
     * available given a usage.
     * <p>
     * Post edition tasks may also wish to retrieve
     * status information from the service and change behavior according to
     * whether a particular item published successfully or not.
     *
     * @param edition   the edition description, never <code>null</code>
     * @param site      the site description, never <code>null</code>
     * @param startTime the time when the edition started to run, this is the
     *                  time at which the job was spawned, which is to say the initial
     *                  time before the first task is called, never <code>null</code>.
     * @param endTime   the time when the job completed, before the first post
     *                  task is invoked. This time is only available to post tasks and
     *                  will be <code>null</code> for pre edition tasks.
     * @param jobId     the job id.
     * @param duration  the length of time that the edition ran in seconds, from
     *                  the first moment <i>after</i> the pre tasks completed to the
     *                  moment just before the first post edition tasks started.
     *                  Supplied as <code>0</code> to pre edition tasks.
     * @param success   if <code>true</code> then the edition was successful,
     *                  which means that all items published without error. If
     *                  <code>false</code> then some or all items failed and the
     *                  status callback or other service calls must be used to
     *                  determine what failures existed. Undefined for pre edition
     *                  tasks.
     * @param params    registered parameters for the task, may be empty or
     *                  <code>null</code> for tasks that don't require parameters.
     * @param status    this is <code>null</code> for pre tasks, but post tasks
     *                  can use this to obtain status information about the job.
     * @throws Exception if the task fails for any reason an exception should
     *                   be thrown that details the reason for the failure. The
     *                   exception will be caught by the job code and recorded as part
     *                   of the edition task.
     */
    @Override
    public void perform(IPSEdition edition, IPSSite site, Date startTime, Date endTime, long jobId, long duration, boolean success, Map<String, String> params, IPSEditionTaskStatusCallback status) throws Exception {

        if(site.isGenerateSitemap()) {

            ObjectMapper mapper = new ObjectMapper();
            String jsonString = site.getGenerateSiteMapOptions();
            PSGenerateSiteMapOptions psGenerateSiteMapOptions = null;
            try {
                psGenerateSiteMapOptions = mapper.readValue(jsonString, PSGenerateSiteMapOptions.class);
            } catch (JsonProcessingException e) {
                throw new RuntimeException(e);
            }


            long count = 0;
            List<IPSEditionContentList> contentLists = publisherService.loadEditionContentLists(edition.getGUID());

            //Detect if this is a "normal" edition - publish now, auto publish, and incremental should always be skipped.
            if (contentLists != null && !contentLists.isEmpty()) {
                for (IPSEditionContentList ecl : contentLists) {
                    IPSContentList cl = publisherService.loadContentList(ecl.getContentListId());
                    if (cl.getType() == IPSContentList.Type.INCREMENTAL) {
                        //If this is an incremental edition we want to skip generation
                        log.warn("Skipping sitemap generation for incremental edition. ");
                        return;
                    }

                    String generator = cl.getGenerator();
                    if (generator != null && generator.equalsIgnoreCase("Java/global/percussion/system/sys_SelectedItemsGenerator")) {
                        log.warn("Skipping sitemap generation for Publish Now edition.");
                        return;
                    }
                }
            }

            File siteMapDir = new File(getSiteMapDirForJob(jobId));
            siteMapDir.mkdirs();
            WebSitemapGenerator wsg = WebSitemapGenerator.builder(site.getBaseUrl(),
                    siteMapDir).build();

            String excludeImage = null;
            if (psGenerateSiteMapOptions !=null){
                excludeImage=  psGenerateSiteMapOptions.getGenerateSitemapExcludeImage();
            }

<<<<<<< HEAD
            IPSContentMgr contentMgr = PSContentMgrLocator.getContentMgr();
            IPSGuidManager ipsGuidManager = PSGuidManagerLocator.getGuidMgr();

=======
>>>>>>> 42605cdf
            for (IPSPubItemStatus s : status.getIterableJobStatus()) {
                //bypassing assets bases on user preference (set in site navigation -> site preference)
                if(s.getLocation().startsWith("/Assets")){
                    if (excludeImage!=null && excludeImage.equals("true")  ) {
                        continue;
                    }
                }

<<<<<<< HEAD
                PSLocator psLocator = new PSLocator(s.getContentId());
                psLocator.setRevision(s.getRevisionId());

                IPSGuid ipsGuid = ipsGuidManager.makeGuid(psLocator);
                List<IPSGuid> guids = (List<IPSGuid>) ipsGuid;
                List<javax.jcr.Node> nodeList =  contentMgr.findItemsByGUID(guids,null);

=======
>>>>>>> 42605cdf
                if (s.getStatus().equals(IPSSiteItem.Status.SUCCESS) &&
                        s.getOperation().equals(IPSSiteItem.Operation.PUBLISH)) {
                    addToSiteMap(wsg, site, s);
                    count++;
                } else {
                    if (isPriorVersionLiveV2(s) && s.getOperation().equals(IPSSiteItem.Operation.PUBLISH)) {
                        //a previous version was live - so even tho this one failed we should include it in the sitemap
                        addToSiteMap(wsg, site, s);
                        count++;
                    }
                    log.debug("Not including failed item {} in sitemap", s.getLocation());
                }
            }

            wsg.write();
            wsg.writeSitemapsWithIndex();
            log.info("Wrote {} entries to generated sitemap.", count);
        }
    }

    public static String getSiteMapDirForJob(long jobId){
        return PSServer.getRxDir() + File.separator + PSLocalDeliveryManager.DEFAULT_TMP_DIR + File.separator + jobId +
                File.separator + "sitemaps";
    }
    protected static void addToSiteMap(WebSitemapGenerator wsg, IPSSite site, IPSPubItemStatus s){
        String locURL =getCanonicalLocation(site, s.getLocation());
        if (locURL.startsWith("/"))
            locURL = locURL.substring(1);
        wsg.addUrl(site.getBaseUrl() + locURL);
    }

    protected static String getCanonicalLocation(IPSSite site, String location){
        if(site.isCanonical() &&
                site.getCanonicalDist().equalsIgnoreCase("sections") &&
                location.endsWith(site.getDefaultDocument())) {
                return location.substring(0, location.lastIndexOf(site.getDefaultDocument()));
        }
        return location;
    }

    protected static boolean isPriorVersionLiveV2(IPSPubItemStatus status){

        IPSPublisherService pubSvc = PSPublisherServiceLocator.getPublisherService();

        List<PSItemPublishingHistory> history = pubSvc.findItemPublishingHistory(new PSLegacyGuid(status.getContentId(), status.getRevisionId()));

        if(history == null || history.isEmpty()) {
            return false;
        }
        history.sort(Comparator.comparing(PSItemPublishingHistory::getPublishedDate).reversed());
        for(PSItemPublishingHistory h : history){
            if(h.getStatus().equalsIgnoreCase(IPSSiteItem.Status.SUCCESS.name())
            && h.getLocation().equalsIgnoreCase(status.getLocation())
            && h.getOperation().equalsIgnoreCase(IPSSiteItem.Operation.PUBLISH.name())){
                return  true;
            }else if(
                    h.getStatus().equalsIgnoreCase(IPSSiteItem.Status.SUCCESS.name())
                            && h.getLocation().equalsIgnoreCase(status.getLocation())
                            && h.getOperation().equalsIgnoreCase(IPSSiteItem.Operation.UNPUBLISH.name())
            ){
                return false;
            }
        }
        return true;
    }


    protected static boolean isPriorVersionLive(IPSPubItemStatus status){

        IPSGuidManager guidMgr = PSGuidManagerLocator.getGuidMgr();
        IPSContentWs ws = PSContentWsLocator.getContentWebservice();
        List<PSRevisions> revs = ws.findRevisions(Collections.singletonList(new PSLegacyGuid(status.getContentId(), status.getRevisionId())));
        if(revs != null && !revs.isEmpty()) {
            PSRevisions r = revs.get(0);
            List<PSContentStatusHistory> history = r.getRevisions();
            if(history!=null && !history.isEmpty()) {
                history.sort(Comparator.comparing(PSContentStatusHistory::getRevision).reversed());

                for (PSContentStatusHistory csh : history) {

                    IPSWorkflowService wfsvc = PSWorkflowServiceLocator.getWorkflowService();
                    IPSGuid wfGuid = guidMgr.makeGuid(csh.getWorkflowId(), PSTypeEnum.WORKFLOW);
                    IPSGuid stateGuid = guidMgr.makeGuid(csh.getStateId(), PSTypeEnum.WORKFLOW_STATE);

                    PSState state = wfsvc.loadWorkflowState(stateGuid, wfGuid);
                    //Archive state
                    if(state.getContentValidValue().equalsIgnoreCase("u")){
                        return false;
                    }
                    if(state.isPublishable() &&
                        (state.getName().equalsIgnoreCase("live")
                                ||
                                state.getName().equalsIgnoreCase("public")
                            ||
                                state.getName().equalsIgnoreCase("publish"))){
                        return true;
                        }
                    }
            }
        }
        return false;
    }
    /**
     * Discover when the extension can be used.
     *
     * @return the type as specified in {@link TaskType}.
     */
    @Override
    public TaskType getType() {
        return TaskType.POSTEDITION;
    }

    /**
     * Initializes this extension.
     * <p>
     * Note that the extension will have permission to read
     * and write any files or directiors under <CODE>codeRoot</CODE>
     * (recursively). The extension will not have permissions for
     * any other files or directories.
     *
     * @param def      The extension def, which contains configuration
     *                 info and initialization params.
     * @param codeRoot The root directory where this extension
     *                 should install and look for any files relating to itself. The
     *                 subdirectory structure under codeRoot is left up to the
     *                 extension implementation. Must not be <CODE>null</CODE>.
     * @throws PSExtensionException     If the codeRoot does not exist,
     *                                  or is not accessible. Also thrown for any other initialization
     *                                  errors that will prohibit this extension from doing its job
     *                                  correctly, such as invalid or missing properties.
     * @throws IllegalArgumentException If any param is invalid.
     */
    @Override
    public void init(IPSExtensionDef def, File codeRoot) throws PSExtensionException {
        PSSpringWebApplicationContextUtils.injectDependencies(this);
    }
}<|MERGE_RESOLUTION|>--- conflicted
+++ resolved
@@ -164,12 +164,7 @@
                 excludeImage=  psGenerateSiteMapOptions.getGenerateSitemapExcludeImage();
             }
 
-<<<<<<< HEAD
-            IPSContentMgr contentMgr = PSContentMgrLocator.getContentMgr();
-            IPSGuidManager ipsGuidManager = PSGuidManagerLocator.getGuidMgr();
-
-=======
->>>>>>> 42605cdf
+
             for (IPSPubItemStatus s : status.getIterableJobStatus()) {
                 //bypassing assets bases on user preference (set in site navigation -> site preference)
                 if(s.getLocation().startsWith("/Assets")){
@@ -178,7 +173,6 @@
                     }
                 }
 
-<<<<<<< HEAD
                 PSLocator psLocator = new PSLocator(s.getContentId());
                 psLocator.setRevision(s.getRevisionId());
 
@@ -186,8 +180,6 @@
                 List<IPSGuid> guids = (List<IPSGuid>) ipsGuid;
                 List<javax.jcr.Node> nodeList =  contentMgr.findItemsByGUID(guids,null);
 
-=======
->>>>>>> 42605cdf
                 if (s.getStatus().equals(IPSSiteItem.Status.SUCCESS) &&
                         s.getOperation().equals(IPSSiteItem.Operation.PUBLISH)) {
                     addToSiteMap(wsg, site, s);
