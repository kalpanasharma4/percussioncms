/*
 *     Percussion CMS
 *     Copyright (C) 1999-2020 Percussion Software, Inc.
 *
 *     This program is free software: you can redistribute it and/or modify
 *     it under the terms of the GNU Affero General Public License as published by the Free Software Foundation, either version 3 of the License, or (at your option) any later version.
 *
 *     This program is distributed in the hope that it will be useful,
 *     but WITHOUT ANY WARRANTY; without even the implied warranty of
 *     MERCHANTABILITY or FITNESS FOR A PARTICULAR PURPOSE.  See the
 *     GNU Affero General Public License for more details.
 *
 *     Mailing Address:
 *
 *      Percussion Software, Inc.
 *      PO Box 767
 *      Burlington, MA 01803, USA
 *      +01-781-438-9900
 *      support@percussion.com
 *      https://www.percusssion.com
 *
 *     You should have received a copy of the GNU Affero General Public License along with this program.  If not, see <https://www.gnu.org/licenses/>
 */
package com.percussion.assetmanagement.data;

import javax.xml.bind.annotation.XmlRootElement;

/**
 * Class to provide the content creating/editing criteria part of the page or
 * template. When content is created part of a page or template it becomes local
 * to the page or template and is treated as local content. If the content type
 * associated to the widget produces a resource, like images, files etc. then
 * the content becomes shared automatically. The name of the content is
 * auto-generated for the local content and for the shared content it is
 * provided by the user.
 * 
 * @author bjoginipally
 * @author adamgent
 * 
 */
@XmlRootElement(name = "ContentEditCriteria")
public class PSContentEditCriteria extends PSAssetEditor
{

   /*
    * See PSContentEditor#producesResource(boolean)
    */
   private boolean producesResource = false;

   private String contentName = "";

   /**
    * The parent folder path that the asset is located. This path does not include the name of the asset itself.
    */
   private String folderPath = "";
   
   private Boolean createSharedAsset;
   
   private Integer preferredEditorHeight;
   {
       setPreferredEditorHeight(DEFAULT_PREFERRED_EDITOR_HEIGHT);
   }
   private Integer preferredEditorWidth;
   {
       setPreferredEditorWidth(DEFAULT_PREFERRED_EDITOR_WIDTH);
   }
   
   /**
    * Gets the folder path that the asset is located. This path does not include the name of the asset itself.
    * @return the folder path. It can never be <code>null</code>, but may be empty for a local asset.
    */
   public String getFolderPath()
   {
       return folderPath;
   }
   
   /**
    * Sets the folder path that the asset is located.
    * @param folderPath the folder path, <code>null</code> value treated as empty.
    */
   public void setFolderPath(String folderPath)
   {
<<<<<<< HEAD
       if (folderPath == null) folderPath = "";

         this.folderPath = folderPath;

=======
       if (folderPath == null || folderPath.equals(""))
      {

         this.folderPath = folderPath;

      }
>>>>>>> 45d8d108
   }
   
   /**
    * The type of the content produced by the editor. The value should be filled
    * from the content editors producesResource attribute.
    * @return <code>true</code> if it does.
    * 
    */
   public boolean getProducesResource()
   {
      return producesResource;
   }

   public void setProducesResource(boolean producesResource)
   {
      this.producesResource = producesResource;
   }

   /**
    * The name of the content that gets created. Should be set to a unique name,
    * if it is local content otherwise blank.
    * @return never <code>null</code>, maybe blank. 
    */
   public String getContentName()
   {
      return contentName;
   }

   public void setContentName(String name)
   {
      this.contentName = name;
   }

   /**
    * Preferred editor height, this value needs to be set to the widget
    * definitions preferred height value.
    * @return never <code>null</code>.
    * 
    */
   public Integer getPreferredEditorHeight()
   {
      return preferredEditorHeight;
   }

   public void setPreferredEditorHeight(Integer preferredEditorHeight)
   {
      this.preferredEditorHeight = preferredEditorHeight;
   }

   /**
    * Preferred editor width, this value needs to be set to the widget
    * definitions preferred width value.
    * @return never <code>null</code>. 
    */
   public Integer getPreferredEditorWidth()
   {
      return preferredEditorWidth;
   }

   public void setPreferredEditorWidth(Integer preferredEditorWidth)
   {
      this.preferredEditorWidth = preferredEditorWidth;
   }
   
   /**
    * Creates shared asset flag, this value needs to be set in the widget
    * definition.
    * @return boolean. 
    */
   public Boolean getCreateSharedAsset()
   {
      return createSharedAsset;
   }

   public void setCreateSharedAsset(Boolean createSharedAsset)
   {
      this.createSharedAsset = createSharedAsset;
   }
   
   /**
    * Constant for default preferred height for the editor. 
    */
   public static int DEFAULT_PREFERRED_EDITOR_HEIGHT = 400;

   /**
    * Constant for default preferred width for the editor. 
    */
   public static int DEFAULT_PREFERRED_EDITOR_WIDTH = 800;
   
}<|MERGE_RESOLUTION|>--- conflicted
+++ resolved
@@ -80,19 +80,12 @@
     */
    public void setFolderPath(String folderPath)
    {
-<<<<<<< HEAD
-       if (folderPath == null) folderPath = "";
-
-         this.folderPath = folderPath;
-
-=======
        if (folderPath == null || folderPath.equals(""))
       {
 
          this.folderPath = folderPath;
 
       }
->>>>>>> 45d8d108
    }
    
    /**
