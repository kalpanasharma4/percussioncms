--- conflicted
+++ resolved
@@ -223,17 +223,12 @@
     private PSSiteSummary resolveSite(PSResourceInstance r) throws DataServiceNotFoundException, PSValidationException {
         if (r.getSite() != null) return r.getSite();
         PSSiteSummary site = r.getLinkContext().getSite();
-<<<<<<< HEAD
-
-        site = siteDataService.findByPath(r.getItem().getFolderPath());
-=======
         //If item is a resource e.g asset then folderpath = //Folders/$System$/Assets/uploads
         //thus siteDataService.findByPath throws DataServiceNotFoundException which causes publishing of resources to fail
         // thus adding the check to make sure we only make this call for pages and site related stuff
         if(!r.getItem().isResource()) {
             site = siteDataService.findByPath(r.getItem().getFolderPath());
         }
->>>>>>> 7939146e
 
         notNull(site, "Either the link context or the item needs to belong a site");
         return site;
