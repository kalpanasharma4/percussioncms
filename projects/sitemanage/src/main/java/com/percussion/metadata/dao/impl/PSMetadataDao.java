/*
 * Copyright 1999-2023 Percussion Software, Inc.
 *
 * Licensed under the Apache License, Version 2.0 (the "License");
 * you may not use this file except in compliance with the License.
 * You may obtain a copy of the License at
 *
 *     http://www.apache.org/licenses/LICENSE-2.0
 *
 * Unless required by applicable law or agreed to in writing, software
 * distributed under the License is distributed on an "AS IS" BASIS,
 * WITHOUT WARRANTIES OR CONDITIONS OF ANY KIND, either express or implied.
 *
 * See the License for the specific language governing permissions and
 * limitations under the License.
 */
package com.percussion.metadata.dao.impl;

import com.percussion.cms.IPSConstants;
import com.percussion.error.PSExceptionUtils;
import com.percussion.metadata.data.PSMetadata;
import com.percussion.share.dao.IPSGenericDao;
import com.percussion.util.PSSiteManageBean;
import org.apache.logging.log4j.LogManager;
import org.apache.logging.log4j.Logger;
import org.hibernate.HibernateException;
import org.hibernate.Session;
import org.hibernate.criterion.MatchMode;
import org.hibernate.criterion.Restrictions;
import org.springframework.transaction.annotation.Transactional;

import javax.persistence.EntityManager;
import javax.persistence.PersistenceContext;
import java.util.Collection;

/**
 * @author erikserating
 *
 */
@PSSiteManageBean("metadataDao")
@Transactional
public class PSMetadataDao implements com.percussion.metadata.dao.IPSMetadataDao {
<<<<<<< HEAD

    @PersistenceContext
    private EntityManager entityManager;

=======

    @PersistenceContext
    private EntityManager entityManager;

>>>>>>> 4feb8f09
    private Session getSession(){
        return entityManager.unwrap(Session.class);
    }

    private static final Logger log = LogManager.getLogger(IPSConstants.CONTENTREPOSITORY_LOG);

    
   @Override
   public PSMetadata create(PSMetadata data)throws IPSGenericDao.SaveException
   {
      Session session = getSession();
      try 
      {   
          session.save(data);
      }
      catch(HibernateException e)
      {   
          String msg = "create(PSMetadata data) database error " + e.getMessage(); 
          log.error(msg);
          throw new IPSGenericDao.SaveException(msg, e); 
      }
      finally
      {
          try 
          {
        	  session.flush();
          }
          catch (Exception e) 
          {
        	  log.error("Error releasing session in create: {}", PSExceptionUtils.getMessageForLog(e));
          }
      }
      return data;      
   }
   
   @Override
   public void delete(String key) throws IPSGenericDao.DeleteException, IPSGenericDao.LoadException {
      PSMetadata data = find(key);
      if (data == null)
      {
         log.warn("delete(String key) Attempted to delete non-existant metadata entry.");
         return;
      }
      delete(data);      
   }
   
   @Override
   public void delete(PSMetadata data) throws IPSGenericDao.DeleteException
   {      
      Session session = getSession();
      
      try
      {         
         session.delete(data);
      }
      catch (HibernateException e)
      {
         String msg = "delete(PSMetadata data) database error " + e.getMessage(); 
         log.error(msg);
         throw new IPSGenericDao.DeleteException(msg, e);  
      }
      finally
      {
         try 
         {
        	 session.flush();

         }
         catch (Exception e) 
         {
        	 log.error("Error releasing session in delete: {} " ,PSExceptionUtils.getMessageForLog(e));
         }
         
      }      
   }
   
   @Override
   public PSMetadata save(PSMetadata data) throws IPSGenericDao.SaveException
   {
      String emsg; 
      Session session = getSession();
      try 
      {   
          String key = data.getKey();
          PSMetadata existing =  session.get(PSMetadata.class, key);
          if(existing == null)
          {
              emsg = "Attempt to modify non-existant record " + key; 
              log.error(emsg);
              throw new IPSGenericDao.SaveException(emsg);
          }
          existing.setData(data.getData());
          session.update(existing); 
           
      }
      catch(HibernateException he)
      {   
          emsg = "save(PSMetadata data) database error " + he.getMessage(); 
          log.error(emsg);
          throw new IPSGenericDao.SaveException(emsg, he); 
      }
      finally
      {
    	  try 
    	  {
    		  session.flush();

    	  }
    	  catch(Exception e) 
    	  {
    		  log.error("Error releasing session in save: {}",PSExceptionUtils.getMessageForLog(e));
    	  } 
      }
      return data;
   }
   
   @Override
   public PSMetadata find(String key) throws IPSGenericDao.LoadException {
      Session session = getSession();
      
      try
      {
        return  session.get(PSMetadata.class, key);

      }
      catch (HibernateException e)
      {
         String msg = "find(String key) database error " + e.getMessage(); 
         log.error(msg);
         throw new IPSGenericDao.LoadException(msg, e);  
      }

   }
   
   @Override
   @SuppressWarnings("unchecked")
   @Transactional
   public Collection<PSMetadata> findByPrefix(String prefix) throws IPSGenericDao.LoadException {
      String emsg;
      Session session = getSession();
      Collection<PSMetadata> results;
      try
      {
          results = session.createCriteria(PSMetadata.class)
             .add(Restrictions.ilike("key", prefix, MatchMode.START)).list();
          return results;
      }
      catch (HibernateException he)
      {
          emsg = "findByPrefix(String prefix) database error " + he.getMessage(); 
          log.error(emsg);
          throw new IPSGenericDao.LoadException(emsg, he); 
      }

   }   
 
}<|MERGE_RESOLUTION|>--- conflicted
+++ resolved
@@ -40,17 +40,10 @@
 @PSSiteManageBean("metadataDao")
 @Transactional
 public class PSMetadataDao implements com.percussion.metadata.dao.IPSMetadataDao {
-<<<<<<< HEAD
 
     @PersistenceContext
     private EntityManager entityManager;
 
-=======
-
-    @PersistenceContext
-    private EntityManager entityManager;
-
->>>>>>> 4feb8f09
     private Session getSession(){
         return entityManager.unwrap(Session.class);
     }
