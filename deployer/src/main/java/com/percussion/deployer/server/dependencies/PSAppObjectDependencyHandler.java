--- conflicted
+++ resolved
@@ -61,7 +61,6 @@
 
 import java.io.File;
 import java.io.FileOutputStream;
-import java.io.IOException;
 import java.net.MalformedURLException;
 import java.net.URL;
 import java.util.ArrayList;
@@ -591,12 +590,7 @@
          throw new PSDeployException(IPSDeploymentErrors.UNEXPECTED_ERROR,
             "Cannot get appname from path: " + dep.getDependencyId());
       }
-<<<<<<< HEAD
-      try{
-      
-=======
-
->>>>>>> e1bbde15
+
          PSXmlObjectStoreLockerId lockId = null;
          boolean exists = false;
          try {
@@ -609,13 +603,6 @@
 
             os.saveApplicationFile(appName, origFile,
                     archive.getFileData(depFile), true, lockId, tok);
-<<<<<<< HEAD
-         }finally {
-            os.releaseApplicationLock(lockId,appName + "-" + origFile.getName());
-         }
-
-         
-=======
          } catch (PSLockedException | PSNotFoundException | PSAuthorizationException | PSServerException | PSNotLockedException e) {
 
             throw new PSDeployException(IPSDeploymentErrors.UNEXPECTED_ERROR,
@@ -630,7 +617,6 @@
          }
 
 
->>>>>>> e1bbde15
          PSDependency parentDep = dep.getParentDependency();
          if (parentDep != null && 
                parentDep.getObjectType().equals(PSControlDependencyHandler.
@@ -645,15 +631,6 @@
             transAction = PSTransactionSummary.ACTION_MODIFIED;
          addTransactionLogEntry(dep, ctx, origFile.getPath(), 
             PSTransactionSummary.TYPE_FILE, transAction);
-<<<<<<< HEAD
-      }
-      catch (Exception e) 
-      {
-         throw new PSDeployException(IPSDeploymentErrors.UNEXPECTED_ERROR, 
-            e.getLocalizedMessage());
-      }
-=======
->>>>>>> e1bbde15
 
    }
    
