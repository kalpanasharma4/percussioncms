--- conflicted
+++ resolved
@@ -118,11 +118,7 @@
       }
       catch (Exception e)
       {
-<<<<<<< HEAD
-         log.error("Failed to load configure file from {}. Error: {}" ,
-=======
          log.error("Failed to load config file from {}. Error: {}" ,
->>>>>>> 33425473
                  configDir,
                  PSExceptionUtils.getDebugMessageForLog(e));
       }
