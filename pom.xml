--- conflicted
+++ resolved
@@ -26,11 +26,7 @@
     <modelVersion>4.0.0</modelVersion>
     <groupId>com.percussion</groupId>
     <artifactId>core</artifactId>
-<<<<<<< HEAD
-    <version>8.0.2.10</version>
-=======
     <version>8.0.3</version>
->>>>>>> 6cb8907b
     <packaging>pom</packaging>
     <url>https://www.github.com/percussion/percussioncms</url>
     <licenses>
@@ -182,18 +178,13 @@
         <cactus.version>13-1.7.1</cactus.version>
         <cactus.sysproperties>cactus.contextURL</cactus.sysproperties>
         <cactus.contextURL>http://localhost:9992/Rhythmyx</cactus.contextURL>
-<<<<<<< HEAD
-        <jetty.version>9.4.40.v20210413</jetty.version>
-=======
         <jetty.version>9.4.43.v20210629</jetty.version>
->>>>>>> 6cb8907b
         <trinidad.version>1.0.2</trinidad.version>
        <derby.version>10.14.2.0</derby.version>
        <mssql.version>9.2.1.jre8</mssql.version>
        <oracle.version>12.1.0.1</oracle.version>
        <jtds.version>1.3.1</jtds.version>
        <install.jre.version>8.222.10.1</install.jre.version>
-       <axiscore.version>1.4.2</axiscore.version>
        <axis.version>1.4.1</axis.version>
        <axiscore.version>1.4.2</axiscore.version>
        <httpcomponents.version>4.5.13</httpcomponents.version>
@@ -741,11 +732,7 @@
 						<dependency>
 							<groupId>com.percussion</groupId>
 							<artifactId>rxutils</artifactId>
-<<<<<<< HEAD
-							<version>8.0.2.10</version>
-=======
 							<version>8.0.3</version>
->>>>>>> 6cb8907b
 						</dependency>
 						<dependency>
 							<groupId>xerces</groupId>
@@ -857,11 +844,7 @@
                         <dependency>
                             <groupId>com.percussion</groupId>
                             <artifactId>build-tools</artifactId>
-<<<<<<< HEAD
-                            <version>8.0.2.10</version>
-=======
                             <version>8.0.3</version>
->>>>>>> 6cb8907b
                         </dependency>
                     </dependencies>
                     <executions>
@@ -891,11 +874,7 @@
                         <dependency>
                             <groupId>com.percussion</groupId>
                             <artifactId>build-tools</artifactId>
-<<<<<<< HEAD
-                            <version>8.0.2.10</version>
-=======
                             <version>8.0.3</version>
->>>>>>> 6cb8907b
                         </dependency>
                     </dependencies>
                 </plugin>
@@ -907,16 +886,12 @@
                         <dependency>
                             <groupId>com.percussion</groupId>
                             <artifactId>build-tools</artifactId>
-<<<<<<< HEAD
-                            <version>8.0.2.10</version>
-=======
                             <version>${project.version}</version>
                         </dependency>
                         <dependency>
                             <groupId>com.percussion</groupId>
                             <artifactId>perc-security-utils</artifactId>
                             <version>8.0.3</version>
->>>>>>> 6cb8907b
                         </dependency>
                         <dependency>
                             <groupId>com.h3xstream.findsecbugs</groupId>
@@ -1065,12 +1040,8 @@
         </plugins>
     </reporting>
     <repositories>
-<<<<<<< HEAD
-      <!--  <repository>
-=======
         <!--
         <repository>
->>>>>>> 6cb8907b
             <id>github</id>
             <releases>  <enabled>true</enabled>  </releases>
             <snapshots> <enabled>true</enabled>
@@ -1239,18 +1210,25 @@
                 <artifactId>netty-all</artifactId>
                 <version>${nettyall.version}</version>
             </dependency>
+
+            <!-- https://mvnrepository.com/artifact/org.mortbay.jasper/apache-jsp -->
             <dependency>
                 <groupId>org.mortbay.jasper</groupId>
                 <artifactId>apache-jsp</artifactId>
                 <version>8.5.9.1</version>
                 <scope>provided</scope>
             </dependency>
+
+                        <!-- https://mvnrepository.com/artifact/org.mortbay.jasper/apache-el -->
             <dependency>
                 <groupId>org.mortbay.jasper</groupId>
                 <artifactId>apache-el</artifactId>
                 <version>8.5.9.1</version>
                       <scope>provided</scope>
             </dependency>
+                        
+
+            <!-- https://mvnrepository.com/artifact/org.springframework/spring-core -->
             <dependency>
                 <groupId>org.springframework</groupId>
                 <artifactId>spring-core</artifactId>
@@ -2984,7 +2962,7 @@
 
         </dependencies>
     </dependencyManagement>
-<!--
+
     <distributionManagement>
    <!--     <repository>
             <id>github</id>
@@ -3006,15 +2984,4 @@
                 <url>s3://percussion-maven-repo/repositories/releases/</url>
             </repository>
     </distributionManagement>
-    -->
-    <distributionManagement>
-        <snapshotRepository>
-            <id>percussion.s3.repo</id>
-            <url>s3://percussion-maven-repo/repositories/snapshots</url>
-        </snapshotRepository>
-        <repository>
-            <id>percussion.s3.repo</id>
-            <url>s3://percussion-maven-repo/repositories/releases/</url>
-        </repository>
-    </distributionManagement>
 </project>